# HOOMD-blue Change Log

[TOC]

<<<<<<< HEAD
## Next maintenance release

*Bug fixes*

* Analyze.log now accepts unicode strings.
=======
## Next release

Released TBD

*Bug fixes*

* Fix `test_pair_set_energy` unit test, which failed on numpy < 1.9.0

## v1.1.1

Released 2015/07/21

*Bug fixes*

* `dump.xml(restart=True)` now works with MPI execution
* Added missing documentation for `meta.dump_metadata`
* Build all unit tests by default
* Run all script unit tests through `mpirun -n 1`
>>>>>>> cbcce58f

## v1.1.0

Released 2015/07/14

*New features*

* Allow builds with ninja.
* Allow K=0 FENE bonds.
* Allow number of particles types to change after initialization.
```system.particles.types.add('newType')```
* Allow number of particles to change after initialization.
```
system.particles.add('A')
del system.particles[0]
```
* OPLS dihedral
* Add `phase` keyword to analyzers and dumps to make restartable jobs easier.
* `HOOMD_WALLTIME_STOP` environment variable to stop simulation runs before they hit a wall clock limit.
* `init.read_xml()` Now accepts an initialization and restart file.
* `dump.xml()` can now write restart files.
* Added documentation concepts page on writing restartable jobs.
* New citation management infrastructure. `cite.save()` writes `.bib` files with a list of references to features
  actively used in the current job script.
* Snapshots expose data as numpy arrays for high performance access to particle properties.
* `data.make_snapshot()` makes a new empty snapshot.
* `analyze.callback()` allows multiple python callbacks to operate at different periods.
* `comm.barrier()` and `comm.barrier_all()` allow users to insert barriers into their scripts.
* Mie pair potential.
* `meta.dump_metadata()` writes job metadata information out to a json file.
* `context.initialize()` initializes the execution context.
* Restart option for `dump.xml()`

*Bug fixes*

* Fix slow performance when initializing `pair.slj()`in MPI runs.
* Properly update particle image when setting position from python.
* PYTHON_SITEDIR hoomd shell launcher now calls the python interpreter used at build time.
* Fix compile error on older gcc versions.
* Fix a bug where rigid bodies had 0 velocity when restarting jobs.
* Enable `-march=native` builds in OS X clang builds.
* Fix `group.rigid()` and `group.nonrigid()`.
* Fix image access from the python data access proxies.
* Gracefully exit when launching MPI jobs with mixed execution configurations.

*Changes that may require updated job scripts*

* `context.initialize()` **must** be called before any `comm` method that queries the MPI rank. Call it as early as
  possible in your job script (right after importing `hoomd_script`) to avoid problems.

*Deprecated*

* `init.create_empty()` is deprecated and will be removed in a future version. Use `data.make_snapshot()` and
  `init.read_snapshot()` instead.
* Job scripts that do not call `context.initialize()` will result in a warning message. A future version of HOOMD
  will require that you call `context.initialize()`.

*Removed*

* Several `option` commands for controlling the execution configuration. Replaced with `context.initialize`.

## v1.0.5

Released 2015/05/19

*Bug fixes*

* Fix segfault when changing integrators
* Fix system.box to indicate the correct number of dimensions
* Fix syntax error in comm.get_rank with --nrank
* Enable CUDA enabled builds with the intel compiler
* Use CMake builtin FindCUDA on recent versions of CMake
* GCC_ARCH env var sets the -march command line option to gcc at configure time
* Auto-assign GPU-ids on non-compute exclusive systems even with --mode=gpu
* Support python 3.5 alpha
* Fix a bug where particle types were doubled with boost 1.58.0
* Fix a bug where angle_z=true dcd output was inaccurate near 0 angles
* Properly handle lj.wall potentials with epsilon=0.0 and particles on top of the walls

## v1.0.4

Released 2015/04/07

*Bug fixes*

* Fix invalid virials computed in rigid body simulations when multi-particle bodies crossed box boundaries
* Fix invalid forces/torques for rigid body simulations caused by race conditions
* Fix compile errors on Mac OS X 10.10
* Fix invalid pair force computations caused by race conditions
* Fix invalid neighbour list computations caused by race conditions on Fermi generation GPUs

*Other*

* Extremely long running unit tests are now off by default. Enable with -DHOOMD_SKIP_LONG_TESTS=OFF
* Add additional tests to detect race conditions and memory errors in kernels

## v1.0.3

Released 2015/03/18

**Bug fixes**

* Enable builds with intel MPI
* Silence warnings coming from boost and python headers

## v1.0.2

Released 2015/01/21

**Bug fixes**

* Fixed a bug where `linear_interp` would not take a floating point value for *zero*
* Provide more useful error messages when cuda drivers are not present
* Assume device count is 0 when `cudaGetDeviceCount()` returns an error
* Link to python statically when `ENABLE_STATIC=on`
* Misc documentation updates

## v1.0.1

Released 2014/09/09

**Bug fixes**

1. Fixed bug where error messages were truncated and HOOMD exited with a segmentation fault instead (e.g. on Blue Waters)
1. Fixed bug where plug-ins did not load on Blue Waters
1. Fixed compile error with gcc4.4 and cuda5.0
1. Fixed syntax error in `read_snapshot()`
1. Fixed a bug where `init.read_xml throwing` an error (or any other command outside of `run()`) would hang in MPI runs
1. Search the install path for hoomd_script - enable the hoomd executable to be outside of the install tree (useful with cray aprun)
1. Fixed CMake 3.0 warnings
1. Removed dependancy on tr1/random
1. Fixed a bug where `analyze.msd` ignored images in the r0_file
1. Fixed typos in `pair.gauss` documentation
1. Fixed compile errors on Ubuntu 12.10
1. Fix failure of `integrate.nvt` to reach target temperature in analyze.log. The fix is a new symplectic MTK integrate.nvt integrator. Simulation results in hoomd v1.0.0 are correct, just the temperature and velocity outputs are off slightly.
1. Remove MPI from Mac OS X dmg build.
1. Enable `import hoomd_script as ...`

*Other changes*

1. Added default compile flag -march=native
1. Support CUDA 6.5
1. Binary builds for CentOS/RHEL 6, Fedora 20, Ubuntu 14.04 LTS, and Ubuntu 12.04 LTS.

## Version 1.0.0

Released 2014/05/25

*New features*

* Support for python 3
* New NPT integrator capable of flexible coupling schemes
* Triclinic unit cell support
* MPI domain decomposition
* Snapshot save/restore
* Autotune block sizes at run time
* Improve performance in small simulation boxes
* Improve performance with smaller numbers of particles per GPU
* Full double precision computations on the GPU (compile time option must be enabled, binary builds provided on the download page are single precision)
* Tabulated bond potential `bond.table`
* Tabulated angle potential `angle.table`
* Tabulated dihedral potental `dihedral.table`
* `update.box_resize` now accepts `period=None` to trigger an immediate update of the box without creating a periodic updater
* `update.box_resize` now replaces *None* arguments with the current box parameters
* `init.create_random` and `init.create_random_polymers` can now create random configurations in triclinc and 2D boxes
* `init.create_empty` can now create triclinic boxes
* particle, bond, angle, dihedral, and impropers types can now be named in `init.create_empty`
* `system.replicate` command replicates the simulation box

*Bug fixes*

* Fixed a bug where init.create_random_polymers failed when lx,ly,lz were not equal.
* Fixed a bug in init.create_random_polymers and init.create_random where the separation radius was not accounted for correctly
* Fixed a bug in bond.* where random crashes would occur when more than one bond type was defined
* Fixed a bug where dump.dcd did not write the period to the file

*Changes that may require updated job scripts*

* `integrate.nph`: A time scale `tau_p` for the relaxation of the barostat is now required instead of the barostat mass *W* of the previous release.
The time scale is the relaxation time the barostat would have at an average temperature `T_0 = 1`, and it is related to the internally used
(Andersen) Barostat mass *W* via `W = d N T_0 tau_p^2`, where *d* is the dimensionsality and *N* the number of particles.
* `sorter` and `nlist` are now modules, not variables in the `__main__` namespace.
* Data proxies function correctly in MPI simulations, but are extremely slow. If you use `init.create_empty`, consider separating the generation step out to a single rank short execution that writes an XML file for the main run.
* `update.box_resize(Lx=...)` no longer makes cubic box updates, instead it will keep the current **Ly** and **Lz**. Use the `L=...` shorthand for cubic box updates.
* All `init.*` commands now take `data.boxdim` objects, instead of `hoomd.boxdim` (or *3-tuples*). We strongly encourage the use of explicit argument names for `data.boxdim()`. In particular, if `hoomd.boxdim(123)` was previously used to create a cubic box, it is now required to use `data.boxdim(L=123)` (CORRECT) instead of `data.boxdim(123)` (INCORRECT), otherwise a box with unit dimensions along the y and z axes will be created.
* `system.dimensions` can no longer be set after initialization. System dimensions are now set during initialization via the `data.boxdim` interface. The dimensionality of the system can now be queried through `system.box`.
* `system.box` no longer accepts 3-tuples. It takes `data.boxdim` objects.
* `system.dimensions` no longer exists. Query the dimensionality of the system from `system.box`. Set the dimensionality of the system by passing an appropriate `data.boxdim` to an `init` method.
* `init.create_empty` no longer accepts `n_*_types`. Instead, it now takes a list of strings to name the types.

*Deprecated*

* Support for G80, G200 GPUs.
* `dump.bin` and `read.bin`. These will be removed in v1.1 and replaced with a new binary format.

*Removed*

* OpenMP mult-core execution (replaced with MPI domain decomposition)
* `tune.find_optimal_block_size` (replaced by Autotuner)

## Version 0.11.3

Released 2013/05/10

*Bug fixes*

* Fixed a bug where charge.pppm could not be used after init.reset()
* Data proxies can now set body angular momentum before the first run()
* Fixed a bug where PPPM forces were incorrect on the GPU

## Version 0.11.2

Released 2012/12/19

*New features*

* Block sizes tuned for K20

*Bug fixes*

* Warn user that PPPM ignores rigid body exclusions
* Document that proxy iterators need to be deleted before init.reset()
* Fixed a bug where body angular momentum could not be set
* Fixed a bug where analyze.log would report nan for the pressure tensor in nve and nvt simulations

## Version 0.11.1

Released 2012/11/2

*New features*

* Support for CUDA 5.0
* Binary builds for Fedora 16 and OpenSUSE 12.1
* Automatically specify /usr/bin/gcc to nvcc when the configured gcc is not supported

*Bug fixes*

* Fixed a compile error with gcc 4.7
* Fixed a bug where PPPM forces were incorrect with neighborlist exclusions
* Fixed an issue where boost 1.50 and newer were not detected properly when BOOST_ROOT is set
* Fixed a bug where accessing force data in python prevented init.reset() from working
* Fixed a bug that prevented pair.external from logging energy
* Fixed a unit test that failed randomly

## Version 0.11.0

2012-07-27

*New features*

1. Support for Kepler GPUs (GTX 680)
1. NPH integration (*integrate.nph*)
1. Compute full pressure tensor
1. Example plugin for new bond potentials
1. New syntax for bond coefficients: *_bond_.bond_coeff.set('type', _params_)*
1. New external potential: *external.periodic* applies a periodic potential along one direction (uses include inducing lamellar phases in copolymer systems)
1. Significant performance increases when running *analyze.log*, *analyze.msd*, *update.box_resize*, *update.rescale_temp*, or *update.zero_momentum* with a small period
1. Command line options may now be overwritten by scripts, ex: *options.set_gpu(2)*
1. Added *--user* command line option to allow user defined options to be passed into job scripts, ex: *--user="-N=5 -phi=0.56"*
1. Added *table.set_from_file* method to enable reading table based pair potentials from a file
1. Added *--notice-level* command line option to control how much extra information is printed during a run. Set to 0 to disable, or any value up to 10. At 10, verbose debugging information is printed.
1. Added *--msg-file* command line option which redirects the message output to a file
1. New pair potential *pair.force_shifted_lj* : Implements http://dx.doi.org/10.1063/1.3558787

*Bug fixes*

1. Fixed a bug where FENE bonds were sometimes computed incorrectly
1. Fixed a bug where pressure was computed incorrectly when using pair.dpd or pair.dpdlj
1. Fixed a bug where using OpenMP and CUDA at the same time caused invalid memory accesses
1. Fixed a bug where RPM packages did not work on systems where the CUDA toolkit was not installed
1. Fixed a bug where rigid body velocities were not set from python
1. Disabled OpenMP builds on Mac OS X. HOOMD-blue w/ openmp enabled crashes due to bugs in Apple's OpenMP implementation.
1. Fixed a bug that allowed users to provide invalid rigid body data and cause a seg fault.
1. Fixed a bug where using PPPM resulted in error messages on program exit.

*API changes*

1. Bond potentials rewritten with template evaluators
1. External potentials use template evaluators
1. Complete rewrite of ParticleData - may break existing plugins
1. Bond/Angle/Dihedral data structures rewritten
    * The GPU specific data structures are now generated on the GPU
1. DPDThermo and DPDLJThermo are now processed by the same template class
1. Headers that cannot be included by nvcc now throw an error when they are
1. CUDA 4.0 is the new minimum requirement
1. Rewrote BoxDim to internally handle minimum image conventions
1. HOOMD now only compiles ptx code for the newest architecture, this halves the executable file size
1. New Messenger class for global control of messages printed to the screen / directed to a file.

*Testing changes*

1. Automated test suite now performs tests on OpenMPI + CUDA builds
1. Valgrind tests added back into automated test suite
1. Added CPU test in bd_ridid_updater_tests
1. ctest -S scripts can now set parallel makes (with cmake > 2.8.2)

## Version 0.10.1

2012-02-10

1. Add missing entries to credits page
1. Add `dist_check` option to neighbor list. Can be used to force neighbor list builds at a specified frequency (useful in profiling runs with nvvp).
1. Fix typos in ubuntu compile documentation
1. Add missing header files to hoomd.h
1. Add torque to the python particle data access API
1. Support boost::filesystem API v3
1. Expose name of executing gpu, n_cpu, hoomd version, git sha1, cuda version, and compiler version to python
1. Fix a bug where multiple `nvt_rigid` or `npt_rigid` integrators didn't work correctly
1. Fix missing pages in developer documentation

## Version 0.10.0

2011-12-14

*New features*

1. Added *pair.dpdlj* which uses the DPD thermostat and the Lennard-Jones potential. In previous versions, this could be accomplished by using two pair commands but at the cost of reduced performance.
1. Additional example scripts are now present in the documentation. The example scripts are cross-linked to the commands that are used in them.
1. Most dump commands now accept the form: *dump.ext(filename="filename.ext")* which immediately writes out filename.ext.
1. Added _vis_ parameter to dump.xml which enables output options commonly used in files written for the purposes of visulization. dump.xml also now accepts parameters on the instantiation line. Combined with the previous feature, *dump.xml(filename="file.xml", vis=True)* is now a convenient short hand for what was previously
<pre><code class="python">
xml = dump.xml()
xml.set_params(position = True, mass = True, diameter = True, \
                         type = True, bond = True, angle = True, \
                         dihedral = True, improper = True, charge = True)
xml.write(filename="file.xml")
</code></pre>
1. Specify rigid bodies in XML input files
1. Simulations that contain rigid body constraints applied to groups of particles in BDNVT, NVE, NVT, and NPT ensembles.
    * *integrate.bdnvt_rigid*
    * *integrate.nve_rigid*
    * *integrate.nvt_rigid*
    * *integrate.npt_rigid*
1. Energy minimization of rigid bodies (*integrate.mode_minimize_rigid_fire*)
1. Existing commands are now rigid-body aware
    * update.rescale_temp
    * update.box_resize
    * update.enforce2d
    * update.zero_momentum
1. NVT integration using the Berendsen thermostat (*integrate.berendsen*)
1. Bonds, angles, dihedrals, and impropers can now be created and deleted with the python data access API.
1. Attribution clauses added to the "HOOMD-blue license":http://codeblue.umich.edu/hoomd-blue/doc/page_license.html

*Changes that may break existing job scripts*

1. The _wrap_ option to *dump.dcd* has been changed to _unwrap_full_ and its meaning inverted. *dump.dcd* now offers two options for unwrapping particles, _unwrap_full_ fully unwraps particles into their box image and _unwrap_rigid_ unwraps particles in rigid bodies so that bodies are not broken up across a box boundary.

*Bug/fixes small enhancements*

1. Fixed a bug where launching hoomd on mac os X 10.5 always resulted in a bus error.
1. Fixed a bug where DCD output restricted to a group saved incorrect data.
1. force.constant may now be applied to a group of particles, not just all particles
1. Added C++ plugin example that demonstrates how to add a pair potential in a plugin
1. Fixed a bug where box.resize would always transfer particle data even in a flat portion of the variant
1. OpenMP builds re-enabled on Mac OS X
1. Initial state of integrate.nvt and integrate.npt changed to decrease oscillations at startup.
1. Fixed a bug where the polymer generator would fail to initialize very long polymers
1. Fixed a bug where images were passed to python as unsigned ints.
1. Fixed a bug where dump.pdb wrote coordinates in the wrong order.
1. Fixed a rare problem where a file written by dump.xml would not be read by init.read_xml due to round-off errors.
1. Increased the number of significant digits written out to dump.xml to make them more useful for ad-hoc restart files.
1. Potential energy and pressure computations that slow performance are now only performed on those steps where the values are actually needed.
1. Fixed a typo in the example C++ plugin
1. Mac build instructions updated to work with the latest version of macports
1. Fixed a bug where set_period on any dump was ineffective.
1. print_status_line now handles multiple lines
1. Fixed a bug where using bdnvt tally with per type gammas resulted in a race condition.
1. Fix an issue where ENABLE_CUDA=off builds gave nonsense errors when --mode=gpu was requested.
1. Fixed a bug where dumpl.xml could produce files that init.xml would not read
1. Fixed a typo in the example plugin
1. Fix example that uses hoomd as a library so that it compiles.
1. Update maintainer lines
1. Added message to nlist exclusions that notifies if diameter or body exclusions are set.
1. HOOMD-blue is now hosted in a git repository
1. Added bibtex bibliography to the user documentation
1. Converted user documentation examples to use doxygen auto cross-referencing \example commands
1. Fix a bug where particle data is not released in dump.binary
1. ENABLE_OPENMP can now be set in the ctest builds
1. Tuned block sizes for CUDA 4.0
1. Removed unsupported GPUS from CUDA_ARCH_LIST

## Version 0.9.2

2011-04-04

*Note:* only major changes are listed here.

*New features*

1. *New exclusion option:* Particles can now be excluded from the neighbor list based on diameter consistent with pair.slj.
1. *New pair coeff syntax:* Coefficients for multiple type pairs can be specified conveniently on a single line.
<pre><code class="python">
coeff.set(['A', 'B', 'C', 'D'], ['A', 'B', 'C', 'D'], epsilon=1.0)
</code></pre>
1. *New documentation:* HOOMD-blue's system of units is now fully documented, and every coefficient in the documentation is labeled with the appropriate unit.
1. *Performance improvements:* Performance has been significantly boosted for simulations of medium sized systems (5,000-20,000 particles). Smaller performance boosts were made to larger runs.
1. *CUDA 3.2 support:* HOOMD-blue is now fully tested and performance tuned for use with CUDA 3.2.
1. *CUDA 4.0 support:* HOOMD-blue compiles with CUDA 4.0 and passes initial tests.
1. *New command:* tune.r_buff performs detailed auto-tuning of the r_buff neighborlist parameter.
1. *New installation method:* RPM, DEB, and app bundle packages are now built for easier installation
1. *New command:* charge.pppm computes the full long range electrostatic interaction using the PPPM method

*Bug/fixes small enhancements*

1. Fixed a bug where the python library was linked statically.
1. Added the PYTHON_SITEDIR setting to allow hoomd builds to install into the native python site directory.
1. FIRE energy minimization convergence criteria changed to require both energy *and* force to converge
1. Clarified that groups are static in the documentation
1. Updated doc comments for compatibility with Doxygen#7.3
1. system.particles.types now lists the particle types in the simulation
1. Creating a group of a non-existant type is no longer an error
1. Mention XML file format for walls in wall.lj documentation
1. Analyzers now profile themselves
1. Use "\n" for newlines in dump.xml - improves performance when writing many XML files on a NFS file system
1. Fixed a bug where the neighbor list build could take an exceptionally long time (several seconds) to complete the first build.
1. Fixed a bug where certain logged quantities always reported as 0 on the first step of the simulation.
1. system.box can now be used to read and set the simulation box size from python
1. Numerous internal API updates
1. Fixed a bug the resulted in incorrect behavior when using integrate.npt on the GPU.
1. Removed hoomd launcher shell script. In non-sitedir installs, ${HOOMD_ROOT}/bin/hoomd is now the executable itself
1. Creating unions of groups of non-existent types no longer produces a seg fault
1. hoomd now builds on all cuda architectures. Modify CUDA_ARCH_LIST in cmake to add or remove architectures from the build
1. hoomd now builds with boost#46.0
1. Updated hoomd icons to maize/blue color scheme
1. hoomd xml file format bumped to#3, adds support for charge.
1. FENE and harmonic bonds now handle 0 interaction parameters and 0 length bonds more gracefully
1. The packaged plugin template now actually builds and installs into a recent build of hoomd

## Version 0.9.1

2010-10-08

*Note:* only major changes are listed here.

*New features*

1. *New constraint*: constrain.sphere constrains a group of particles to the surface of a sphere
1. *New pair potential/thermostat*: pair.dpd implements the standard DPD conservative, random, and dissipative forces
1. *New pair potential*: pair.dpd_conservative applies just the conservative DPD potential
1. *New pair potential*: pair.eam implements the Embedded Atom Method (EAM) and supports both *alloy* and *FS* type computations.
1. *Faster performance*: Cell list and neighbor list code has been rewritten for performance.
    * In our benchmarks, *performance increases* ranged from *10-50%* over HOOMD-blue 0.9.0. Simulations with shorter cutoffs tend to attain a higher performance boost than those with longer cutoffs.
    * We recommended that you *re-tune r_buff* values for optimal performance with 0.9.1.
    * Due to the nature of the changes, *identical runs* may produce *different trajectories*.
1. *Removed limitation*: The limit on the number of neighbor list exclusions per particle has been removed. Any number of exclusions can now be added per particle. Expect reduced performance when adding excessive numbers of exclusions.

*Bug/fixes small enhancements*

1. Pressure computation is now correct when constraints are applied.
1. Removed missing files from hoomd.h
1. pair.yukawa is no longer referred to by "gaussian" in the documentation
1. Fermi GPUs are now prioritized over per-Fermi GPUs in systems where both are present
1. HOOMD now compiles against CUDA 3.1
1. Momentum conservation significantly improved on compute#x hardware
1. hoomd plugins can now be installed into user specified directories
1. Setting r_buff=0 no longer triggers exclusion list updates on every step
1. CUDA 2.2 and older are no longer supported
1. Workaround for compiler bug in 3.1 that produces extremely high register usage
1. Disabled OpenMP compile checks on Mac OS X
1. Support for compute 2.1 devices (such as the GTX 460)

## Version 0.9.0

2010-05-18

*Note:* only major changes are listed here.

*New features*

1. *New pair potential*: Shifted LJ potential for particles of varying diameters (pair.slj)
1. *New pair potential*: Tabulated pair potential (pair.table)
1. *New pair potential*: Yukawa potential (pair.yukawa)
1. *Update to pair potentials*: Most pair potentials can now accept different values of r_cut for different type pairs. The r_cut specified in the initial pair.*** command is now treated as the default r_cut, so no changes to scripts are necessary.
1. *Update to pair potentials*: Default pair coeff values are now supported. The parameter alpha for lj now defaults to#0, so there is no longer a need to specify it for a majority of simulations.
1. *Update to pair potentials*: The maximum r_cut needed for the neighbor list is now determined at the start of each run(). In simulations where r_cut may decrease over time, increased performance will result.
1. *Update to pair potentials*: Pair potentials are now specified via template evaluator classes. Adding a new pair potential to hoomd now only requires a small amount of additional code.
1. *Plugin API* : Advanced users/developers can now write, install, and use plugins for hoomd without needing to modify core hoomd source code
1. *Particle data access*: User-level hoomd scripts can now directly access the particle data. For example, one can change all particles in the top half of the box to be type B:
<pre><code class="python">
top = group.cuboid(name="top", zmin=0)
for p in top:
    p.type = 'B'
</code></pre>
    . *All* particle data including position, velocity, type, ''et cetera'', can be read and written in this manner. Computed forces and energies can also be accessed in a similar way.
1. *New script command*: init.create_empty() can be used in conjunction with the particle data access above to completely initialize a system within the hoomd script.
1. *New script command*: dump.bin() writes full binary restart files with the entire system state, including the internal state of integrators.
    - File output can be gzip compressed (if zlib is available) to save space
    - Output can alternate between two different output files for safe crash recovery
1. *New script command*: init.read_bin() reads restart files written by dump.bin()
1. *New option*: run() now accepts a quiet option. When True, it eliminates the status information printouts that go to stdout.
1. *New example script*: Example 6 demonstrates the use of the particle data access routines to initialize a system. It also demonstrates how to initialize velocities from a gaussian distribution
1. *New example script*: Example 7 plots the pair.lj potential energy and force as evaluated by hoomd. It can trivially be modified to plot any potential in hoomd.
1. *New feature*: Two dimensional simulations can now be run in hoomd: #259
1. *New pair potential*: Morse potential for particles of varying diameters (pair.morse)
1. *New command*: run_upto will run a simulation up to a given time step number (handy for breaking long simulations up into many independent jobs)
1. *New feature*: HOOMD on the CPU is now accelerated with OpenMP.
1. *New feature*: integrate.mode_minimize_fire performs energy minimization using the FIRE algorithm
1. *New feature*: analyze.msd can now accept an xml file specifying the initial particle positions (for restarting jobs)
1. *Improved feature*: analyze.imd now supports all IMD commands that VMD sends (pause, kill, change trate, etc.)
1. *New feature*: Pair potentials can now be given names, allowing multiple potentials of the same type to be logged separately. Additionally, potentials that are disabled and not applied to the system dynamics can be optionally logged.
1. *Performance improvements*: Simulation performance has been increased across the board, but especially when running systems with very low particle number densities.
1. *New hardware support*: 0.9.0 and newer support Fermi GPUs
1. *Deprecated hardware support*: 0.9.x might continue run on compute#1 GPUs but that hardware is no longer officially supported
1. *New script command*: group.tag_list() takes a python list of particle tags and creates a group
1. *New script command*: compute.thermo() computes thermodynamic properties of a group of particles for logging
1. *New feature*: dump.dcd can now optionally write out only those particles that belong to a specified group

*Changes that will break jobs scripts written for 0.8.x*

1. Integration routines have changed significantly to enable new use cases. Where scripts previously had commands like:
<pre><code class="python">
integrate.nve(dt=0.005)
</code></pre>
    they now need
<pre><code class="python">
all = group.all()
integrate.mode_standard(dt=0.005)
integrate.nve(group=all)
</code></pre>
    . Integrating only specific groups of particles enables simulations to fix certain particles in place or integrate different parts of the system at different temperatures, among many other possibilities.
1. sorter.set_params no longer takes the ''bin_width'' argument. It is replaced by a new ''grid'' argument, see the documentation for details.
1. conserved_quantity is no longer a quantity available for logging. Instead log the nvt reservoir energy and compute the total conserved quantity in post processing.

*Bug/fixes small enhancements*

1. Fixed a bug where boost#38 is not found on some machines
1. dump.xml now has an option to write particle accelerations
1. Fixed a bug where periods like 1e6 were not accepted by updaters
1. Fixed a bug where bond.fene forces were calculated incorrectly between particles of differing diameters
1. Fixed a bug where bond.fene energies were computed incorrectly when running on the GPU
1. Fixed a bug where comments in hoomd xml files were not ignored as they aught to be: #331
1. It is now possible to prevent bond exclusions from ever being added to the neighbor list: #338
1. init.create_random_polymers can now generate extremely dense systems and will warn the user about large memory usage
1. variant.linear_interp now accepts a user-defined zero (handy for breaking long simulations up into many independent jobs)
1. Improved installation and compilation documentation
1. Integration methods now silently ignore when they are given an empty group
1. Fixed a bug where disabling all forces resulted in some forces still being applied
1. Integrators now behave in a reasonable way when given empty groups
1. Analyzers now accept a floating point period
1. run() now aborts immediately if limit_hours=0 is specified.
1. Pair potentials that diverge at r=0 will no longer result in invalid simulations when the leading coefficients are set to zero.
1. integrate.bdnvt can now tally the energy transferred into/out of the "reservoir", allowing energy conservation to be monitored during bd simulation runs.
1. Most potentials now prevent NaN results when computed for overlapping particles
1. Stopping a simulation from a callback or time limit no longer produces invalid simulations when continued
1. run() commands limited with limit_hours can now be set to only stop on given timestep multiples
1. Worked around a compiler bug where pair.morse would crash on Fermi GPUs
1. ULF stability improvements for G200 GPUs.


## Version 0.8.2

2009-09-10

*Note:* only major changes are listed here.

*New features*

1. Quantities that vary over time can now be specified easily in scripts with the variant.linear_interp command.
1. Box resizing updater (update.box_resize) command that uses the time varying quantity command to grow or shrink the simulation box.
1. Individual run() commands can be limited by wall-clock time
1. Angle forces can now be specified
1. Dihedral forces can now be specified
1. Improper forces can now be specified
1. 1-3 and 1-4 exclusions from the cutoff pair force can now be chosen
1. New command line option: --minimize-cpu-usage cuts the CPU usage of HOOMD down to 10% of one CPU core while only decreasing overall performance by 10%
1. Major changes have been made in the way HOOMD chooses the device on which to run (all require CUDA 2.2 or newer)
   * there are now checks that an appropriate NVIDIA drivers is installed
   * running without any command line options will now correctly revert to running on the CPU if no capable GPUs are installed
   * when no gpu is explicitly specified, the default choice is now prioritized to choose the fastest GPU and one that is not attached to a display first
   * new command line option: --ignore-display-gpu will prevent HOOMD from executing on any GPU attached to a display
   * HOOMD now prints out a short description of the GPU(s) it is running on
   * on linux, devices can be set to compute-exclusive mode and HOOMD will then automatically choose the first free GPU (see the documentation for details)
1. nlist.reset_exclusions command to control the particles that are excluded from the neighbor list


*Bug/fixes small enhancements*

1. Default block size change to improve stability on compute#3 devices
1. ULF workaround on GTX 280 now works with CUDA 2.2
1. Standalone benchmark executables have been removed and replaced by in script benchmarking commands
1. Block size tuning runs can now be performed automatically using the python API and results can be saved on the local machine
1. Fixed a bug where GTX 280 bug workarounds were not properly applied in CUDA 2.2
1. The time step read in from the XML file can now be optionally overwritten with a user-chosen one
1. Added support for CUDA 2.2
1. Fixed a bug where the WCA forces included in bond.fene had an improper cutoff
1. Added support for a python callback to be executed periodically during a run()
1. Removed demos from the hoomd downloads. These will be offered separately on the webpage now to keep the required download size small.
1. documentation improvements
1. Significantly increased performance of dual-GPU runs when build with CUDA 2.2 or newer
1. Numerous stability and performance improvements
1. Temperatures are now calculated based on 3N-3 degrees of freedom. See #283 for a more flexible system that is coming in the future.
1. Emulation mode builds now work on systems without an NVIDIA card (CUDA 2.2 or newer)
1. HOOMD now compiles with CUDA 2.3
1. Fixed a bug where uninitialized memory was written to dcd files
1. Fixed a bug that prevented the neighbor list on the CPU from working properly with non-cubic boxes
1. There is now a compile time hack to allow for more than 4 exclusions per particle
1. Documentation added to aid users in migrating from LAMMPS
1. hoomd_script now has an internal version number useful for third party scripts interfacing with it
1. VMD#8.7 is now found by the live demo scripts
1. live demos now run in vista 64-bit
1. init.create_random_polymers can now create polymers with more than one type of bond

## Version 0.8.1

2009-03-24

*Note:* only major changes are listed here.

*New features*

1. Significant performance enhancements
1. New build option for compiling on UMich CAC clusters: ENABLE_CAC_GPU_ID compiles HOOMD to read in the *$CAC_GPU_ID* environment variable and use it to determine which GPUs to execute on. No --gpu command line required in job scripts any more.
1. Particles can now be assigned a *non-unit mass*
1. *init.reset()* command added to allow for the creation of a looped series of simulations all in python
1. *dump.pdb()* command for writing PDB files
1. pair.lj now comes with an option to *shift* the potential energy to 0 at the cutoff
1. pair.lj now comes with an opiton to *smoothly switch* both the *potential* and *force* to 0 at the cutoff with the XPLOR smoothing function
1. *Gaussian pair potential* computation added (pair.gauss)
1. update and analyze commands can now be given a function to determine a non-linear rate to run at
1. analyze.log, and dump.dcd can now append to existing files

*Changes that will break scripts from 0.8.0*

1. *dump.mol2()* has been changed to be more consistent with other dump commands. In order to get the same result as the previous behavior, replace
<pre><code class="python">
 dump.mol2(filename="file.mol2")
</code></pre>
 with
 <pre><code class="python">
 mol2 = dump.mol2()
 mol2.write(filename="file.mol2")
</code></pre>
1. Grouping commands have been moved to their own package for organizational purposes. *group_all()* must now be called as *group.all()* and similarly for tags and type.

*Bug/fixes small enhancements*

1. Documentation updates
1. DCD file writing no longer crashes HOOMD in windows
1. !FindBoost.cmake is patched upstream. Use CMake 2.6.3 if you need BOOST_ROOT to work correctly
1. Validation tests now run with --gpu_error_checking
1. ULF bug workarounds are now enabled only on hardware where they are needed. This boosts performance on C1060 and newer GPUs.
1. !FindPythonLibs now always finds the shared python libraries, if they exist
1. "make package" now works fine on mac os x
1. Fixed erroneously reported dangerous neighbor list builds when using --mode=cpu
1. Small tweaks to the XML file format.
1. Numerous performance enhancements
1. Workaround for ULF on compute#1 devices in place
1. dump.xml can now be given the option "all=true" to write all fields
1. total momentum can now be logged by analyze.log
1. HOOMD now compiles with boost#38 (and hopefully future versions)
1. Updaters can now be given floating point periods such as 1e5
1. Additional warnings are now printed when HOOMD is about to allocate a large amount of memory due to the specification of an extremely large box size
1. run() now shows up in the documentation index
1. Default sorter period is now 100 on CPUs to improve performance on chips with small caches


## Version 0.8.0

2008-12-22

*Note:* only major changes are listed here.

*New features*

1. Addition of FENE bond potential
1. Addition of update.zero_momentum command to zero a system's linear momentum
1. Brownian dynamics integration implemented
1. Multi-GPU simulations
1. Particle image flags are now tracked. analyze.msd command added to calculate the mean squared displacement.

*Changes that will break scripts from 0.7.x*

1. analyze.log quantity names have changed

*Bug/fixes small enhancements*

1. Performance of the neighbor list has been increased significantly on the GPU (overall performance improvements are approximately 10%)
1. Profile option added to the run() command
1. Warnings are now correctly printed when negative coefficients are given to bond forces
1. Simulations no longer fail on G200 cards
1. Mac OS X binaries will be provided for download: new documentation for installing on Mac OS x has been written
1. Two new demos showcasing large systems
1. Particles leaving the simulation box due to bad initial conditions now generate an error
1. win64 installers will no longer attempt to install on win32 and vice-versa
1. neighborlist check_period now defaults to 1
1. The elapsed time counter in run() now continues counting time over multiple runs.
1. init.create_random_polymers now throws an error if the bond length is too small given the specified separation radii
1. Fixed a bug where a floating point value for the count field in init.create_random_polymers produced an error
1. Additional error checking to test if particles go NaN
1. Much improved status line printing for identifying hoomd_script commands
1. Numerous documentation updates
1. The VS redistributable package no longer needs to be installed to run HOOMD on windows (these files are distributed with HOOMD)
1. Now using new features in doxygen#5.7 to build pdf user documentation for download.
1. Performance enhancements of the Lennard-Jones pair force computation, thanks to David Tarjan
1. A header prefix can be added to log files to make them more gnuplot friendly
1. Log quantities completely revamped. Common quantities (i.e. kinetic energy, potential energy can now be logged in any simulation)
1. Particle groups can now be created. Currently only analyze.msd makes use of them.
1. The CUDA toolkit no longer needs to be installed to run a packaged HOOMD binary in windows.
1. User documentation can now be downloaded as a pdf.
1. Analyzers and updaters now count time 0 as being the time they were created, instead of time step 0.
1. Added job test scripts to aid in validating HOOMD
1. HOOMD will now build with default settings on a linux/unix-like OS where the boost static libraries are not installed, but the dynamic ones are.

----

## Version 0.7.1

2008-09-12

1. Fixed bug where extremely large box dimensions resulted in an argument error - ticket:118
1. Fixed bug where simulations ran incorrectly with extremely small box dimensions - ticket:138

----

## Version 0.7.0

2008-08-12

*Note:* only major changes are listed here.

1. Stability and performance improvements.
1. Cleaned up the hoomd_xml file format.
1. Improved detection of errors in hoomd_xml files significantly.
1. Users no longer need to manually specify HOOMD_ROOT, unless their installation is non-standard
1. Particle charge can now be read in from a hoomd_xml file
1. Consistency changes in the hoomd_xml file format: HOOMD 0.6.0 XML files are not compatible. No more compatibility breaking changes are planned after 0.7.0
1. Enabled parallel builds in MSVC for faster compilation times on multicore systems
1. Numerous small bug fixes
1. New force compute for implementing walls
1. Documentation updates
1. Support for CUDA 2.0
1. Bug fixed allowing simulations with no integrator
1. Support for boost#35.0
1. Cleaned up GPU code interface
1. NVT integrator now uses tau (period) instead of Q (the mass of the extra degree of freedom).
1. Added option to NVE integration to limit the distance a particle moves in a single time step
1. Added code to dump system snapshots in the DCD file format
1. Particle types can be named by strings
1. A snapshot of the initial configuration can now be written in the .mol2 file format
1. The default build settings now enable most of the optional features
1. Separated the user and developer documentation
1. Mixed polymer systems can now be generated inside HOOMD
1. Support for CMake 2.6.0
1. Wrote the user documentation
1. GPU selection from the command line
1. Implementation of the job scripting system
1. GPU can now handle neighbor lists that overflow
1. Energies are now calculated
1. Added a logger for logging energies during a simulation run
1. Code now actually compiles on Mac OS X
1. Benchmark and demo scripts now use the new scripting system
1. Consistent error message format that is more visible.
1. Multiple types of bonds each with the own coefficients are now supported
1. Added python scripts to convert from HOOMD's XML file format to LAMMPS input and dump files
1. Fixed a bug where empty xml nodes in input files resulted in an error message
1. Fixed a bug where HOOMD seg faulted when a particle left the simulation , vis=True)* is now a convenient short hand for what was previously
box now works fine on mac os x
1. Fixed erroneously reported dangerous neighbor list builds when using --mode=cpu
1. Small tweaks to the XML file format.
1. Numerous performance enhancements
1. Workaround for ULF on compute#1 devices in place
1. dump.xml can now be given the option<|MERGE_RESOLUTION|>--- conflicted
+++ resolved
@@ -2,20 +2,14 @@
 
 [TOC]
 
-<<<<<<< HEAD
-## Next maintenance release
-
-*Bug fixes*
-
+## Next release
+
+Released TBD
+
+*Bug fixes*
+
+* Fix `test_pair_set_energy` unit test, which failed on numpy < 1.9.0
 * Analyze.log now accepts unicode strings.
-=======
-## Next release
-
-Released TBD
-
-*Bug fixes*
-
-* Fix `test_pair_set_energy` unit test, which failed on numpy < 1.9.0
 
 ## v1.1.1
 
@@ -27,7 +21,6 @@
 * Added missing documentation for `meta.dump_metadata`
 * Build all unit tests by default
 * Run all script unit tests through `mpirun -n 1`
->>>>>>> cbcce58f
 
 ## v1.1.0
 
