# HOOMD-blue Change Log

[TOC]

## v2.1.0

*New features*

* enable/disable overlap checks between pairs of constituent particles for hpmc.integrate.sphere_union()
* Support for non-additive mixtures in HPMC, overlap checks can now be enabled/disabled per type-pair
* Add constrain.oned to constrain particles to move in one dimension
* hpmc.integrate.sphere_union() now takes max_members as an optional argument, allowing to use GPU memory more efficiently

*Deprecated*

* HPMC: the ignore_overlaps flag is replaced by hpmc.integrate.interaction_matrix

*Other changes*

* Removed dependency on all boost libraries.
* No longer supporting Intel compiler builds.
<<<<<<< HEAD
* Shorter compile time for HPMC GPU kernels
=======
* Include symlinked external components in the build process.
* Add template for external components.
>>>>>>> 194ce021

## v2.0.2

*Not yet released*

* Support CUDA Toolkit 8.0
* group.rigid()/nonrigid() did not work in MPI simulations
* Fix builds with ENABLE_DOXYGEN=on
* Always add -std=c++11 to the compiler command line arguments
* Fix rare infinite loops when using hpmc.integrate.faceted_sphere
* Fix hpmc.util.tune to work with more than one tunable
* Fix a bug where dump.gsd() would write invalid data in simulations with changing number of particles
* replicate() sometimes did not work when restarting a simulation

## v2.0.1

Released 2016/07/15

*Bug fixes*

* Fix acceptance criterion in mu-V-T simulations with implicit depletants (HPMC).
* References to disabled analyzers, computes, updaters, etc. are properly freed from the simulation context.
* Fix a bug where `init.read_gsd` ignored the `restart` argument.
* Report an error when HPMC kernels run out of memory.
* Fix ghost layer when using rigid constraints in MPI runs.
* Clarify definition of the dihedral angle.

## v2.0.0

Released 2016/06/22

HOOMD-blue v2.0 is released under a clean BSD 3-clause license.

*New packages*

* `dem` - simulate faceted shapes with dynamics
* `hpmc` - hard particle Monte Carlo of a variety of shape classes.

*Bug fixes*

* Angles, dihedrals, and impropers no longer initialize with one default type.
* Fixed a bug where integrate.brownian gave the same x,y, and z velocity components.
* Data proxies verify input types and vector lengths.
* dump.dcd no longer generates excessive metadata traffic on lustre file systems

*New features*

* Distance constraints `constrain.distance` - constrain pairs of particles to a fixed separation distance
* Rigid body constraints `constrain.rigid` - rigid bodies now have central particles, and support MPI and replication
* Multi-GPU electrostatics `charge.pppm` - the long range electrostatic forces are now supported in MPI runs
* `context.initialize()` can now be called multiple times - useful in jupyter notebooks
* Manage multiple simulations in a single job script with `SimulationContext` as a python context manager.
* `util.quiet_status() / util.unquiet_status()` allow users to control if line status messages are output.
* Support executing hoomd in Jupyter (ipython) notebooks. Notice, warning, and error messages now show up in the
  notebook output blocks.
* `analyze.log` can now register python callback functions as sources for logged quantities.
* The GSD file format (http://gsd.readthedocs.io) is fully implemented in hoomd
    * `dump.gsd` writes GSD trajectories and restart files (use `truncate=true` for restarts).
    * `init.read_gsd` reads GSD file and initializes the system, and can start the simulation
       from any frame in the GSD file.
    * `data.gsd_snapshot` reads a GSD file into a snapshot which can be modified before system
      initialization with `init.read_snapshot`.
    * The GSD file format is capable of storing all particle and topology data fields in hoomd,
      either static at frame 0, or varying over the course of the trajectory. The number of
      particles, types, bonds, etc. can also vary over the trajectory.
* `force.active` applies an active force (optionally with rotational diffusion) to a group of particles
* `update.constrain_ellipsoid` constrains particles to an ellipsoid
* `integrate.langevin` and `integrate.brownian` now apply rotational noise and damping to anisotropic particles
* Support dynamically updating groups. `group.force_update()` forces the group to rebuild according
  to the original selection criteria. For example, this can be used to periodically update a cuboid
  group to include particles only in the specified region.
* `pair.reaction_field` implements a pair force for a screened electrostatic interaction of a charge pair in a
  dielectric medium.
* `force.get_energy` allows querying the potential energy of a particle group for a specific force
* `init.create_lattice` initializes particles on a lattice.
    * `lattice.unitcell` provides a generic unit cell definition for `create_lattice`
    * Convenience functions for common lattices: sq, hex, sc, bcc, fcc.
* Dump and initialize commands for the GTAR file format (http://libgetar.readthedocs.io).
    * GTAR can store trajectory data in zip, tar, sqlite, or bare directories
    * The current version stores system properties, later versions will be able to capture log, metadata, and other
      output to reduce the number of files that a job script produces.
* `integrate.npt` can now apply a constant stress tensor to the simulation box.
* Faceted shapes can now be simulated through the `dem` component.

*Changes that require job script modifications*

* `context.initialize()` is now required before any other hoomd script command.
* `init.reset()` no longer exists. Use `context.initialize()` or activate a `SimulationContext`.
* Any scripts that relied on undocumented members of the `globals` module will fail. These variables have been moved to
  the `context` module and members of the currently active `SimulationContext`.
* bonds, angles, dihedrals, and impropers no longer use the `set_coeff` syntax. Use `bond_coeff.set`, `angle_coeff.set`,
  `dihedral_coeff.set`, and `improper_coeff.set` instead.
* `hoomd_script` no longer exists, python commands are now spread across `hoomd`, `hoomd.md`, and other sub packages.
* `integrate.\*_rigid()` no longer exists. Use a standard integrator on `group.rigid_center()`, and define rigid bodies
  using `constrain.rigid()`
* All neighbor lists must be explicitly created using `nlist.\*`, and each pair potential must be attached explicitly
  to a neighbor list. A default global neighbor list is no longer created.
* Moved cgcmm into its own package.
* Moved eam into the metal package.
* Integrators now take `kT` arguments for temperature instead of `T` to avoid confusion on the units of temperature.
* phase defaults to 0 for updaters and analyzers so that restartable jobs are more easily enabled by default.
* `dump.xml` (deprecated) requires a particle group, and can dump subsets of particles.

*Other changes*

* CMake minimum version is now 2.8
* Convert particle type names to `str` to allow unicode type name input
* `__version__` is now available in the top level package
* `boost::iostreams` is no longer a build dependency
* `boost::filesystem` is no longer a build dependency
* New concepts page explaining the different styles of neighbor lists
* Default neighbor list buffer radius is more clearly shown to be r_buff = 0.4
* Memory usage of `nlist.stencil` is significantly reduced
* A C++11 compliant compiler is now required to build HOOMD-blue

*Removed*

* Removed `integrate.bdnvt`: use `integrate.langevin`
* Removed `mtk=False` option from `integrate.nvt` - The MTK NVT integrator is now the only implementation.
* Removed `integrate.\*_rigid()`: rigid body functionality is now contained in the standard integration methods
* Removed the global neighbor list, and thin wrappers to the neighbor list in `nlist`.
* Removed PDB and MOL2 dump writers.
* Removed init.create_empty

*Deprecated*

* Deprecated analyze.msd.
* Deprecated dump.xml.
* Deprecated dump.pos.
* Deprecated init.read_xml.
* Deprecated init.create_random.
* Deprecated init.create_random_polymers.

## v1.3.3

Released 2016/03/06

*Bug fixes*

* Fix problem incluing `hoomd.h` in plugins
* Fix random memory errors when using walls

## v1.3.2

Released 2016/02/08

*Bug fixes*

* Fix wrong access to system.box
* Fix kinetic energy logging in MPI
* Fix particle out of box error if particles are initialized on the boundary in MPI
* Add integrate.brownian to the documentation index
* Fix misc doc typos
* Fix runtime errors with boost 1.60.0
* Fix corrupt metadata dumps in MPI runs

## v1.3.1

Released 2016/1/14

*Bug fixes*

* Fix invalid MPI communicator error with Intel MPI
* Fix python 3.5.1 seg fault

## v1.3.0

Released 2015/12/8

*New features*

* Automatically load balanced domain decomposition simulations.
* Anisotropic particle integrators.
* Gay-Berne pair potential.
* Dipole pair potential.
* Brownian dynamics `integrate.brownian`
* Langevin dynamics `integrate.langevin` (formerly `bdnvt`)
* `nlist.stencil` to compute neighbor lists using stencilled cell lists.
* Add single value scale, `min_image`, and `make_fraction` to `data.boxdim`
* `analyze.log` can optionally not write a file and now supports querying current quantity values.
* Rewritten wall potentials.
    * Walls are now sums of planar, cylindrical, and spherical half-spaces.
    * Walls are defined and can be modified in job scripts.
    * Walls execute on the GPU.
    * Walls support per type interaction parameters.
    * Implemented for: lj, gauss, slj, yukawa, morse, force_shifted_lj, and mie potentials.
* External electric field potential: `external.e_field`

*Bug fixes*

* Fixed a bug where NVT integration hung when there were 0 particles in some domains.
* Check SLURM environment variables for local MPI rank identification
* Fixed a typo in the box math documentation
* Fixed a bug where exceptions weren't properly passed up to the user script
* Fixed a bug in the velocity initialization example
* Fixed an openmpi fork() warning on some systems
* Fixed segfaults in PPPM
* Fixed a bug where compute.thermo failed after reinitializing a system
* Support list and dict-like objects in init.create_random_polymers.
* Fall back to global rank to assign GPUs if local rank is not available

*Deprecated commands*

* `integrate.bdnvt` is deprecated. Use `integrate.langevin` instead.
* `dump.bin` and `init.bin` are now removed. Use XML files for restartable jobs.

*Changes that may break existing scripts*

* `boxdim.wrap` now returns the position and image in a tuple, where it used to return just the position.
* `wall.lj` has a new API
* `dump.bin` and `init.bin` have been removed.

## v1.2.1

Released 2015/10/22

*Bug fixes*

* Fix a crash when adding or removing particles and reinitializing
* Fix a bug where simulations hung on sm 5.x GPUs with CUDA 7.5
* Fix compile error with long tests enabled
* Issue a warning instead of an error for memory allocations greater than 4 GiB.
* Fix invalid RPATH when building inside `zsh`.
* Fix incorrect simulations with `integrate.npt_rigid`
* Label mie potential correctly in user documentation

## v1.2.0

Released 2015/09/30

*New features*

* Performance improvements for systems with large particle size disparity
* Bounding volume hierarchy (tree) neighbor list computation
* Neighbor lists have separate `r_cut` values for each pair of types
* addInfo callback for dump.pos allows user specified information in pos files

*Bug fixes*

* Fix `test_pair_set_energy` unit test, which failed on numpy < 1.9.0
* Analyze.log now accepts unicode strings.
* Fixed a bug where calling `restore_snapshot()` during a run zeroed potential parameters.
* Fix segfault on exit with python 3.4
* Add `cite.save()` to documentation
* Fix a problem were bond forces are computed incorrectly in some MPI configurations
* Fix bug in pair.zbl
* Add pair.zbl to the documentation
* Use `HOOMD_PYTHON_LIBRARY` to avoid problems with modified CMake builds that preset `PYTHON_LIBRARY`

## v1.1.1

Released 2015/07/21

*Bug fixes*

* `dump.xml(restart=True)` now works with MPI execution
* Added missing documentation for `meta.dump_metadata`
* Build all unit tests by default
* Run all script unit tests through `mpirun -n 1`

## v1.1.0

Released 2015/07/14

*New features*

* Allow builds with ninja.
* Allow K=0 FENE bonds.
* Allow number of particles types to change after initialization.
```system.particles.types.add('newType')```
* Allow number of particles to change after initialization.
```
system.particles.add('A')
del system.particles[0]
```
* OPLS dihedral
* Add `phase` keyword to analyzers and dumps to make restartable jobs easier.
* `HOOMD_WALLTIME_STOP` environment variable to stop simulation runs before they hit a wall clock limit.
* `init.read_xml()` Now accepts an initialization and restart file.
* `dump.xml()` can now write restart files.
* Added documentation concepts page on writing restartable jobs.
* New citation management infrastructure. `cite.save()` writes `.bib` files with a list of references to features
  actively used in the current job script.
* Snapshots expose data as numpy arrays for high performance access to particle properties.
* `data.make_snapshot()` makes a new empty snapshot.
* `analyze.callback()` allows multiple python callbacks to operate at different periods.
* `comm.barrier()` and `comm.barrier_all()` allow users to insert barriers into their scripts.
* Mie pair potential.
* `meta.dump_metadata()` writes job metadata information out to a json file.
* `context.initialize()` initializes the execution context.
* Restart option for `dump.xml()`

*Bug fixes*

* Fix slow performance when initializing `pair.slj()`in MPI runs.
* Properly update particle image when setting position from python.
* PYTHON_SITEDIR hoomd shell launcher now calls the python interpreter used at build time.
* Fix compile error on older gcc versions.
* Fix a bug where rigid bodies had 0 velocity when restarting jobs.
* Enable `-march=native` builds in OS X clang builds.
* Fix `group.rigid()` and `group.nonrigid()`.
* Fix image access from the python data access proxies.
* Gracefully exit when launching MPI jobs with mixed execution configurations.

*Changes that may require updated job scripts*

* `context.initialize()` **must** be called before any `comm` method that queries the MPI rank. Call it as early as
  possible in your job script (right after importing `hoomd_script`) to avoid problems.

*Deprecated*

* `init.create_empty()` is deprecated and will be removed in a future version. Use `data.make_snapshot()` and
  `init.read_snapshot()` instead.
* Job scripts that do not call `context.initialize()` will result in a warning message. A future version of HOOMD
  will require that you call `context.initialize()`.

*Removed*

* Several `option` commands for controlling the execution configuration. Replaced with `context.initialize`.

## v1.0.5

Released 2015/05/19

*Bug fixes*

* Fix segfault when changing integrators
* Fix system.box to indicate the correct number of dimensions
* Fix syntax error in comm.get_rank with --nrank
* Enable CUDA enabled builds with the intel compiler
* Use CMake builtin FindCUDA on recent versions of CMake
* GCC_ARCH env var sets the -march command line option to gcc at configure time
* Auto-assign GPU-ids on non-compute exclusive systems even with --mode=gpu
* Support python 3.5 alpha
* Fix a bug where particle types were doubled with boost 1.58.0
* Fix a bug where angle_z=true dcd output was inaccurate near 0 angles
* Properly handle lj.wall potentials with epsilon=0.0 and particles on top of the walls

## v1.0.4

Released 2015/04/07

*Bug fixes*

* Fix invalid virials computed in rigid body simulations when multi-particle bodies crossed box boundaries
* Fix invalid forces/torques for rigid body simulations caused by race conditions
* Fix compile errors on Mac OS X 10.10
* Fix invalid pair force computations caused by race conditions
* Fix invalid neighbour list computations caused by race conditions on Fermi generation GPUs

*Other*

* Extremely long running unit tests are now off by default. Enable with -DHOOMD_SKIP_LONG_TESTS=OFF
* Add additional tests to detect race conditions and memory errors in kernels

## v1.0.3

Released 2015/03/18

**Bug fixes**

* Enable builds with intel MPI
* Silence warnings coming from boost and python headers

## v1.0.2

Released 2015/01/21

**Bug fixes**

* Fixed a bug where `linear_interp` would not take a floating point value for *zero*
* Provide more useful error messages when cuda drivers are not present
* Assume device count is 0 when `cudaGetDeviceCount()` returns an error
* Link to python statically when `ENABLE_STATIC=on`
* Misc documentation updates

## v1.0.1

Released 2014/09/09

**Bug fixes**

1. Fixed bug where error messages were truncated and HOOMD exited with a segmentation fault instead (e.g. on Blue Waters)
1. Fixed bug where plug-ins did not load on Blue Waters
1. Fixed compile error with gcc4.4 and cuda5.0
1. Fixed syntax error in `read_snapshot()`
1. Fixed a bug where `init.read_xml throwing` an error (or any other command outside of `run()`) would hang in MPI runs
1. Search the install path for hoomd_script - enable the hoomd executable to be outside of the install tree (useful with cray aprun)
1. Fixed CMake 3.0 warnings
1. Removed dependancy on tr1/random
1. Fixed a bug where `analyze.msd` ignored images in the r0_file
1. Fixed typos in `pair.gauss` documentation
1. Fixed compile errors on Ubuntu 12.10
1. Fix failure of `integrate.nvt` to reach target temperature in analyze.log. The fix is a new symplectic MTK integrate.nvt integrator. Simulation results in hoomd v1.0.0 are correct, just the temperature and velocity outputs are off slightly.
1. Remove MPI from Mac OS X dmg build.
1. Enable `import hoomd_script as ...`

*Other changes*

1. Added default compile flag -march=native
1. Support CUDA 6.5
1. Binary builds for CentOS/RHEL 6, Fedora 20, Ubuntu 14.04 LTS, and Ubuntu 12.04 LTS.

## Version 1.0.0

Released 2014/05/25

*New features*

* Support for python 3
* New NPT integrator capable of flexible coupling schemes
* Triclinic unit cell support
* MPI domain decomposition
* Snapshot save/restore
* Autotune block sizes at run time
* Improve performance in small simulation boxes
* Improve performance with smaller numbers of particles per GPU
* Full double precision computations on the GPU (compile time option must be enabled, binary builds provided on the download page are single precision)
* Tabulated bond potential `bond.table`
* Tabulated angle potential `angle.table`
* Tabulated dihedral potental `dihedral.table`
* `update.box_resize` now accepts `period=None` to trigger an immediate update of the box without creating a periodic updater
* `update.box_resize` now replaces *None* arguments with the current box parameters
* `init.create_random` and `init.create_random_polymers` can now create random configurations in triclinc and 2D boxes
* `init.create_empty` can now create triclinic boxes
* particle, bond, angle, dihedral, and impropers types can now be named in `init.create_empty`
* `system.replicate` command replicates the simulation box

*Bug fixes*

* Fixed a bug where init.create_random_polymers failed when lx,ly,lz were not equal.
* Fixed a bug in init.create_random_polymers and init.create_random where the separation radius was not accounted for correctly
* Fixed a bug in bond.* where random crashes would occur when more than one bond type was defined
* Fixed a bug where dump.dcd did not write the period to the file

*Changes that may require updated job scripts*

* `integrate.nph`: A time scale `tau_p` for the relaxation of the barostat is now required instead of the barostat mass *W* of the previous release.
The time scale is the relaxation time the barostat would have at an average temperature `T_0 = 1`, and it is related to the internally used
(Andersen) Barostat mass *W* via `W = d N T_0 tau_p^2`, where *d* is the dimensionsality and *N* the number of particles.
* `sorter` and `nlist` are now modules, not variables in the `__main__` namespace.
* Data proxies function correctly in MPI simulations, but are extremely slow. If you use `init.create_empty`, consider separating the generation step out to a single rank short execution that writes an XML file for the main run.
* `update.box_resize(Lx=...)` no longer makes cubic box updates, instead it will keep the current **Ly** and **Lz**. Use the `L=...` shorthand for cubic box updates.
* All `init.*` commands now take `data.boxdim` objects, instead of `hoomd.boxdim` (or *3-tuples*). We strongly encourage the use of explicit argument names for `data.boxdim()`. In particular, if `hoomd.boxdim(123)` was previously used to create a cubic box, it is now required to use `data.boxdim(L=123)` (CORRECT) instead of `data.boxdim(123)` (INCORRECT), otherwise a box with unit dimensions along the y and z axes will be created.
* `system.dimensions` can no longer be set after initialization. System dimensions are now set during initialization via the `data.boxdim` interface. The dimensionality of the system can now be queried through `system.box`.
* `system.box` no longer accepts 3-tuples. It takes `data.boxdim` objects.
* `system.dimensions` no longer exists. Query the dimensionality of the system from `system.box`. Set the dimensionality of the system by passing an appropriate `data.boxdim` to an `init` method.
* `init.create_empty` no longer accepts `n_*_types`. Instead, it now takes a list of strings to name the types.

*Deprecated*

* Support for G80, G200 GPUs.
* `dump.bin` and `read.bin`. These will be removed in v1.1 and replaced with a new binary format.

*Removed*

* OpenMP mult-core execution (replaced with MPI domain decomposition)
* `tune.find_optimal_block_size` (replaced by Autotuner)

## Version 0.11.3

Released 2013/05/10

*Bug fixes*

* Fixed a bug where charge.pppm could not be used after init.reset()
* Data proxies can now set body angular momentum before the first run()
* Fixed a bug where PPPM forces were incorrect on the GPU

## Version 0.11.2

Released 2012/12/19

*New features*

* Block sizes tuned for K20

*Bug fixes*

* Warn user that PPPM ignores rigid body exclusions
* Document that proxy iterators need to be deleted before init.reset()
* Fixed a bug where body angular momentum could not be set
* Fixed a bug where analyze.log would report nan for the pressure tensor in nve and nvt simulations

## Version 0.11.1

Released 2012/11/2

*New features*

* Support for CUDA 5.0
* Binary builds for Fedora 16 and OpenSUSE 12.1
* Automatically specify /usr/bin/gcc to nvcc when the configured gcc is not supported

*Bug fixes*

* Fixed a compile error with gcc 4.7
* Fixed a bug where PPPM forces were incorrect with neighborlist exclusions
* Fixed an issue where boost 1.50 and newer were not detected properly when BOOST_ROOT is set
* Fixed a bug where accessing force data in python prevented init.reset() from working
* Fixed a bug that prevented pair.external from logging energy
* Fixed a unit test that failed randomly

## Version 0.11.0

2012-07-27

*New features*

1. Support for Kepler GPUs (GTX 680)
1. NPH integration (*integrate.nph*)
1. Compute full pressure tensor
1. Example plugin for new bond potentials
1. New syntax for bond coefficients: *_bond_.bond_coeff.set('type', _params_)*
1. New external potential: *external.periodic* applies a periodic potential along one direction (uses include inducing lamellar phases in copolymer systems)
1. Significant performance increases when running *analyze.log*, *analyze.msd*, *update.box_resize*, *update.rescale_temp*, or *update.zero_momentum* with a small period
1. Command line options may now be overwritten by scripts, ex: *options.set_gpu(2)*
1. Added *--user* command line option to allow user defined options to be passed into job scripts, ex: *--user="-N=5 -phi=0.56"*
1. Added *table.set_from_file* method to enable reading table based pair potentials from a file
1. Added *--notice-level* command line option to control how much extra information is printed during a run. Set to 0 to disable, or any value up to 10. At 10, verbose debugging information is printed.
1. Added *--msg-file* command line option which redirects the message output to a file
1. New pair potential *pair.force_shifted_lj* : Implements http://dx.doi.org/10.1063/1.3558787

*Bug fixes*

1. Fixed a bug where FENE bonds were sometimes computed incorrectly
1. Fixed a bug where pressure was computed incorrectly when using pair.dpd or pair.dpdlj
1. Fixed a bug where using OpenMP and CUDA at the same time caused invalid memory accesses
1. Fixed a bug where RPM packages did not work on systems where the CUDA toolkit was not installed
1. Fixed a bug where rigid body velocities were not set from python
1. Disabled OpenMP builds on Mac OS X. HOOMD-blue w/ openmp enabled crashes due to bugs in Apple's OpenMP implementation.
1. Fixed a bug that allowed users to provide invalid rigid body data and cause a seg fault.
1. Fixed a bug where using PPPM resulted in error messages on program exit.

*API changes*

1. Bond potentials rewritten with template evaluators
1. External potentials use template evaluators
1. Complete rewrite of ParticleData - may break existing plugins
1. Bond/Angle/Dihedral data structures rewritten
    * The GPU specific data structures are now generated on the GPU
1. DPDThermo and DPDLJThermo are now processed by the same template class
1. Headers that cannot be included by nvcc now throw an error when they are
1. CUDA 4.0 is the new minimum requirement
1. Rewrote BoxDim to internally handle minimum image conventions
1. HOOMD now only compiles ptx code for the newest architecture, this halves the executable file size
1. New Messenger class for global control of messages printed to the screen / directed to a file.

*Testing changes*

1. Automated test suite now performs tests on OpenMPI + CUDA builds
1. Valgrind tests added back into automated test suite
1. Added CPU test in bd_ridid_updater_tests
1. ctest -S scripts can now set parallel makes (with cmake > 2.8.2)

## Version 0.10.1

2012-02-10

1. Add missing entries to credits page
1. Add `dist_check` option to neighbor list. Can be used to force neighbor list builds at a specified frequency (useful in profiling runs with nvvp).
1. Fix typos in ubuntu compile documentation
1. Add missing header files to hoomd.h
1. Add torque to the python particle data access API
1. Support boost::filesystem API v3
1. Expose name of executing gpu, n_cpu, hoomd version, git sha1, cuda version, and compiler version to python
1. Fix a bug where multiple `nvt_rigid` or `npt_rigid` integrators didn't work correctly
1. Fix missing pages in developer documentation

## Version 0.10.0

2011-12-14

*New features*

1. Added *pair.dpdlj* which uses the DPD thermostat and the Lennard-Jones potential. In previous versions, this could be accomplished by using two pair commands but at the cost of reduced performance.
1. Additional example scripts are now present in the documentation. The example scripts are cross-linked to the commands that are used in them.
1. Most dump commands now accept the form: *dump.ext(filename="filename.ext")* which immediately writes out filename.ext.
1. Added _vis_ parameter to dump.xml which enables output options commonly used in files written for the purposes of visulization. dump.xml also now accepts parameters on the instantiation line. Combined with the previous feature, *dump.xml(filename="file.xml", vis=True)* is now a convenient short hand for what was previously
<pre><code class="python">
xml = dump.xml()
xml.set_params(position = True, mass = True, diameter = True, \
                         type = True, bond = True, angle = True, \
                         dihedral = True, improper = True, charge = True)
xml.write(filename="file.xml")
</code></pre>
1. Specify rigid bodies in XML input files
1. Simulations that contain rigid body constraints applied to groups of particles in BDNVT, NVE, NVT, and NPT ensembles.
    * *integrate.bdnvt_rigid*
    * *integrate.nve_rigid*
    * *integrate.nvt_rigid*
    * *integrate.npt_rigid*
1. Energy minimization of rigid bodies (*integrate.mode_minimize_rigid_fire*)
1. Existing commands are now rigid-body aware
    * update.rescale_temp
    * update.box_resize
    * update.enforce2d
    * update.zero_momentum
1. NVT integration using the Berendsen thermostat (*integrate.berendsen*)
1. Bonds, angles, dihedrals, and impropers can now be created and deleted with the python data access API.
1. Attribution clauses added to the HOOMD-blue license.

*Changes that may break existing job scripts*

1. The _wrap_ option to *dump.dcd* has been changed to _unwrap_full_ and its meaning inverted. *dump.dcd* now offers two options for unwrapping particles, _unwrap_full_ fully unwraps particles into their box image and _unwrap_rigid_ unwraps particles in rigid bodies so that bodies are not broken up across a box boundary.

*Bug/fixes small enhancements*

1. Fixed a bug where launching hoomd on mac os X 10.5 always resulted in a bus error.
1. Fixed a bug where DCD output restricted to a group saved incorrect data.
1. force.constant may now be applied to a group of particles, not just all particles
1. Added C++ plugin example that demonstrates how to add a pair potential in a plugin
1. Fixed a bug where box.resize would always transfer particle data even in a flat portion of the variant
1. OpenMP builds re-enabled on Mac OS X
1. Initial state of integrate.nvt and integrate.npt changed to decrease oscillations at startup.
1. Fixed a bug where the polymer generator would fail to initialize very long polymers
1. Fixed a bug where images were passed to python as unsigned ints.
1. Fixed a bug where dump.pdb wrote coordinates in the wrong order.
1. Fixed a rare problem where a file written by dump.xml would not be read by init.read_xml due to round-off errors.
1. Increased the number of significant digits written out to dump.xml to make them more useful for ad-hoc restart files.
1. Potential energy and pressure computations that slow performance are now only performed on those steps where the values are actually needed.
1. Fixed a typo in the example C++ plugin
1. Mac build instructions updated to work with the latest version of macports
1. Fixed a bug where set_period on any dump was ineffective.
1. print_status_line now handles multiple lines
1. Fixed a bug where using bdnvt tally with per type gammas resulted in a race condition.
1. Fix an issue where ENABLE_CUDA=off builds gave nonsense errors when --mode=gpu was requested.
1. Fixed a bug where dumpl.xml could produce files that init.xml would not read
1. Fixed a typo in the example plugin
1. Fix example that uses hoomd as a library so that it compiles.
1. Update maintainer lines
1. Added message to nlist exclusions that notifies if diameter or body exclusions are set.
1. HOOMD-blue is now hosted in a git repository
1. Added bibtex bibliography to the user documentation
1. Converted user documentation examples to use doxygen auto cross-referencing \example commands
1. Fix a bug where particle data is not released in dump.binary
1. ENABLE_OPENMP can now be set in the ctest builds
1. Tuned block sizes for CUDA 4.0
1. Removed unsupported GPUS from CUDA_ARCH_LIST

## Version 0.9.2

2011-04-04

*Note:* only major changes are listed here.

*New features*

1. *New exclusion option:* Particles can now be excluded from the neighbor list based on diameter consistent with pair.slj.
1. *New pair coeff syntax:* Coefficients for multiple type pairs can be specified conveniently on a single line.
<pre><code class="python">
coeff.set(['A', 'B', 'C', 'D'], ['A', 'B', 'C', 'D'], epsilon=1.0)
</code></pre>
1. *New documentation:* HOOMD-blue's system of units is now fully documented, and every coefficient in the documentation is labeled with the appropriate unit.
1. *Performance improvements:* Performance has been significantly boosted for simulations of medium sized systems (5,000-20,000 particles). Smaller performance boosts were made to larger runs.
1. *CUDA 3.2 support:* HOOMD-blue is now fully tested and performance tuned for use with CUDA 3.2.
1. *CUDA 4.0 support:* HOOMD-blue compiles with CUDA 4.0 and passes initial tests.
1. *New command:* tune.r_buff performs detailed auto-tuning of the r_buff neighborlist parameter.
1. *New installation method:* RPM, DEB, and app bundle packages are now built for easier installation
1. *New command:* charge.pppm computes the full long range electrostatic interaction using the PPPM method

*Bug/fixes small enhancements*

1. Fixed a bug where the python library was linked statically.
1. Added the PYTHON_SITEDIR setting to allow hoomd builds to install into the native python site directory.
1. FIRE energy minimization convergence criteria changed to require both energy *and* force to converge
1. Clarified that groups are static in the documentation
1. Updated doc comments for compatibility with Doxygen#7.3
1. system.particles.types now lists the particle types in the simulation
1. Creating a group of a non-existant type is no longer an error
1. Mention XML file format for walls in wall.lj documentation
1. Analyzers now profile themselves
1. Use "\n" for newlines in dump.xml - improves performance when writing many XML files on a NFS file system
1. Fixed a bug where the neighbor list build could take an exceptionally long time (several seconds) to complete the first build.
1. Fixed a bug where certain logged quantities always reported as 0 on the first step of the simulation.
1. system.box can now be used to read and set the simulation box size from python
1. Numerous internal API updates
1. Fixed a bug the resulted in incorrect behavior when using integrate.npt on the GPU.
1. Removed hoomd launcher shell script. In non-sitedir installs, ${HOOMD_ROOT}/bin/hoomd is now the executable itself
1. Creating unions of groups of non-existent types no longer produces a seg fault
1. hoomd now builds on all cuda architectures. Modify CUDA_ARCH_LIST in cmake to add or remove architectures from the build
1. hoomd now builds with boost#46.0
1. Updated hoomd icons to maize/blue color scheme
1. hoomd xml file format bumped to#3, adds support for charge.
1. FENE and harmonic bonds now handle 0 interaction parameters and 0 length bonds more gracefully
1. The packaged plugin template now actually builds and installs into a recent build of hoomd

## Version 0.9.1

2010-10-08

*Note:* only major changes are listed here.

*New features*

1. *New constraint*: constrain.sphere constrains a group of particles to the surface of a sphere
1. *New pair potential/thermostat*: pair.dpd implements the standard DPD conservative, random, and dissipative forces
1. *New pair potential*: pair.dpd_conservative applies just the conservative DPD potential
1. *New pair potential*: pair.eam implements the Embedded Atom Method (EAM) and supports both *alloy* and *FS* type computations.
1. *Faster performance*: Cell list and neighbor list code has been rewritten for performance.
    * In our benchmarks, *performance increases* ranged from *10-50%* over HOOMD-blue 0.9.0. Simulations with shorter cutoffs tend to attain a higher performance boost than those with longer cutoffs.
    * We recommended that you *re-tune r_buff* values for optimal performance with 0.9.1.
    * Due to the nature of the changes, *identical runs* may produce *different trajectories*.
1. *Removed limitation*: The limit on the number of neighbor list exclusions per particle has been removed. Any number of exclusions can now be added per particle. Expect reduced performance when adding excessive numbers of exclusions.

*Bug/fixes small enhancements*

1. Pressure computation is now correct when constraints are applied.
1. Removed missing files from hoomd.h
1. pair.yukawa is no longer referred to by "gaussian" in the documentation
1. Fermi GPUs are now prioritized over per-Fermi GPUs in systems where both are present
1. HOOMD now compiles against CUDA 3.1
1. Momentum conservation significantly improved on compute#x hardware
1. hoomd plugins can now be installed into user specified directories
1. Setting r_buff=0 no longer triggers exclusion list updates on every step
1. CUDA 2.2 and older are no longer supported
1. Workaround for compiler bug in 3.1 that produces extremely high register usage
1. Disabled OpenMP compile checks on Mac OS X
1. Support for compute 2.1 devices (such as the GTX 460)

## Version 0.9.0

2010-05-18

*Note:* only major changes are listed here.

*New features*

1. *New pair potential*: Shifted LJ potential for particles of varying diameters (pair.slj)
1. *New pair potential*: Tabulated pair potential (pair.table)
1. *New pair potential*: Yukawa potential (pair.yukawa)
1. *Update to pair potentials*: Most pair potentials can now accept different values of r_cut for different type pairs. The r_cut specified in the initial pair.*** command is now treated as the default r_cut, so no changes to scripts are necessary.
1. *Update to pair potentials*: Default pair coeff values are now supported. The parameter alpha for lj now defaults to#0, so there is no longer a need to specify it for a majority of simulations.
1. *Update to pair potentials*: The maximum r_cut needed for the neighbor list is now determined at the start of each run(). In simulations where r_cut may decrease over time, increased performance will result.
1. *Update to pair potentials*: Pair potentials are now specified via template evaluator classes. Adding a new pair potential to hoomd now only requires a small amount of additional code.
1. *Plugin API* : Advanced users/developers can now write, install, and use plugins for hoomd without needing to modify core hoomd source code
1. *Particle data access*: User-level hoomd scripts can now directly access the particle data. For example, one can change all particles in the top half of the box to be type B:
<pre><code class="python">
top = group.cuboid(name="top", zmin=0)
for p in top:
    p.type = 'B'
</code></pre>
    . *All* particle data including position, velocity, type, ''et cetera'', can be read and written in this manner. Computed forces and energies can also be accessed in a similar way.
1. *New script command*: init.create_empty() can be used in conjunction with the particle data access above to completely initialize a system within the hoomd script.
1. *New script command*: dump.bin() writes full binary restart files with the entire system state, including the internal state of integrators.
    - File output can be gzip compressed (if zlib is available) to save space
    - Output can alternate between two different output files for safe crash recovery
1. *New script command*: init.read_bin() reads restart files written by dump.bin()
1. *New option*: run() now accepts a quiet option. When True, it eliminates the status information printouts that go to stdout.
1. *New example script*: Example 6 demonstrates the use of the particle data access routines to initialize a system. It also demonstrates how to initialize velocities from a gaussian distribution
1. *New example script*: Example 7 plots the pair.lj potential energy and force as evaluated by hoomd. It can trivially be modified to plot any potential in hoomd.
1. *New feature*: Two dimensional simulations can now be run in hoomd: #259
1. *New pair potential*: Morse potential for particles of varying diameters (pair.morse)
1. *New command*: run_upto will run a simulation up to a given time step number (handy for breaking long simulations up into many independent jobs)
1. *New feature*: HOOMD on the CPU is now accelerated with OpenMP.
1. *New feature*: integrate.mode_minimize_fire performs energy minimization using the FIRE algorithm
1. *New feature*: analyze.msd can now accept an xml file specifying the initial particle positions (for restarting jobs)
1. *Improved feature*: analyze.imd now supports all IMD commands that VMD sends (pause, kill, change trate, etc.)
1. *New feature*: Pair potentials can now be given names, allowing multiple potentials of the same type to be logged separately. Additionally, potentials that are disabled and not applied to the system dynamics can be optionally logged.
1. *Performance improvements*: Simulation performance has been increased across the board, but especially when running systems with very low particle number densities.
1. *New hardware support*: 0.9.0 and newer support Fermi GPUs
1. *Deprecated hardware support*: 0.9.x might continue run on compute#1 GPUs but that hardware is no longer officially supported
1. *New script command*: group.tag_list() takes a python list of particle tags and creates a group
1. *New script command*: compute.thermo() computes thermodynamic properties of a group of particles for logging
1. *New feature*: dump.dcd can now optionally write out only those particles that belong to a specified group

*Changes that will break jobs scripts written for 0.8.x*

1. Integration routines have changed significantly to enable new use cases. Where scripts previously had commands like:
<pre><code class="python">
integrate.nve(dt=0.005)
</code></pre>
    they now need
<pre><code class="python">
all = group.all()
integrate.mode_standard(dt=0.005)
integrate.nve(group=all)
</code></pre>
    . Integrating only specific groups of particles enables simulations to fix certain particles in place or integrate different parts of the system at different temperatures, among many other possibilities.
1. sorter.set_params no longer takes the ''bin_width'' argument. It is replaced by a new ''grid'' argument, see the documentation for details.
1. conserved_quantity is no longer a quantity available for logging. Instead log the nvt reservoir energy and compute the total conserved quantity in post processing.

*Bug/fixes small enhancements*

1. Fixed a bug where boost#38 is not found on some machines
1. dump.xml now has an option to write particle accelerations
1. Fixed a bug where periods like 1e6 were not accepted by updaters
1. Fixed a bug where bond.fene forces were calculated incorrectly between particles of differing diameters
1. Fixed a bug where bond.fene energies were computed incorrectly when running on the GPU
1. Fixed a bug where comments in hoomd xml files were not ignored as they aught to be: #331
1. It is now possible to prevent bond exclusions from ever being added to the neighbor list: #338
1. init.create_random_polymers can now generate extremely dense systems and will warn the user about large memory usage
1. variant.linear_interp now accepts a user-defined zero (handy for breaking long simulations up into many independent jobs)
1. Improved installation and compilation documentation
1. Integration methods now silently ignore when they are given an empty group
1. Fixed a bug where disabling all forces resulted in some forces still being applied
1. Integrators now behave in a reasonable way when given empty groups
1. Analyzers now accept a floating point period
1. run() now aborts immediately if limit_hours=0 is specified.
1. Pair potentials that diverge at r=0 will no longer result in invalid simulations when the leading coefficients are set to zero.
1. integrate.bdnvt can now tally the energy transferred into/out of the "reservoir", allowing energy conservation to be monitored during bd simulation runs.
1. Most potentials now prevent NaN results when computed for overlapping particles
1. Stopping a simulation from a callback or time limit no longer produces invalid simulations when continued
1. run() commands limited with limit_hours can now be set to only stop on given timestep multiples
1. Worked around a compiler bug where pair.morse would crash on Fermi GPUs
1. ULF stability improvements for G200 GPUs.


## Version 0.8.2

2009-09-10

*Note:* only major changes are listed here.

*New features*

1. Quantities that vary over time can now be specified easily in scripts with the variant.linear_interp command.
1. Box resizing updater (update.box_resize) command that uses the time varying quantity command to grow or shrink the simulation box.
1. Individual run() commands can be limited by wall-clock time
1. Angle forces can now be specified
1. Dihedral forces can now be specified
1. Improper forces can now be specified
1. 1-3 and 1-4 exclusions from the cutoff pair force can now be chosen
1. New command line option: --minimize-cpu-usage cuts the CPU usage of HOOMD down to 10% of one CPU core while only decreasing overall performance by 10%
1. Major changes have been made in the way HOOMD chooses the device on which to run (all require CUDA 2.2 or newer)
   * there are now checks that an appropriate NVIDIA drivers is installed
   * running without any command line options will now correctly revert to running on the CPU if no capable GPUs are installed
   * when no gpu is explicitly specified, the default choice is now prioritized to choose the fastest GPU and one that is not attached to a display first
   * new command line option: --ignore-display-gpu will prevent HOOMD from executing on any GPU attached to a display
   * HOOMD now prints out a short description of the GPU(s) it is running on
   * on linux, devices can be set to compute-exclusive mode and HOOMD will then automatically choose the first free GPU (see the documentation for details)
1. nlist.reset_exclusions command to control the particles that are excluded from the neighbor list


*Bug/fixes small enhancements*

1. Default block size change to improve stability on compute#3 devices
1. ULF workaround on GTX 280 now works with CUDA 2.2
1. Standalone benchmark executables have been removed and replaced by in script benchmarking commands
1. Block size tuning runs can now be performed automatically using the python API and results can be saved on the local machine
1. Fixed a bug where GTX 280 bug workarounds were not properly applied in CUDA 2.2
1. The time step read in from the XML file can now be optionally overwritten with a user-chosen one
1. Added support for CUDA 2.2
1. Fixed a bug where the WCA forces included in bond.fene had an improper cutoff
1. Added support for a python callback to be executed periodically during a run()
1. Removed demos from the hoomd downloads. These will be offered separately on the webpage now to keep the required download size small.
1. documentation improvements
1. Significantly increased performance of dual-GPU runs when build with CUDA 2.2 or newer
1. Numerous stability and performance improvements
1. Temperatures are now calculated based on 3N-3 degrees of freedom. See #283 for a more flexible system that is coming in the future.
1. Emulation mode builds now work on systems without an NVIDIA card (CUDA 2.2 or newer)
1. HOOMD now compiles with CUDA 2.3
1. Fixed a bug where uninitialized memory was written to dcd files
1. Fixed a bug that prevented the neighbor list on the CPU from working properly with non-cubic boxes
1. There is now a compile time hack to allow for more than 4 exclusions per particle
1. Documentation added to aid users in migrating from LAMMPS
1. hoomd_script now has an internal version number useful for third party scripts interfacing with it
1. VMD#8.7 is now found by the live demo scripts
1. live demos now run in vista 64-bit
1. init.create_random_polymers can now create polymers with more than one type of bond

## Version 0.8.1

2009-03-24

*Note:* only major changes are listed here.

*New features*

1. Significant performance enhancements
1. New build option for compiling on UMich CAC clusters: ENABLE_CAC_GPU_ID compiles HOOMD to read in the *$CAC_GPU_ID* environment variable and use it to determine which GPUs to execute on. No --gpu command line required in job scripts any more.
1. Particles can now be assigned a *non-unit mass*
1. *init.reset()* command added to allow for the creation of a looped series of simulations all in python
1. *dump.pdb()* command for writing PDB files
1. pair.lj now comes with an option to *shift* the potential energy to 0 at the cutoff
1. pair.lj now comes with an opiton to *smoothly switch* both the *potential* and *force* to 0 at the cutoff with the XPLOR smoothing function
1. *Gaussian pair potential* computation added (pair.gauss)
1. update and analyze commands can now be given a function to determine a non-linear rate to run at
1. analyze.log, and dump.dcd can now append to existing files

*Changes that will break scripts from 0.8.0*

1. *dump.mol2()* has been changed to be more consistent with other dump commands. In order to get the same result as the previous behavior, replace
<pre><code class="python">
 dump.mol2(filename="file.mol2")
</code></pre>
 with
 <pre><code class="python">
 mol2 = dump.mol2()
 mol2.write(filename="file.mol2")
</code></pre>
1. Grouping commands have been moved to their own package for organizational purposes. *group_all()* must now be called as *group.all()* and similarly for tags and type.

*Bug/fixes small enhancements*

1. Documentation updates
1. DCD file writing no longer crashes HOOMD in windows
1. !FindBoost.cmake is patched upstream. Use CMake 2.6.3 if you need BOOST_ROOT to work correctly
1. Validation tests now run with --gpu_error_checking
1. ULF bug workarounds are now enabled only on hardware where they are needed. This boosts performance on C1060 and newer GPUs.
1. !FindPythonLibs now always finds the shared python libraries, if they exist
1. "make package" now works fine on mac os x
1. Fixed erroneously reported dangerous neighbor list builds when using --mode=cpu
1. Small tweaks to the XML file format.
1. Numerous performance enhancements
1. Workaround for ULF on compute#1 devices in place
1. dump.xml can now be given the option "all=true" to write all fields
1. total momentum can now be logged by analyze.log
1. HOOMD now compiles with boost#38 (and hopefully future versions)
1. Updaters can now be given floating point periods such as 1e5
1. Additional warnings are now printed when HOOMD is about to allocate a large amount of memory due to the specification of an extremely large box size
1. run() now shows up in the documentation index
1. Default sorter period is now 100 on CPUs to improve performance on chips with small caches


## Version 0.8.0

2008-12-22

*Note:* only major changes are listed here.

*New features*

1. Addition of FENE bond potential
1. Addition of update.zero_momentum command to zero a system's linear momentum
1. Brownian dynamics integration implemented
1. Multi-GPU simulations
1. Particle image flags are now tracked. analyze.msd command added to calculate the mean squared displacement.

*Changes that will break scripts from 0.7.x*

1. analyze.log quantity names have changed

*Bug/fixes small enhancements*

1. Performance of the neighbor list has been increased significantly on the GPU (overall performance improvements are approximately 10%)
1. Profile option added to the run() command
1. Warnings are now correctly printed when negative coefficients are given to bond forces
1. Simulations no longer fail on G200 cards
1. Mac OS X binaries will be provided for download: new documentation for installing on Mac OS x has been written
1. Two new demos showcasing large systems
1. Particles leaving the simulation box due to bad initial conditions now generate an error
1. win64 installers will no longer attempt to install on win32 and vice-versa
1. neighborlist check_period now defaults to 1
1. The elapsed time counter in run() now continues counting time over multiple runs.
1. init.create_random_polymers now throws an error if the bond length is too small given the specified separation radii
1. Fixed a bug where a floating point value for the count field in init.create_random_polymers produced an error
1. Additional error checking to test if particles go NaN
1. Much improved status line printing for identifying hoomd_script commands
1. Numerous documentation updates
1. The VS redistributable package no longer needs to be installed to run HOOMD on windows (these files are distributed with HOOMD)
1. Now using new features in doxygen#5.7 to build pdf user documentation for download.
1. Performance enhancements of the Lennard-Jones pair force computation, thanks to David Tarjan
1. A header prefix can be added to log files to make them more gnuplot friendly
1. Log quantities completely revamped. Common quantities (i.e. kinetic energy, potential energy can now be logged in any simulation)
1. Particle groups can now be created. Currently only analyze.msd makes use of them.
1. The CUDA toolkit no longer needs to be installed to run a packaged HOOMD binary in windows.
1. User documentation can now be downloaded as a pdf.
1. Analyzers and updaters now count time 0 as being the time they were created, instead of time step 0.
1. Added job test scripts to aid in validating HOOMD
1. HOOMD will now build with default settings on a linux/unix-like OS where the boost static libraries are not installed, but the dynamic ones are.

----

## Version 0.7.1

2008-09-12

1. Fixed bug where extremely large box dimensions resulted in an argument error - ticket:118
1. Fixed bug where simulations ran incorrectly with extremely small box dimensions - ticket:138

----

## Version 0.7.0

2008-08-12

*Note:* only major changes are listed here.

1. Stability and performance improvements.
1. Cleaned up the hoomd_xml file format.
1. Improved detection of errors in hoomd_xml files significantly.
1. Users no longer need to manually specify HOOMD_ROOT, unless their installation is non-standard
1. Particle charge can now be read in from a hoomd_xml file
1. Consistency changes in the hoomd_xml file format: HOOMD 0.6.0 XML files are not compatible. No more compatibility breaking changes are planned after 0.7.0
1. Enabled parallel builds in MSVC for faster compilation times on multicore systems
1. Numerous small bug fixes
1. New force compute for implementing walls
1. Documentation updates
1. Support for CUDA 2.0
1. Bug fixed allowing simulations with no integrator
1. Support for boost#35.0
1. Cleaned up GPU code interface
1. NVT integrator now uses tau (period) instead of Q (the mass of the extra degree of freedom).
1. Added option to NVE integration to limit the distance a particle moves in a single time step
1. Added code to dump system snapshots in the DCD file format
1. Particle types can be named by strings
1. A snapshot of the initial configuration can now be written in the .mol2 file format
1. The default build settings now enable most of the optional features
1. Separated the user and developer documentation
1. Mixed polymer systems can now be generated inside HOOMD
1. Support for CMake 2.6.0
1. Wrote the user documentation
1. GPU selection from the command line
1. Implementation of the job scripting system
1. GPU can now handle neighbor lists that overflow
1. Energies are now calculated
1. Added a logger for logging energies during a simulation run
1. Code now actually compiles on Mac OS X
1. Benchmark and demo scripts now use the new scripting system
1. Consistent error message format that is more visible.
1. Multiple types of bonds each with the own coefficients are now supported
1. Added python scripts to convert from HOOMD's XML file format to LAMMPS input and dump files
1. Fixed a bug where empty xml nodes in input files resulted in an error message
1. Fixed a bug where HOOMD seg faulted when a particle left the simulation , vis=True)* is now a convenient short hand for what was previously
box now works fine on mac os x
1. Fixed erroneously reported dangerous neighbor list builds when using --mode=cpu
1. Small tweaks to the XML file format.
1. Numerous performance enhancements
1. Workaround for ULF on compute#1 devices in place
1. dump.xml can now be given the option<|MERGE_RESOLUTION|>--- conflicted
+++ resolved
@@ -19,12 +19,9 @@
 
 * Removed dependency on all boost libraries.
 * No longer supporting Intel compiler builds.
-<<<<<<< HEAD
 * Shorter compile time for HPMC GPU kernels
-=======
 * Include symlinked external components in the build process.
 * Add template for external components.
->>>>>>> 194ce021
 
 ## v2.0.2
 
