/*
Highly Optimized Object-oriented Many-particle Dynamics -- Blue Edition
(HOOMD-blue) Open Source Software License Copyright 2008, 2009 Ames Laboratory
Iowa State University and The Regents of the University of Michigan All rights
reserved.

HOOMD-blue may contain modifications ("Contributions") provided, and to which
copyright is held, by various Contributors who have granted The Regents of the
University of Michigan the right to modify and/or distribute such Contributions.

Redistribution and use of HOOMD-blue, in source and binary forms, with or
without modification, are permitted, provided that the following conditions are
met:

* Redistributions of source code must retain the above copyright notice, this
list of conditions, and the following disclaimer.

* Redistributions in binary form must reproduce the above copyright notice, this
list of conditions, and the following disclaimer in the documentation and/or
other materials provided with the distribution.

* Neither the name of the copyright holder nor the names of HOOMD-blue's
contributors may be used to endorse or promote products derived from this
software without specific prior written permission.

Disclaimer

THIS SOFTWARE IS PROVIDED BY THE COPYRIGHT HOLDER AND CONTRIBUTORS ``AS IS''
AND ANY EXPRESS OR IMPLIED WARRANTIES, INCLUDING, BUT NOT LIMITED TO, THE
IMPLIED WARRANTIES OF MERCHANTABILITY, FITNESS FOR A PARTICULAR PURPOSE, AND/OR
ANY WARRANTIES THAT THIS SOFTWARE IS FREE OF INFRINGEMENT ARE DISCLAIMED.

IN NO EVENT SHALL THE COPYRIGHT HOLDER OR CONTRIBUTORS BE LIABLE FOR ANY DIRECT,
INDIRECT, INCIDENTAL, SPECIAL, EXEMPLARY, OR CONSEQUENTIAL DAMAGES (INCLUDING,
BUT NOT LIMITED TO, PROCUREMENT OF SUBSTITUTE GOODS OR SERVICES; LOSS OF USE,
DATA, OR PROFITS; OR BUSINESS INTERRUPTION) HOWEVER CAUSED AND ON ANY THEORY OF
LIABILITY, WHETHER IN CONTRACT, STRICT LIABILITY, OR TORT (INCLUDING NEGLIGENCE
OR OTHERWISE) ARISING IN ANY WAY OUT OF THE USE OF THIS SOFTWARE, EVEN IF
ADVISED OF THE POSSIBILITY OF SUCH DAMAGE.
*/

// $Id$
// $URL$
// Maintainer: askeys

#ifdef WIN32
#pragma warning( push )
#pragma warning( disable : 4244 )
#endif

#include <boost/python.hpp>
using namespace boost::python;
#include <boost/bind.hpp>
using namespace boost;

#include "FIREEnergyMinimizerGPU.h"
#include "FIREEnergyMinimizerGPU.cuh"
#include "TwoStepNVEGPU.h"

// windows feels the need to #define min and max
#ifdef WIN32
#undef min
#undef max
#endif

/*! \file FIREEnergyMinimizerGPU.h
    \brief Contains code for the FIREEnergyMinimizerGPU class
*/

/*! \param sysdef SystemDefinition this method will act on. Must not be NULL.
    \param group The group of particles this integration method is to work on
    \param dt Default step size

    \post The method is constructed with the given particle data and a NULL profiler.
*/
FIREEnergyMinimizerGPU::FIREEnergyMinimizerGPU(boost::shared_ptr<SystemDefinition> sysdef, boost::shared_ptr<ParticleGroup> group, Scalar dt)
    :   FIREEnergyMinimizer(sysdef, group, dt, false)
    {

    // only one GPU is supported
    if (!exec_conf->isCUDAEnabled())
        {
        cerr << endl << "***Error! Creating a FIREEnergyMinimizer with CUDA disabled" << endl << endl;
        throw std::runtime_error("Error initializing FIREEnergyMinimizer");
        }
    
    // allocate the sum arrays
    GPUArray<float> sum(1, exec_conf);
    m_sum.swap(sum);
    GPUArray<float> sum3(3, exec_conf);
    m_sum3.swap(sum3);
    
    // initialize the partial sum arrays
    m_block_size = 256; //128;
    unsigned int group_size = m_group->getIndexArray().getNumElements();    
    m_num_blocks = group_size / m_block_size + 1;
    GPUArray<float> partial_sum1(m_num_blocks, exec_conf);
    m_partial_sum1.swap(partial_sum1);
    GPUArray<float> partial_sum2(m_num_blocks, exec_conf);
    m_partial_sum2.swap(partial_sum2);
    GPUArray<float> partial_sum3(m_num_blocks, exec_conf);
    m_partial_sum3.swap(partial_sum3);
    
    reset();
    createIntegrator();
    }

void FIREEnergyMinimizerGPU::createIntegrator()
    {
//   boost::shared_ptr<ParticleSelector> selector_all(new ParticleSelectorTag(m_sysdef, 0, m_pdata->getN()-1));
//    boost::shared_ptr<ParticleGroup> group_all(new ParticleGroup(m_sysdef, selector_all));
    boost::shared_ptr<TwoStepNVEGPU> integrator(new TwoStepNVEGPU(m_sysdef, m_group));
    addIntegrationMethod(integrator);
    setDeltaT(m_deltaT);
    }

void FIREEnergyMinimizerGPU::reset()
    {
    m_converged = false;
    m_n_since_negative =  m_nmin+1;
    m_n_since_start = 0;
    m_alpha = m_alpha_start;
    m_was_reset = true;
<<<<<<< HEAD
    
    vector<gpu_pdata_arrays>& d_pdata = m_pdata->acquireReadWriteGPU();
=======
    gpu_pdata_arrays& d_pdata = m_pdata->acquireReadWriteGPU();
>>>>>>> eab0d2d3
    ArrayHandle< unsigned int > d_index_array(m_group->getIndexArray(), access_location::device, access_mode::read);
    unsigned int group_size = m_group->getIndexArray().getNumElements();    
    gpu_fire_zero_v(d_pdata,
                    d_index_array.data,
                    group_size);

    if (exec_conf->isCUDAErrorCheckingEnabled())
        CHECK_CUDA_ERROR();
    
    m_pdata->release();
    setDeltaT(m_deltaT_set);
    }

/*! \param timesteps is the iteration number
*/
void FIREEnergyMinimizerGPU::update(unsigned int timesteps)
    {
        
    if (m_converged)
        return;
        
    IntegratorTwoStep::update(timesteps);
        
    Scalar P(0.0);
    Scalar vnorm(0.0);
    Scalar fnorm(0.0);
    Scalar energy(0.0);

    // compute the total energy on the GPU
    // CPU version is Scalar energy = computePotentialEnergy(timesteps)/Scalar(group_size);
    
    if (m_prof)
        m_prof->push(exec_conf, "FIRE compute total energy");
    
    gpu_pdata_arrays& d_pdata = m_pdata->acquireReadWriteGPU();
    unsigned int group_size = m_group->getIndexArray().getNumElements();
    ArrayHandle< unsigned int > d_index_array(m_group->getIndexArray(), access_location::device, access_mode::read);
    
        {
        ArrayHandle<Scalar4> d_net_force(m_pdata->getNetForce(), access_location::device, access_mode::read);
        ArrayHandle<float> d_partial_sumE(m_partial_sum1, access_location::device, access_mode::overwrite);
        ArrayHandle<float> d_sumE(m_sum, access_location::device, access_mode::overwrite);
    
    
        gpu_fire_compute_sum_pe(d_pdata, 
                                d_index_array.data,
                                group_size,
                                d_net_force.data, 
                                d_sumE.data, 
                                d_partial_sumE.data, 
                                m_block_size, 
                                m_num_blocks);
        
        if (exec_conf->isCUDAErrorCheckingEnabled())
            CHECK_CUDA_ERROR();
        }
    
    ArrayHandle<float> h_sumE(m_sum, access_location::host, access_mode::read);
    energy = h_sumE.data[0]/Scalar(group_size);    
    
    if (m_prof)
        m_prof->pop(exec_conf);

    

    if (m_was_reset)
        {
        m_was_reset = false;
        m_old_energy = energy + Scalar(100000)*m_etol;
        }
    
    //sum P, vnorm, fnorm
    
    if (m_prof)
        m_prof->push(exec_conf, "FIRE P, vnorm, fnorm");
    
        {
        ArrayHandle<float> d_partial_sum_P(m_partial_sum1, access_location::device, access_mode::overwrite);
        ArrayHandle<float> d_partial_sum_vsq(m_partial_sum2, access_location::device, access_mode::overwrite);
        ArrayHandle<float> d_partial_sum_fsq(m_partial_sum3, access_location::device, access_mode::overwrite);
        ArrayHandle<float> d_sum(m_sum3, access_location::device, access_mode::overwrite);
        
        gpu_fire_compute_sum_all(d_pdata, 
                                 d_index_array.data,
                                 group_size,
                                 d_sum.data, 
                                 d_partial_sum_P.data, 
                                 d_partial_sum_vsq.data, 
                                 d_partial_sum_fsq.data, 
                                 m_block_size,
                                 m_num_blocks);
        
        if (exec_conf->isCUDAErrorCheckingEnabled())
            CHECK_CUDA_ERROR();
        }
    
    ArrayHandle<float> h_sum(m_sum3, access_location::host, access_mode::read);
    P = h_sum.data[0];
    vnorm = sqrt(h_sum.data[1]);
    fnorm = sqrt(h_sum.data[2]);
    
    if (m_prof)
        m_prof->pop(exec_conf);            
    
    
    if ((fnorm/sqrt(Scalar(m_sysdef->getNDimensions()*group_size)) < m_ftol || fabs(energy-m_old_energy) < m_etol) && m_n_since_start >= m_run_minsteps)
        {
        m_converged = true;
        m_pdata->release();
        return;
        }

    //update velocities
    
    if (m_prof)
        m_prof->push(exec_conf, "FIRE update velocities");

    Scalar invfnorm = 1.0/fnorm;        

    gpu_fire_update_v(d_pdata, 
                      d_index_array.data,
                      group_size,
                      m_alpha, 
                      vnorm, 
                      invfnorm);

    if (exec_conf->isCUDAErrorCheckingEnabled())
        CHECK_CUDA_ERROR();

    if (m_prof)
        m_prof->pop(exec_conf);                
    
        
    if (P > Scalar(0.0))
        {
        m_n_since_negative++;
        if (m_n_since_negative > m_nmin)
            {
            IntegratorTwoStep::setDeltaT(std::min(m_deltaT*m_finc, m_deltaT_max));
            m_alpha *= m_falpha;
            }
        }
    else if (P <= Scalar(0.0))
        {
        IntegratorTwoStep::setDeltaT(m_deltaT*m_fdec);
        m_alpha = m_alpha_start;
        m_n_since_negative = 0;
        if (m_prof)
            m_prof->push(exec_conf, "FIRE zero velocities");

        gpu_fire_zero_v(d_pdata,
                        d_index_array.data,
                        group_size);

        if (exec_conf->isCUDAErrorCheckingEnabled())
            CHECK_CUDA_ERROR();
        
        if (m_prof)
            m_prof->pop(exec_conf);        
        }
    
    m_n_since_start++;            
    m_old_energy = energy;
    m_pdata->release();  
    }


void export_FIREEnergyMinimizerGPU()
    {
    class_<FIREEnergyMinimizerGPU, boost::shared_ptr<FIREEnergyMinimizerGPU>,  bases<FIREEnergyMinimizer>, boost::noncopyable>
        ("FIREEnergyMinimizerGPU", init< boost::shared_ptr<SystemDefinition>, boost::shared_ptr<ParticleGroup>, Scalar >())
        ;
    }

#ifdef WIN32
#pragma warning( pop )
#endif
<|MERGE_RESOLUTION|>--- conflicted
+++ resolved
@@ -121,12 +121,7 @@
     m_n_since_start = 0;
     m_alpha = m_alpha_start;
     m_was_reset = true;
-<<<<<<< HEAD
-    
-    vector<gpu_pdata_arrays>& d_pdata = m_pdata->acquireReadWriteGPU();
-=======
     gpu_pdata_arrays& d_pdata = m_pdata->acquireReadWriteGPU();
->>>>>>> eab0d2d3
     ArrayHandle< unsigned int > d_index_array(m_group->getIndexArray(), access_location::device, access_mode::read);
     unsigned int group_size = m_group->getIndexArray().getNumElements();    
     gpu_fire_zero_v(d_pdata,
