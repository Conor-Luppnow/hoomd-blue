/*
Highly Optimized Object-oriented Many-particle Dynamics -- Blue Edition
(HOOMD-blue) Open Source Software License Copyright 2008-2011 Ames Laboratory
Iowa State University and The Regents of the University of Michigan All rights
reserved.

HOOMD-blue may contain modifications ("Contributions") provided, and to which
copyright is held, by various Contributors who have granted The Regents of the
University of Michigan the right to modify and/or distribute such Contributions.

You may redistribute, use, and create derivate works of HOOMD-blue, in source
and binary forms, provided you abide by the following conditions:

* Redistributions of source code must retain the above copyright notice, this
list of conditions, and the following disclaimer both in the code and
prominently in any materials provided with the distribution.

* Redistributions in binary form must reproduce the above copyright notice, this
list of conditions, and the following disclaimer in the documentation and/or
other materials provided with the distribution.

* All publications and presentations based on HOOMD-blue, including any reports
or published results obtained, in whole or in part, with HOOMD-blue, will
acknowledge its use according to the terms posted at the time of submission on:
http://codeblue.umich.edu/hoomd-blue/citations.html

* Any electronic documents citing HOOMD-Blue will link to the HOOMD-Blue website:
http://codeblue.umich.edu/hoomd-blue/

* Apart from the above required attributions, neither the name of the copyright
holder nor the names of HOOMD-blue's contributors may be used to endorse or
promote products derived from this software without specific prior written
permission.

Disclaimer

THIS SOFTWARE IS PROVIDED BY THE COPYRIGHT HOLDER AND CONTRIBUTORS ``AS IS'' AND
ANY EXPRESS OR IMPLIED WARRANTIES, INCLUDING, BUT NOT LIMITED TO, THE IMPLIED
WARRANTIES OF MERCHANTABILITY, FITNESS FOR A PARTICULAR PURPOSE, AND/OR ANY
WARRANTIES THAT THIS SOFTWARE IS FREE OF INFRINGEMENT ARE DISCLAIMED.

IN NO EVENT SHALL THE COPYRIGHT HOLDER OR CONTRIBUTORS BE LIABLE FOR ANY DIRECT,
INDIRECT, INCIDENTAL, SPECIAL, EXEMPLARY, OR CONSEQUENTIAL DAMAGES (INCLUDING,
BUT NOT LIMITED TO, PROCUREMENT OF SUBSTITUTE GOODS OR SERVICES; LOSS OF USE,
DATA, OR PROFITS; OR BUSINESS INTERRUPTION) HOWEVER CAUSED AND ON ANY THEORY OF
LIABILITY, WHETHER IN CONTRACT, STRICT LIABILITY, OR TORT (INCLUDING NEGLIGENCE
OR OTHERWISE) ARISING IN ANY WAY OUT OF THE USE OF THIS SOFTWARE, EVEN IF
ADVISED OF THE POSSIBILITY OF SUCH DAMAGE.
*/

// Maintainer: joaander

#include "CellListGPU.cuh"

/*! \file CellListGPU.cu
    \brief Defines GPU kernel code for cell list generation on the GPU
*/

//! Kernel that computes the cell list on the GPU
/*! \param d_cell_size Number of particles in each cell
    \param d_xyzf Cell XYZF data array
    \param d_tdb Cell TDB data array
    \param d_cell_orientation Particle orientation in cell list
    \param d_cell_idx Particle index in cell list
    \param d_conditions Conditions flags for detecting overflow and other error conditions
    \param d_pos Particle position array
    \param d_orientation Particle orientation array
    \param d_charge Particle charge array
    \param d_diameter Particle diameter array
    \param d_body Particle body array
    \param N Number of particles
    \param n_ghost Number of ghost particles
    \param Nmax Maximum number of particles that can be placed in a single cell
    \param flag_charge Set to true to store chage in the flag position in \a d_xyzf
    \param flag_type Set to true to store type in the flag position in \a d_xyzf
    \param box Box dimensions
    \param ci Indexer to compute cell id from cell grid coords
    \param cli Indexer to index into \a d_xyzf and \a d_tdb
    \param ghost_width Width of ghost layer
    
    \note Optimized for Fermi
*/
__global__ void gpu_compute_cell_list_kernel(unsigned int *d_cell_size,
<<<<<<< HEAD
                                             Scalar4 *d_xyzf,
                                             Scalar4 *d_tdb,
                                             unsigned int *d_conditions,
                                             const Scalar4 *d_pos,
                                             const Scalar *d_charge,
                                             const Scalar *d_diameter,
=======
                                             float4 *d_xyzf,
                                             float4 *d_tdb,
                                             float4 *d_cell_orientation,
                                             unsigned int *d_cell_idx,
                                             uint3 *d_conditions,
                                             const float4 *d_pos,
                                             const float4 *d_orientation,
                                             const float *d_charge,
                                             const float *d_diameter,
>>>>>>> 2e5d0fba
                                             const unsigned int *d_body,
                                             const unsigned int N,
                                             const unsigned int n_ghost,
                                             const unsigned int Nmax,
                                             const bool flag_charge,
                                             const bool flag_type,
                                             const BoxDim box,
                                             const Index3D ci,
                                             const Index2D cli,
                                             const Scalar3 ghost_width) 
    {
    // read in the particle that belongs to this thread
    unsigned int idx = blockDim.x * blockIdx.x + threadIdx.x;
    if (idx >= N + n_ghost)
        return;

    Scalar4 postype = d_pos[idx];
    Scalar3 pos = make_scalar3(postype.x, postype.y, postype.z);

<<<<<<< HEAD
    Scalar flag = Scalar(0.0);
    Scalar diameter = Scalar(0.0);
    Scalar body = 0;
    Scalar type = 0;
=======
    float flag = 0.0f;
    float diameter = 0.0f;
    float body = 0;
    float type = 0;
    float4 orientation = make_float4(0,0,0,0);
>>>>>>> 2e5d0fba
    if (d_tdb != NULL)
        {
        diameter = d_diameter[idx];
        body = __int_as_scalar(d_body[idx]);
        type = postype.w;
        }
    if (d_cell_orientation != NULL)
        {
        orientation = d_orientation[idx];
        }

    if (flag_charge)
        flag = d_charge[idx];
    else if (flag_type)
        flag = type;
    else
        flag = __int_as_scalar(idx);

    // check for nan pos
    if (isnan(pos.x) || isnan(pos.y) || isnan(pos.z))
        {
        (*d_conditions).y = idx+1;
        return;
        }

    // find the bin each particle belongs in
    Scalar3 f = box.makeFraction(pos,ghost_width);
    int ib = (int)(f.x * ci.getW());
    int jb = (int)(f.y * ci.getH());
    int kb = (int)(f.z * ci.getD());

    // need to handle the case where the particle is exactly at the box hi
    if (ib == ci.getW())
        ib = 0;
    if (jb == ci.getH())
        jb = 0;
    if (kb == ci.getD())
        kb = 0;

    unsigned int bin = ci(ib, jb, kb);

    // check if the particle is inside the dimensions
    if (bin >= ci.getNumElements())
        {
        // if a ghost particle is out of bounds, silently ignore it
        if (idx < N)
            (*d_conditions).z = idx+1;
        return;
        }

    unsigned int size = atomicInc(&d_cell_size[bin], 0xffffffff);
    if (size < Nmax)
        {
        unsigned int write_pos = cli(size, bin);
        d_xyzf[write_pos] = make_scalar4(pos.x, pos.y, pos.z, flag);
        if (d_tdb != NULL)
<<<<<<< HEAD
            d_tdb[write_pos] = make_scalar4(type, diameter, body, Scalar(0.0));
=======
            d_tdb[write_pos] = make_float4(type, diameter, body, 0.0f);
        if (d_cell_orientation != NULL)
            d_cell_orientation[write_pos] = orientation;
        if (d_cell_idx != NULL)
            d_cell_idx[write_pos] = idx;
>>>>>>> 2e5d0fba
        }
    else
        {
        // handle overflow
        atomicMax(&(*d_conditions).x, size+1);
        }
    }

cudaError_t gpu_compute_cell_list(unsigned int *d_cell_size,
<<<<<<< HEAD
                                  Scalar4 *d_xyzf,
                                  Scalar4 *d_tdb,
                                  unsigned int *d_conditions,
                                  const Scalar4 *d_pos,
                                  const Scalar *d_charge,
                                  const Scalar *d_diameter,
=======
                                  float4 *d_xyzf,
                                  float4 *d_tdb,
                                  float4 *d_cell_orientation,
                                  unsigned int *d_cell_idx,
                                  uint3 *d_conditions,
                                  const float4 *d_pos,
                                  const float4 *d_orientation,
                                  const float *d_charge,
                                  const float *d_diameter,
>>>>>>> 2e5d0fba
                                  const unsigned int *d_body,
                                  const unsigned int N,
                                  const unsigned int n_ghost,
                                  const unsigned int Nmax,
                                  const bool flag_charge,
                                  const bool flag_type,
                                  const BoxDim& box,
                                  const Index3D& ci,
                                  const Index2D& cli,
                                  const Scalar3& ghost_width)
    {
    unsigned int block_size = 256;
<<<<<<< HEAD
    int n_blocks = (int)ceil(Scalar(N)/(Scalar)block_size);
=======
    int n_blocks = (int)ceil(float(N+n_ghost)/(float)block_size);
>>>>>>> 2e5d0fba
    
    cudaError_t err;
    err = cudaMemset(d_cell_size, 0, sizeof(unsigned int)*ci.getNumElements());
    
    if (err != cudaSuccess)
        return err;
    
    gpu_compute_cell_list_kernel<<<n_blocks, block_size>>>(d_cell_size,
                                                           d_xyzf,
                                                           d_tdb,
                                                           d_cell_orientation,
                                                           d_cell_idx,
                                                           d_conditions,
                                                           d_pos,
                                                           d_orientation,
                                                           d_charge,
                                                           d_diameter,
                                                           d_body,
                                                           N,
                                                           n_ghost,
                                                           Nmax,
                                                           flag_charge,
                                                           flag_type,
                                                           box,
                                                           ci,
                                                           cli,
                                                           ghost_width);
    
    return cudaSuccess;
    }

// ********************* Following are helper functions, structs, etc for the 1x optimized cell list build
//! \internal
/*! \param a First element
    \param b Second element
    The two elements are swapped
*/
template<class T> __device__ inline void swap(T & a, T & b)
    {
    T tmp = a;
    a = b;
    b = tmp;
    }

//! \internal
/*! \param shared Pointer to shared memory to bitonic sort
*/
template<class T, unsigned int block_size> __device__ inline void bitonic_sort(T *shared)
    {
    unsigned int tid = threadIdx.x;
    
    // Parallel bitonic sort.
    for (int k = 2; k <= block_size; k *= 2)
        {
        // Bitonic merge:
        for (int j = k / 2; j>0; j /= 2)
            {
            int ixj = tid ^ j;
            
            if (ixj > tid)
                {
                if ((tid & k) == 0)
                    {
                    if (shared[tid] > shared[ixj])
                        {
                        swap(shared[tid], shared[ixj]);
                        }
                    }
                else
                    {
                    if (shared[tid] < shared[ixj])
                        {
                        swap(shared[tid], shared[ixj]);
                        }
                    }
                }
                
            __syncthreads();
            }
        }
    }

//! \internal
/*! \brief Pair a particle and its assigned bin together for sorting
*/
struct bin_id_pair
    {
    unsigned int bin;   //!< Cell index
    unsigned int id;    //!< Particle id
    unsigned int start_offset;  //!< Write offset
    };

//! \internal
/*! \param bin Cell index
    \param id Particle id
*/
__device__ inline bin_id_pair make_bin_id_pair(unsigned int bin, unsigned int id)
    {
    bin_id_pair res;
    res.bin = bin;
    res.id = id;
    res.start_offset = 0;
    return res;
    }

//! \internal
/*! \param a First element
    \param b Second element
*/
__device__ inline bool operator< (const bin_id_pair& a, const bin_id_pair& b)
    {
    if (a.bin == b.bin)
        return (a.id < b.id);
    else
        return (a.bin < b.bin);
    }

//! \internal
/*! \param a First element
    \param b Second element
*/
__device__ inline bool operator> (const bin_id_pair& a, const bin_id_pair& b)
    {
    if (a.bin == b.bin)
        return (a.id > b.id);
    else
        return (a.bin > b.bin);
    }

//! \internal
/*! \param temp Temporary array in shared memory to scan
*/
template<class T, unsigned int block_size> __device__ inline void scan_naive(T *temp)
    {
    int thid = threadIdx.x;
    
    int pout = 0;
    int pin = 1;
    
    for (int offset = 1; offset < block_size; offset *= 2)
        {
        pout = 1 - pout;
        pin  = 1 - pout;
        __syncthreads();
        
        temp[pout*block_size+thid] = temp[pin*block_size+thid];
        
        if (thid >= offset)
            temp[pout*block_size+thid] += temp[pin*block_size+thid - offset];
        }
        
    __syncthreads();
    // bring the data back to the initial array
    if (pout == 1)
        {
        pout = 1 - pout;
        pin  = 1 - pout;
        temp[pout*block_size+thid] = temp[pin*block_size+thid];
        __syncthreads();
        }
    }

//! Kernel that computes the cell list on the GPU
/*! \param d_cell_size Number of particles in each cell
    \param d_xyzf Cell XYZF data array
    \param d_tdb Cell TDB data array
    \param d_cell_orientation Particle orientation in cell list
    \param d_cell_idx Particle index in cell list
    \param d_conditions Conditions flags for detecting overflow and other error conditions
    \param d_pos Particle position array
    \param d_orientation Particle orientation array
    \param d_charge Particle charge array
    \param d_diameter Particle diameter array
    \param d_body Particle body array
    \param N Number of particles
    \param n_ghost Number of ghost particles
    \param Nmax Maximum number of particles that can be placed in a single cell
    \param flag_charge Set to true to store chage in the flag position in \a d_xyzf
    \param flag_type Set to true to store type in the flag position in \a d_xyzf
    \param box Box dimensions
    \param ci Indexer to compute cell id from cell grid coords
    \param cli Indexer to index into \a d_xyzf and \a d_tdb
    \param ghost_width width of ghost layer
    
    \note Optimized for compute 1.x hardware
*/
template<unsigned int block_size>
__global__ void gpu_compute_cell_list_1x_kernel(unsigned int *d_cell_size,
<<<<<<< HEAD
                                                Scalar4 *d_xyzf,
                                                Scalar4 *d_tdb,
                                                unsigned int *d_conditions,
                                                const Scalar4 *d_pos,
                                                const Scalar *d_charge,
                                                const Scalar *d_diameter,
=======
                                                float4 *d_xyzf,
                                                float4 *d_tdb,
                                                float4 *d_cell_orientation,
                                                unsigned int *d_cell_idx,
                                                uint3 *d_conditions,
                                                const float4 *d_pos,
                                                const float4 *d_orientation,
                                                const float *d_charge,
                                                const float *d_diameter,
>>>>>>> 2e5d0fba
                                                const unsigned int *d_body,
                                                const unsigned int N,
                                                const unsigned int n_ghost,
                                                const unsigned int Nmax,
                                                const bool flag_charge,
                                                const bool flag_type,
                                                const BoxDim box,
                                                const Index3D ci,
                                                const Index2D cli,
                                                const Scalar3 ghost_width)
    {
    // sentinel to label a bin as invalid
    const unsigned int INVALID_BIN = 0xffffffff;

    // read in the particle that belongs to this thread
    unsigned int idx = blockDim.x * blockIdx.x + threadIdx.x;

<<<<<<< HEAD
    Scalar4 postype = make_scalar4(Scalar(0.0), Scalar(0.0), Scalar(0.0), Scalar(0.0));
    if (idx < N)
=======
    float4 postype = make_float4(0.0f, 0.0f, 0.0f, 0.0f);
    if (idx < N + n_ghost)
>>>>>>> 2e5d0fba
        postype = d_pos[idx];

    Scalar3 pos = make_scalar3(postype.x, postype.y, postype.z);

    // find the bin each particle belongs in
    Scalar3 f = box.makeFraction(pos,ghost_width);
    unsigned int ib = (unsigned int)(f.x * ci.getW());
    unsigned int jb = (unsigned int)(f.y * ci.getH());
    unsigned int kb = (unsigned int)(f.z * ci.getD());

    // need to handle the case where the particle is exactly at the box hi
    if (ib == ci.getW())
        ib = 0;
    if (jb == ci.getH())
        jb = 0;
    if (kb == ci.getD())
        kb = 0;
        
    unsigned int bin = ci(ib, jb, kb);

    // check if the particle is inside the dimensions
    if (bin >= ci.getNumElements())
        {
        (*d_conditions).z = idx+1;
        bin = INVALID_BIN;
        }
    // check for nan pos
    if (isnan(pos.x) || isnan(pos.y) || isnan(pos.z))
        {
        (*d_conditions).y = idx+1;
        bin = INVALID_BIN;
        }
    // if we are past the end of the array, mark the bin as invalid
    if (idx >= N + n_ghost)
        bin = INVALID_BIN;


    // now, perform the fun sorting and bin entry
    // load up shared memory
    __shared__ bin_id_pair bin_pairs[block_size];
    bin_pairs[threadIdx.x] = make_bin_id_pair(bin, idx);
    __syncthreads();
    
    // sort it
    bitonic_sort<bin_id_pair, block_size>(bin_pairs);
    
    // identify the breaking points
    __shared__ unsigned int unique[block_size*2+1];
    
    bool is_unique = false;
    if (threadIdx.x > 0 && bin_pairs[threadIdx.x].bin != bin_pairs[threadIdx.x-1].bin)
        is_unique = true;
        
    unique[threadIdx.x] = 0;
    if (is_unique)
        unique[threadIdx.x] = 1;
        
    // threadIdx.x = 0 is unique: but we don't want to count it in the scan
    if (threadIdx.x == 0)
        is_unique = true;
        
    __syncthreads();
    
    // scan to find addresses to write to
    scan_naive<unsigned int, block_size>(unique);
    
    // determine start location of each unique value in the array
    // save shared memory by reusing the temp data in the unique[] array
    unsigned int *start = &unique[block_size];
    
    if (is_unique)
        start[unique[threadIdx.x]] = threadIdx.x;
        
    // boundary condition: need one past the end
    if (threadIdx.x == 0)
        start[unique[block_size-1]+1] = block_size;
        
    __syncthreads();
    
    bool is_valid = (bin_pairs[threadIdx.x].bin < ci.getNumElements());
    
    // now: each unique start point does it's own atomicAdd to find the starting offset
    // the is_valid check is to prevent writing to out of bounds memory at the tail end of the array
    if (is_unique && is_valid)
        bin_pairs[unique[threadIdx.x]].start_offset = atomicAdd(&d_cell_size[bin_pairs[threadIdx.x].bin], start[unique[threadIdx.x]+1] - start[unique[threadIdx.x]]);
        
    __syncthreads();
    
    // finally! we can write out all the particles
    // the is_valid check is to prevent writing to out of bounds memory at the tail end of the array
    unsigned int offset = bin_pairs[unique[threadIdx.x]].start_offset;
    unsigned int size = offset + threadIdx.x - start[unique[threadIdx.x]];
    if (size < Nmax)
        {
        if (is_valid)
            {
            unsigned int write_id = bin_pairs[threadIdx.x].id;
            unsigned int write_location = cli(size, bin_pairs[threadIdx.x].bin);
            
<<<<<<< HEAD
            Scalar4 write_pos = d_pos[write_id];
            Scalar flag = Scalar(0.0);
            Scalar diameter = Scalar(0.0);
            Scalar body = 0;
            Scalar type = 0;
=======
            float4 write_pos = d_pos[write_id];
            float flag = 0.0f;
            float diameter = 0.0f;
            float body = 0;
            float type = 0;
            float4 orientation = make_float4(0,0,0,0);
>>>>>>> 2e5d0fba
            if (d_tdb != NULL)
                {
                diameter = d_diameter[write_id];
                body = __int_as_scalar(d_body[write_id]);
                type = write_pos.w;
                }
            if (d_cell_orientation != NULL)
                {
                orientation = d_orientation[write_id];
                }
            
            if (flag_charge)
                flag = d_charge[write_id];
            else if (flag_type)
                flag = type;
            else
                flag = __int_as_scalar(write_id);
            
            d_xyzf[write_location] = make_scalar4(write_pos.x, write_pos.y, write_pos.z, flag);
            if (d_tdb != NULL)
<<<<<<< HEAD
                d_tdb[write_location] = make_scalar4(type, diameter, body, Scalar(0.0));
=======
                d_tdb[write_location] = make_float4(type, diameter, body, 0.0f);
            if (d_cell_orientation != NULL)
                d_cell_orientation[write_location] = orientation;
            if (d_cell_idx != NULL)
                d_cell_idx[write_location] = write_id;
>>>>>>> 2e5d0fba
            }
        }
    else
        {
        // handle overflow
        atomicMax(&(*d_conditions).x, size+1);
        }
    }

cudaError_t gpu_compute_cell_list_1x(unsigned int *d_cell_size,
<<<<<<< HEAD
                                     Scalar4 *d_xyzf,
                                     Scalar4 *d_tdb,
                                     unsigned int *d_conditions,
                                     const Scalar4 *d_pos,
                                     const Scalar *d_charge,
                                     const Scalar *d_diameter,
=======
                                     float4 *d_xyzf,
                                     float4 *d_tdb,
                                     float4 *d_cell_orientation,
                                     unsigned int *d_cell_idx,
                                     uint3 *d_conditions,
                                     const float4 *d_pos,
                                     const float4 *d_orientation,
                                     const float *d_charge,
                                     const float *d_diameter,
>>>>>>> 2e5d0fba
                                     const unsigned int *d_body,
                                     const unsigned int N,
                                     const unsigned int n_ghost,
                                     const unsigned int Nmax,
                                     const bool flag_charge,
                                     const bool flag_type,
                                     const BoxDim& box,
                                     const Index3D& ci,
                                     const Index2D& cli,
                                     const Scalar3& ghost_width)
    {
    const unsigned int block_size = 64;
<<<<<<< HEAD
    int n_blocks = (int)ceil(Scalar(N)/(Scalar)block_size);
=======
    int n_blocks = (int)ceil(float(N+n_ghost)/(float)block_size);
>>>>>>> 2e5d0fba
    
    cudaError_t err;
    err = cudaMemset(d_cell_size, 0, sizeof(unsigned int)*ci.getNumElements());
    
    if (err != cudaSuccess)
        return err;
    
    gpu_compute_cell_list_1x_kernel<block_size>
                                   <<<n_blocks, block_size>>>(d_cell_size,
                                                              d_xyzf,
                                                              d_tdb,
                                                              d_cell_orientation,
                                                              d_cell_idx,
                                                              d_conditions,
                                                              d_pos,
                                                              d_orientation,
                                                              d_charge,
                                                              d_diameter,
                                                              d_body,
                                                              N,
                                                              n_ghost,
                                                              Nmax,
                                                              flag_charge,
                                                              flag_type,
                                                              box,
                                                              ci,
                                                              cli,
                                                              ghost_width);
    
    return cudaSuccess;
    }
<|MERGE_RESOLUTION|>--- conflicted
+++ resolved
@@ -81,24 +81,15 @@
     \note Optimized for Fermi
 */
 __global__ void gpu_compute_cell_list_kernel(unsigned int *d_cell_size,
-<<<<<<< HEAD
                                              Scalar4 *d_xyzf,
                                              Scalar4 *d_tdb,
-                                             unsigned int *d_conditions,
+                                             Scalar4 *d_cell_orientation,
+                                             unsigned int *d_cell_idx,
+                                             uint3 *d_conditions,
                                              const Scalar4 *d_pos,
+                                             const Scalar4 *d_orientation,
                                              const Scalar *d_charge,
                                              const Scalar *d_diameter,
-=======
-                                             float4 *d_xyzf,
-                                             float4 *d_tdb,
-                                             float4 *d_cell_orientation,
-                                             unsigned int *d_cell_idx,
-                                             uint3 *d_conditions,
-                                             const float4 *d_pos,
-                                             const float4 *d_orientation,
-                                             const float *d_charge,
-                                             const float *d_diameter,
->>>>>>> 2e5d0fba
                                              const unsigned int *d_body,
                                              const unsigned int N,
                                              const unsigned int n_ghost,
@@ -118,18 +109,11 @@
     Scalar4 postype = d_pos[idx];
     Scalar3 pos = make_scalar3(postype.x, postype.y, postype.z);
 
-<<<<<<< HEAD
-    Scalar flag = Scalar(0.0);
-    Scalar diameter = Scalar(0.0);
+    Scalar flag = 0;
+    Scalar diameter = 0;
     Scalar body = 0;
     Scalar type = 0;
-=======
-    float flag = 0.0f;
-    float diameter = 0.0f;
-    float body = 0;
-    float type = 0;
-    float4 orientation = make_float4(0,0,0,0);
->>>>>>> 2e5d0fba
+    Scalar4 orientation = make_scalar4(0,0,0,0);
     if (d_tdb != NULL)
         {
         diameter = d_diameter[idx];
@@ -186,15 +170,11 @@
         unsigned int write_pos = cli(size, bin);
         d_xyzf[write_pos] = make_scalar4(pos.x, pos.y, pos.z, flag);
         if (d_tdb != NULL)
-<<<<<<< HEAD
-            d_tdb[write_pos] = make_scalar4(type, diameter, body, Scalar(0.0));
-=======
-            d_tdb[write_pos] = make_float4(type, diameter, body, 0.0f);
+            d_tdb[write_pos] = make_scalar4(type, diameter, body, 0);
         if (d_cell_orientation != NULL)
             d_cell_orientation[write_pos] = orientation;
         if (d_cell_idx != NULL)
             d_cell_idx[write_pos] = idx;
->>>>>>> 2e5d0fba
         }
     else
         {
@@ -204,24 +184,15 @@
     }
 
 cudaError_t gpu_compute_cell_list(unsigned int *d_cell_size,
-<<<<<<< HEAD
                                   Scalar4 *d_xyzf,
                                   Scalar4 *d_tdb,
-                                  unsigned int *d_conditions,
+                                  Scalar4 *d_cell_orientation,
+                                  unsigned int *d_cell_idx,
+                                  uint3 *d_conditions,
                                   const Scalar4 *d_pos,
+                                  const Scalar4 *d_orientation,
                                   const Scalar *d_charge,
                                   const Scalar *d_diameter,
-=======
-                                  float4 *d_xyzf,
-                                  float4 *d_tdb,
-                                  float4 *d_cell_orientation,
-                                  unsigned int *d_cell_idx,
-                                  uint3 *d_conditions,
-                                  const float4 *d_pos,
-                                  const float4 *d_orientation,
-                                  const float *d_charge,
-                                  const float *d_diameter,
->>>>>>> 2e5d0fba
                                   const unsigned int *d_body,
                                   const unsigned int N,
                                   const unsigned int n_ghost,
@@ -234,11 +205,7 @@
                                   const Scalar3& ghost_width)
     {
     unsigned int block_size = 256;
-<<<<<<< HEAD
-    int n_blocks = (int)ceil(Scalar(N)/(Scalar)block_size);
-=======
-    int n_blocks = (int)ceil(float(N+n_ghost)/(float)block_size);
->>>>>>> 2e5d0fba
+    int n_blocks = (int)ceil(double(N+n_ghost)/double(block_size));
     
     cudaError_t err;
     err = cudaMemset(d_cell_size, 0, sizeof(unsigned int)*ci.getNumElements());
@@ -427,24 +394,15 @@
 */
 template<unsigned int block_size>
 __global__ void gpu_compute_cell_list_1x_kernel(unsigned int *d_cell_size,
-<<<<<<< HEAD
                                                 Scalar4 *d_xyzf,
                                                 Scalar4 *d_tdb,
-                                                unsigned int *d_conditions,
+                                                Scalar4 *d_cell_orientation,
+                                                unsigned int *d_cell_idx,
+                                                uint3 *d_conditions,
                                                 const Scalar4 *d_pos,
+                                                const Scalar4 *d_orientation,
                                                 const Scalar *d_charge,
                                                 const Scalar *d_diameter,
-=======
-                                                float4 *d_xyzf,
-                                                float4 *d_tdb,
-                                                float4 *d_cell_orientation,
-                                                unsigned int *d_cell_idx,
-                                                uint3 *d_conditions,
-                                                const float4 *d_pos,
-                                                const float4 *d_orientation,
-                                                const float *d_charge,
-                                                const float *d_diameter,
->>>>>>> 2e5d0fba
                                                 const unsigned int *d_body,
                                                 const unsigned int N,
                                                 const unsigned int n_ghost,
@@ -462,13 +420,8 @@
     // read in the particle that belongs to this thread
     unsigned int idx = blockDim.x * blockIdx.x + threadIdx.x;
 
-<<<<<<< HEAD
-    Scalar4 postype = make_scalar4(Scalar(0.0), Scalar(0.0), Scalar(0.0), Scalar(0.0));
-    if (idx < N)
-=======
-    float4 postype = make_float4(0.0f, 0.0f, 0.0f, 0.0f);
+    Scalar4 postype = make_scalar4(0, 0, 0, 0);
     if (idx < N + n_ghost)
->>>>>>> 2e5d0fba
         postype = d_pos[idx];
 
     Scalar3 pos = make_scalar3(postype.x, postype.y, postype.z);
@@ -568,20 +521,12 @@
             unsigned int write_id = bin_pairs[threadIdx.x].id;
             unsigned int write_location = cli(size, bin_pairs[threadIdx.x].bin);
             
-<<<<<<< HEAD
             Scalar4 write_pos = d_pos[write_id];
-            Scalar flag = Scalar(0.0);
-            Scalar diameter = Scalar(0.0);
+            Scalar flag = 0;
+            Scalar diameter = 0;
             Scalar body = 0;
             Scalar type = 0;
-=======
-            float4 write_pos = d_pos[write_id];
-            float flag = 0.0f;
-            float diameter = 0.0f;
-            float body = 0;
-            float type = 0;
-            float4 orientation = make_float4(0,0,0,0);
->>>>>>> 2e5d0fba
+            Scalar4 orientation = make_float4(0,0,0,0);
             if (d_tdb != NULL)
                 {
                 diameter = d_diameter[write_id];
@@ -602,15 +547,11 @@
             
             d_xyzf[write_location] = make_scalar4(write_pos.x, write_pos.y, write_pos.z, flag);
             if (d_tdb != NULL)
-<<<<<<< HEAD
-                d_tdb[write_location] = make_scalar4(type, diameter, body, Scalar(0.0));
-=======
-                d_tdb[write_location] = make_float4(type, diameter, body, 0.0f);
+                d_tdb[write_location] = make_scalar4(type, diameter, body, 0);
             if (d_cell_orientation != NULL)
                 d_cell_orientation[write_location] = orientation;
             if (d_cell_idx != NULL)
                 d_cell_idx[write_location] = write_id;
->>>>>>> 2e5d0fba
             }
         }
     else
@@ -621,14 +562,6 @@
     }
 
 cudaError_t gpu_compute_cell_list_1x(unsigned int *d_cell_size,
-<<<<<<< HEAD
-                                     Scalar4 *d_xyzf,
-                                     Scalar4 *d_tdb,
-                                     unsigned int *d_conditions,
-                                     const Scalar4 *d_pos,
-                                     const Scalar *d_charge,
-                                     const Scalar *d_diameter,
-=======
                                      float4 *d_xyzf,
                                      float4 *d_tdb,
                                      float4 *d_cell_orientation,
@@ -638,7 +571,6 @@
                                      const float4 *d_orientation,
                                      const float *d_charge,
                                      const float *d_diameter,
->>>>>>> 2e5d0fba
                                      const unsigned int *d_body,
                                      const unsigned int N,
                                      const unsigned int n_ghost,
@@ -651,11 +583,7 @@
                                      const Scalar3& ghost_width)
     {
     const unsigned int block_size = 64;
-<<<<<<< HEAD
-    int n_blocks = (int)ceil(Scalar(N)/(Scalar)block_size);
-=======
     int n_blocks = (int)ceil(float(N+n_ghost)/(float)block_size);
->>>>>>> 2e5d0fba
     
     cudaError_t err;
     err = cudaMemset(d_cell_size, 0, sizeof(unsigned int)*ci.getNumElements());
