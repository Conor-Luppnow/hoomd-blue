/*
Highly Optimized Object-oriented Many-particle Dynamics -- Blue Edition
(HOOMD-blue) Open Source Software License Copyright 2009-2015 The Regents of
the University of Michigan All rights reserved.

HOOMD-blue may contain modifications ("Contributions") provided, and to which
copyright is held, by various Contributors who have granted The Regents of the
University of Michigan the right to modify and/or distribute such Contributions.

You may redistribute, use, and create derivate works of HOOMD-blue, in source
and binary forms, provided you abide by the following conditions:

* Redistributions of source code must retain the above copyright notice, this
list of conditions, and the following disclaimer both in the code and
prominently in any materials provided with the distribution.

* Redistributions in binary form must reproduce the above copyright notice, this
list of conditions, and the following disclaimer in the documentation and/or
other materials provided with the distribution.

* All publications and presentations based on HOOMD-blue, including any reports
or published results obtained, in whole or in part, with HOOMD-blue, will
acknowledge its use according to the terms posted at the time of submission on:
http://codeblue.umich.edu/hoomd-blue/citations.html

* Any electronic documents citing HOOMD-Blue will link to the HOOMD-Blue website:
http://codeblue.umich.edu/hoomd-blue/

* Apart from the above required attributions, neither the name of the copyright
holder nor the names of HOOMD-blue's contributors may be used to endorse or
promote products derived from this software without specific prior written
permission.

Disclaimer

THIS SOFTWARE IS PROVIDED BY THE COPYRIGHT HOLDER AND CONTRIBUTORS ``AS IS'' AND
ANY EXPRESS OR IMPLIED WARRANTIES, INCLUDING, BUT NOT LIMITED TO, THE IMPLIED
WARRANTIES OF MERCHANTABILITY, FITNESS FOR A PARTICULAR PURPOSE, AND/OR ANY
WARRANTIES THAT THIS SOFTWARE IS FREE OF INFRINGEMENT ARE DISCLAIMED.

IN NO EVENT SHALL THE COPYRIGHT HOLDER OR CONTRIBUTORS BE LIABLE FOR ANY DIRECT,
INDIRECT, INCIDENTAL, SPECIAL, EXEMPLARY, OR CONSEQUENTIAL DAMAGES (INCLUDING,
BUT NOT LIMITED TO, PROCUREMENT OF SUBSTITUTE GOODS OR SERVICES; LOSS OF USE,
DATA, OR PROFITS; OR BUSINESS INTERRUPTION) HOWEVER CAUSED AND ON ANY THEORY OF
LIABILITY, WHETHER IN CONTRACT, STRICT LIABILITY, OR TORT (INCLUDING NEGLIGENCE
OR OTHERWISE) ARISING IN ANY WAY OUT OF THE USE OF THIS SOFTWARE, EVEN IF
ADVISED OF THE POSSIBILITY OF SUCH DAMAGE.
*/

// Maintainer: jglaser

/*! \file Communicator.cc
    \brief Implements the Communicator class
*/

#ifdef ENABLE_MPI

#include "Communicator.h"
#include "System.h"

#include <boost/bind.hpp>
#include <boost/python.hpp>
#include <algorithm>
#include <boost/python/suite/indexing/vector_indexing_suite.hpp>

using namespace boost::python;

#include <vector>

template<class group_data>
Communicator::GroupCommunicator<group_data>::GroupCommunicator(Communicator& comm, boost::shared_ptr<group_data> gdata)
    : m_comm(comm), m_exec_conf(comm.m_exec_conf), m_gdata(gdata)
    {
    // the size of the bit field must be larger or equal the group size
    assert(sizeof(unsigned int)*8 >= group_data::size);
    }

template<class group_data>
void Communicator::GroupCommunicator<group_data>::migrateGroups(bool incomplete)
    {
    if (m_gdata->getNGlobal())
        {
        if (m_comm.m_prof) m_comm.m_prof->push(m_exec_conf, m_gdata->getName());

        // send map for rank updates
        typedef std::multimap<unsigned int, rank_element_t> map_t;
        map_t send_map;

            {
            ArrayHandle<unsigned int> h_comm_flags(m_comm.m_pdata->getCommFlags(), access_location::host, access_mode::read);
            ArrayHandle<typename group_data::members_t> h_members(m_gdata->getMembersArray(), access_location::host, access_mode::read);
            ArrayHandle<typename group_data::ranks_t> h_group_ranks(m_gdata->getRanksArray(), access_location::host, access_mode::readwrite);
            ArrayHandle<unsigned int> h_group_tag(m_gdata->getTags(), access_location::host, access_mode::read);
            ArrayHandle<unsigned int> h_rtag(m_comm.m_pdata->getRTags(), access_location::host, access_mode::read);

            ArrayHandle<unsigned int> h_unique_neighbors(m_comm.m_unique_neighbors, access_location:: host, access_mode::read);

            ArrayHandle<unsigned int> h_cart_ranks(m_comm.m_pdata->getDomainDecomposition()->getCartRanks(), access_location::host, access_mode::read);

            Index3D di = m_comm.m_pdata->getDomainDecomposition()->getDomainIndexer();
            uint3 my_pos = m_comm.m_pdata->getDomainDecomposition()->getGridPos();
            unsigned int my_rank = m_exec_conf->getRank();

            // mark groups whose member ranks need to be updated
            unsigned int n_groups = m_gdata->getN();
            for (unsigned int group_idx = 0; group_idx < n_groups; group_idx++)
                {
                typename group_data::members_t g = h_members.data[group_idx];
                typename group_data::ranks_t r = h_group_ranks.data[group_idx];

                // initialize bit field
                unsigned int mask = 0;

                bool update = false;

                // iterate over group members
                for (unsigned int i = 0; i < group_data::size; i++)
                    {
                    unsigned int tag = g.tag[i];
                    unsigned int pidx = h_rtag.data[tag];

                    if (pidx == NOT_LOCAL)
                        {
                        // if any ptl is non-local, send
                        update = true;
                        }
                    else
                        {
                        if (incomplete)
                            {
                            // initially, update rank information
                            r.idx[i] = my_rank;
                            mask |= (1 << i);
                            }

                        unsigned int flags = h_comm_flags.data[pidx];

                        if (flags)
                            {
                            // particle is sent to a different domain
                            mask |= (1 << i);

                            int ix, iy, iz;
                            ix = iy = iz = 0;

                            if (flags & send_east)
                                ix = 1;
                            else if (flags & send_west)
                                ix = -1;

                            if (flags & send_north)
                                iy = 1;
                            else if (flags & send_south)
                                iy = -1;

                            if (flags & send_up)
                                iz = 1;
                            else if (flags & send_down)
                                iz = -1;

                            int ni = my_pos.x;
                            int nj = my_pos.y;
                            int nk = my_pos.z;

                            ni += ix;
                            if (ni == (int)di.getW())
                                ni = 0;
                            else if (ni < 0)
                                ni += di.getW();

                            nj += iy;
                            if (nj == (int) di.getH())
                                nj = 0;
                            else if (nj < 0)
                                nj += di.getH();

                            nk += iz;
                            if (nk == (int) di.getD())
                                nk = 0;
                            else if (nk < 0)
                                nk += di.getD();

                            // update ranks
                            r.idx[i] = h_cart_ranks.data[di(ni,nj,nk)];

                            update = true;
                            }
                        }
                    } // end loop over group members

                h_group_ranks.data[group_idx] = r;

                // a group that is purely local is not sent
                if (!update) mask = 0;

                if (mask)
                    {
                    // add to sorted output buffer
                    rank_element_t el;
                    el.ranks = r;
                    el.mask = mask;
                    el.tag = h_group_tag.data[group_idx];
                    if (incomplete)
                        // in initialization, send to all neighbors
                        for(unsigned int ineigh = 0; ineigh < m_comm.m_n_unique_neigh; ineigh++)
                            send_map.insert(std::make_pair(h_unique_neighbors.data[ineigh], el));
                    else
                        // send to other ranks owning the bonded group
                        for (unsigned int j = 0; j < group_data::size; ++j)
                            {
                            unsigned int rank = r.idx[j];
                            bool rank_updated = mask & (1 << j);
                            // send out to ranks different from ours
                            if (rank != my_rank && !rank_updated)
                                send_map.insert(std::make_pair(rank, el));
                            }
                    }
                } // end loop over groups
            } // end ArrayHandle scope

        // clear send buffer
        m_ranks_sendbuf.clear();

            {
            // output send data sorted by rank
            for (typename map_t::iterator it = send_map.begin(); it != send_map.end(); ++it)
                {
                m_ranks_sendbuf.push_back(it->second);
                }

            ArrayHandle<unsigned int> h_unique_neighbors(m_comm.m_unique_neighbors, access_location::host, access_mode::read);
            ArrayHandle<unsigned int> h_begin(m_comm.m_begin, access_location::host, access_mode::overwrite);
            ArrayHandle<unsigned int> h_end(m_comm.m_end, access_location::host, access_mode::overwrite);

            // Find start and end indices
            for (unsigned int i = 0; i < m_comm.m_n_unique_neigh; ++i)
                {
                typename map_t::iterator lower = send_map.lower_bound(h_unique_neighbors.data[i]);
                typename map_t::iterator upper = send_map.upper_bound(h_unique_neighbors.data[i]);
                h_begin.data[i] = std::distance(send_map.begin(),lower);
                h_end.data[i] = std::distance(send_map.begin(),upper);
                }
            }

        /*
         * communicate rank information (phase 1)
         */
        unsigned int n_send_groups[m_comm.m_n_unique_neigh];
        unsigned int n_recv_groups[m_comm.m_n_unique_neigh];
        unsigned int offs[m_comm.m_n_unique_neigh];
        unsigned int n_recv_tot = 0;

            {
            ArrayHandle<unsigned int> h_begin(m_comm.m_begin, access_location::host, access_mode::read);
            ArrayHandle<unsigned int> h_end(m_comm.m_end, access_location::host, access_mode::read);
            ArrayHandle<unsigned int> h_unique_neighbors(m_comm.m_unique_neighbors, access_location::host, access_mode::read);

            unsigned int send_bytes = 0;
            unsigned int recv_bytes = 0;
            if (m_comm.m_prof) m_comm.m_prof->push("MPI send/recv");

            // compute send counts
            for (unsigned int ineigh = 0; ineigh < m_comm.m_n_unique_neigh; ineigh++)
                n_send_groups[ineigh] = h_end.data[ineigh] - h_begin.data[ineigh];

            MPI_Request req[2*m_comm.m_n_unique_neigh];
            MPI_Status stat[2*m_comm.m_n_unique_neigh];

            unsigned int nreq = 0;

            // loop over neighbors
            for (unsigned int ineigh = 0; ineigh < m_comm.m_n_unique_neigh; ineigh++)
                {
                // rank of neighbor processor
                unsigned int neighbor = h_unique_neighbors.data[ineigh];

                MPI_Isend(&n_send_groups[ineigh], 1, MPI_UNSIGNED, neighbor, 0, m_comm.m_mpi_comm, & req[nreq++]);
                MPI_Irecv(&n_recv_groups[ineigh], 1, MPI_UNSIGNED, neighbor, 0, m_comm.m_mpi_comm, & req[nreq++]);
                send_bytes += sizeof(unsigned int);
                recv_bytes += sizeof(unsigned int);
                } // end neighbor loop

            MPI_Waitall(nreq, req, stat);

            // sum up receive counts
            for (unsigned int ineigh = 0; ineigh < m_comm.m_n_unique_neigh; ineigh++)
                {
                if (ineigh == 0)
                    offs[ineigh] = 0;
                else
                    offs[ineigh] = offs[ineigh-1] + n_recv_groups[ineigh-1];

                n_recv_tot += n_recv_groups[ineigh];
                }

            if (m_comm.m_prof) m_comm.m_prof->pop(0,send_bytes+recv_bytes);
            }

        // Resize receive buffer
        m_ranks_recvbuf.resize(n_recv_tot);

            {
            ArrayHandle<unsigned int> h_begin(m_comm.m_begin, access_location::host, access_mode::read);
            ArrayHandle<unsigned int> h_end(m_comm.m_end, access_location::host, access_mode::read);
            ArrayHandle<unsigned int> h_unique_neighbors(m_comm.m_unique_neighbors, access_location::host, access_mode::read);

            if (m_comm.m_prof) m_comm.m_prof->push("MPI send/recv");

            std::vector<MPI_Request> reqs;
            MPI_Request req;

            unsigned int send_bytes = 0;
            unsigned int recv_bytes = 0;

            // loop over neighbors
            for (unsigned int ineigh = 0; ineigh < m_comm.m_n_unique_neigh; ineigh++)
                {
                // rank of neighbor processor
                unsigned int neighbor = h_unique_neighbors.data[ineigh];

                // exchange particle data
                if (n_send_groups[ineigh])
                    {
                    MPI_Isend(&m_ranks_sendbuf.front()+h_begin.data[ineigh],
                        n_send_groups[ineigh]*sizeof(rank_element_t),
                        MPI_BYTE,
                        neighbor,
                        1,
                        m_comm.m_mpi_comm,
                        &req);
                    reqs.push_back(req);
                    }
                send_bytes+= n_send_groups[ineigh]*sizeof(rank_element_t);

                if (n_recv_groups[ineigh])
                    {
                    MPI_Irecv(&m_ranks_recvbuf.front()+offs[ineigh],
                        n_recv_groups[ineigh]*sizeof(rank_element_t),
                        MPI_BYTE,
                        neighbor,
                        1,
                        m_comm.m_mpi_comm,
                        &req);
                    reqs.push_back(req);
                    }
                recv_bytes += n_recv_groups[ineigh]*sizeof(rank_element_t);
                }

            std::vector<MPI_Status> stats(reqs.size());
            MPI_Waitall(reqs.size(), &reqs.front(), &stats.front());

            if (m_comm.m_prof) m_comm.m_prof->pop(0,send_bytes+recv_bytes);
            }

            {
            // access receive buffers
            ArrayHandle<typename group_data::ranks_t> h_group_ranks(m_gdata->getRanksArray(), access_location::host, access_mode::readwrite);
            ArrayHandle<unsigned int> h_group_rtag(m_gdata->getRTags(), access_location::host, access_mode::read);

            for (unsigned int recv_idx = 0; recv_idx < n_recv_tot; ++recv_idx)
                {
                rank_element_t el = m_ranks_recvbuf[recv_idx];
                unsigned int tag = el.tag;
                unsigned int gidx = h_group_rtag.data[tag];

                if (gidx != GROUP_NOT_LOCAL)
                    {
                    typename group_data::ranks_t new_ranks = el.ranks;
                    unsigned int mask = el.mask;

                    for (unsigned int i = 0; i < group_data::size; ++i)
                        {
                        bool update = mask & (1 << i);

                        if (update)
                            h_group_ranks.data[gidx].idx[i] = new_ranks.idx[i];
                        }
                    }
                }
            }

        // send map for groups
        typedef std::multimap<unsigned int, group_element_t> group_map_t;
        group_map_t group_send_map;

            {
            ArrayHandle<typename group_data::members_t> h_groups(m_gdata->getMembersArray(), access_location::host, access_mode::read);
            ArrayHandle<unsigned int> h_group_type(m_gdata->getTypesArray(), access_location::host, access_mode::read);
            ArrayHandle<unsigned int> h_group_tag(m_gdata->getTags(), access_location::host, access_mode::read);
            ArrayHandle<unsigned int> h_group_rtag(m_gdata->getRTags(), access_location::host, access_mode::readwrite);
            ArrayHandle<typename group_data::ranks_t> h_group_ranks(m_gdata->getRanksArray(), access_location::host, access_mode::read);
            ArrayHandle<unsigned int> h_rtag(m_comm.m_pdata->getRTags(), access_location::host, access_mode::read);
            ArrayHandle<unsigned int> h_comm_flags(m_comm.m_pdata->getCommFlags(), access_location::host, access_mode::read);

            unsigned int ngroups = m_gdata->getN();

            for (unsigned int group_idx = 0; group_idx < ngroups; group_idx++)
                {
                unsigned int mask = 0;

                typename group_data::members_t members = h_groups.data[group_idx];

                bool send = false;
                for (unsigned int i = 0; i < group_data::size; ++i)
                    {
                    unsigned int tag = members.tag[i];
                    unsigned int pidx = h_rtag.data[tag];

                    if (pidx != NOT_LOCAL && h_comm_flags.data[pidx])
                        {
                        mask |= (1 << i);
                        send = true;
                        }
                    }

                if (send)
                    {
                    // insert into send map
                    typename group_data::packed_t el;
                    el.tags = h_groups.data[group_idx];
                    el.type = h_group_type.data[group_idx];
                    el.group_tag = h_group_tag.data[group_idx];
                    el.ranks = h_group_ranks.data[group_idx];

                    for (unsigned int i = 0; i < group_data::size; ++i)
                        // are we sending to this rank?
                        if (mask & (1 << i))
                            group_send_map.insert(std::make_pair(el.ranks.idx[i], el));

                    // does this group still have local members
                    bool is_local = false;

                    for (unsigned int i = 0; i < group_data::size; ++i)
                        {
                        unsigned int tag = members.tag[i];
                        unsigned int pidx = h_rtag.data[tag];

                        if (pidx != NOT_LOCAL && !h_comm_flags.data[pidx])
                            is_local = true;
                        }

                    // if group is no longer local, flag for removal
                    if (!is_local)
                        h_group_rtag.data[el.group_tag] = GROUP_NOT_LOCAL;
                    }
                } // end loop over groups
            }

        unsigned int new_ngroups;
            {
            ArrayHandle<typename group_data::members_t> h_groups(m_gdata->getMembersArray(), access_location::host, access_mode::read);
            ArrayHandle<unsigned int> h_group_type(m_gdata->getTypesArray(), access_location::host, access_mode::read);
            ArrayHandle<unsigned int> h_group_tag(m_gdata->getTags(), access_location::host, access_mode::read);
            ArrayHandle<typename group_data::ranks_t> h_group_ranks(m_gdata->getRanksArray(), access_location::host, access_mode::read);

            // access alternate arrays to write to
            ArrayHandle<typename group_data::members_t> h_groups_alt(m_gdata->getAltMembersArray(), access_location::host, access_mode::overwrite);
            ArrayHandle<unsigned int> h_group_type_alt(m_gdata->getAltTypesArray(), access_location::host, access_mode::overwrite);
            ArrayHandle<unsigned int> h_group_tag_alt(m_gdata->getAltTags(), access_location::host, access_mode::overwrite);
            ArrayHandle<typename group_data::ranks_t> h_group_ranks_alt(m_gdata->getAltRanksArray(), access_location::host, access_mode::overwrite);

            // access rtags
            ArrayHandle<unsigned int> h_group_rtag(m_gdata->getRTags(), access_location::host, access_mode::readwrite);

            unsigned int ngroups = m_gdata->getN();
            unsigned int n = 0;
            for (unsigned int group_idx = 0; group_idx < ngroups; group_idx++)
                {
                unsigned int group_tag = h_group_tag.data[group_idx];
                bool keep = h_group_rtag.data[group_tag] != GROUP_NOT_LOCAL;

                if (keep)
                    {
                    h_groups_alt.data[n] = h_groups.data[group_idx];
                    h_group_type_alt.data[n] = h_group_type.data[group_idx];
                    h_group_tag_alt.data[n] = group_tag;
                    h_group_ranks_alt.data[n] = h_group_ranks.data[group_idx];

                    // rebuild rtags
                    h_group_rtag.data[group_tag] = n++;
                    }
                }

                new_ngroups = n;
            }

        // resize alternate arrays to number of groups
        GPUVector<typename group_data::members_t>& alt_groups_array = m_gdata->getAltMembersArray();
        GPUVector<unsigned int>& alt_group_type_array = m_gdata->getAltTypesArray();
        GPUVector<unsigned int>& alt_group_tag_array = m_gdata->getAltTags();
        GPUVector<typename group_data::ranks_t>& alt_group_ranks_array = m_gdata->getAltRanksArray();

        assert(new_ngroups <= m_gdata->getN());
        alt_groups_array.resize(new_ngroups);
        alt_group_type_array.resize(new_ngroups);
        alt_group_tag_array.resize(new_ngroups);
        alt_group_ranks_array.resize(new_ngroups);

        // make alternate arrays current
        m_gdata->swapMemberArrays();
        m_gdata->swapTypeArrays();
        m_gdata->swapTagArrays();
        m_gdata->swapRankArrays();

        assert(m_gdata->getN() == new_ngroups);

        // reset send buf
        m_groups_sendbuf.clear();

        // output groups to send buffer in rank-sorted order
        for (typename group_map_t::iterator it = group_send_map.begin(); it != group_send_map.end(); ++it)
            m_groups_sendbuf.push_back(it->second);

            {
            ArrayHandle<unsigned int> h_unique_neighbors(m_comm.m_unique_neighbors, access_location::host, access_mode::read);
            ArrayHandle<unsigned int> h_begin(m_comm.m_begin, access_location::host, access_mode::overwrite);
            ArrayHandle<unsigned int> h_end(m_comm.m_end, access_location::host, access_mode::overwrite);

            // Find start and end indices
            for (unsigned int i = 0; i < m_comm.m_n_unique_neigh; ++i)
                {
                typename group_map_t::iterator lower = group_send_map.lower_bound(h_unique_neighbors.data[i]);
                typename group_map_t::iterator upper = group_send_map.upper_bound(h_unique_neighbors.data[i]);
                h_begin.data[i] = std::distance(group_send_map.begin(),lower);
                h_end.data[i] = std::distance(group_send_map.begin(),upper);
                }
            }

        /*
         * communicate groups (phase 2)
         */

       n_recv_tot = 0;
            {
            ArrayHandle<unsigned int> h_begin(m_comm.m_begin, access_location::host, access_mode::read);
            ArrayHandle<unsigned int> h_end(m_comm.m_end, access_location::host, access_mode::read);
            ArrayHandle<unsigned int> h_unique_neighbors(m_comm.m_unique_neighbors, access_location::host, access_mode::read);

            unsigned int send_bytes = 0;
            unsigned int recv_bytes = 0;
            if (m_comm.m_prof) m_comm.m_prof->push("MPI send/recv");

            // compute send counts
            for (unsigned int ineigh = 0; ineigh < m_comm.m_n_unique_neigh; ineigh++)
                n_send_groups[ineigh] = h_end.data[ineigh] - h_begin.data[ineigh];

            MPI_Request req[2*m_comm.m_n_unique_neigh];
            MPI_Status stat[2*m_comm.m_n_unique_neigh];

            unsigned int nreq = 0;

            // loop over neighbors
            for (unsigned int ineigh = 0; ineigh < m_comm.m_n_unique_neigh; ineigh++)
                {
                // rank of neighbor processor
                unsigned int neighbor = h_unique_neighbors.data[ineigh];

                MPI_Isend(&n_send_groups[ineigh], 1, MPI_UNSIGNED, neighbor, 0, m_comm.m_mpi_comm, & req[nreq++]);
                MPI_Irecv(&n_recv_groups[ineigh], 1, MPI_UNSIGNED, neighbor, 0, m_comm.m_mpi_comm, & req[nreq++]);
                send_bytes += sizeof(unsigned int);
                recv_bytes += sizeof(unsigned int);
                } // end neighbor loop

            MPI_Waitall(nreq, req, stat);

            // sum up receive counts
            for (unsigned int ineigh = 0; ineigh < m_comm.m_n_unique_neigh; ineigh++)
                {
                if (ineigh == 0)
                    offs[ineigh] = 0;
                else
                    offs[ineigh] = offs[ineigh-1] + n_recv_groups[ineigh-1];

                n_recv_tot += n_recv_groups[ineigh];
                }

            if (m_comm.m_prof) m_comm.m_prof->pop(0,send_bytes+recv_bytes);
            }

        // Resize receive buffer
        m_groups_recvbuf.resize(n_recv_tot);

            {
            ArrayHandle<unsigned int> h_begin(m_comm.m_begin, access_location::host, access_mode::read);
            ArrayHandle<unsigned int> h_end(m_comm.m_end, access_location::host, access_mode::read);
            ArrayHandle<unsigned int> h_unique_neighbors(m_comm.m_unique_neighbors, access_location::host, access_mode::read);

            if (m_comm.m_prof) m_comm.m_prof->push("MPI send/recv");

            std::vector<MPI_Request> reqs;
            MPI_Request req;

            unsigned int send_bytes = 0;
            unsigned int recv_bytes = 0;

            // loop over neighbors
            for (unsigned int ineigh = 0; ineigh < m_comm.m_n_unique_neigh; ineigh++)
                {
                // rank of neighbor processor
                unsigned int neighbor = h_unique_neighbors.data[ineigh];

                // exchange particle data
                if (n_send_groups[ineigh])
                    {
                    MPI_Isend(&m_groups_sendbuf.front()+h_begin.data[ineigh],
                        n_send_groups[ineigh]*sizeof(group_element_t),
                        MPI_BYTE,
                        neighbor,
                        1,
                        m_comm.m_mpi_comm,
                        &req);
                    reqs.push_back(req);
                    }
                send_bytes+= n_send_groups[ineigh]*sizeof(group_element_t);

                if (n_recv_groups[ineigh])
                    {
                    MPI_Irecv(&m_groups_recvbuf.front()+offs[ineigh],
                        n_recv_groups[ineigh]*sizeof(group_element_t),
                        MPI_BYTE,
                        neighbor,
                        1,
                        m_comm.m_mpi_comm,
                        &req);
                    reqs.push_back(req);
                    }
                recv_bytes += n_recv_groups[ineigh]*sizeof(group_element_t);
                }

            std::vector<MPI_Status> stats(reqs.size());
            MPI_Waitall(reqs.size(), &reqs.front(), &stats.front());

            if (m_comm.m_prof) m_comm.m_prof->pop(0,send_bytes+recv_bytes);
            }

        // use a std::map, i.e. single-key, to filter out duplicate groups in input buffer
        typedef std::map<unsigned int, group_element_t> recv_map_t;
        recv_map_t recv_map;

        for (unsigned int recv_idx = 0; recv_idx < n_recv_tot; recv_idx++)
            {
            group_element_t el = m_groups_recvbuf[recv_idx];
            unsigned int tag= el.group_tag;
            recv_map.insert(std::make_pair(tag, el));
            }

        unsigned int n_recv_unique = recv_map.size();

        unsigned int old_ngroups = m_gdata->getN();
        new_ngroups = old_ngroups + n_recv_unique;

        // resize group arrays to accomodate additional groups (there can still be duplicates with local groups)
        GPUVector<typename group_data::members_t>& groups_array = m_gdata->getMembersArray();
        GPUVector<unsigned int>& group_type_array = m_gdata->getTypesArray();
        GPUVector<unsigned int>& group_tag_array = m_gdata->getTags();
        GPUVector<typename group_data::ranks_t>& group_ranks_array = m_gdata->getRanksArray();

        groups_array.resize(new_ngroups);
        group_type_array.resize(new_ngroups);
        group_tag_array.resize(new_ngroups);
        group_ranks_array.resize(new_ngroups);

            {
            ArrayHandle<unsigned int> h_group_rtag(m_gdata->getRTags(), access_location::host, access_mode::readwrite);
            ArrayHandle<typename group_data::members_t> h_groups(groups_array, access_location::host, access_mode::readwrite);
            ArrayHandle<unsigned int> h_group_type(group_type_array, access_location::host, access_mode::readwrite);
            ArrayHandle<unsigned int> h_group_tag(group_tag_array, access_location::host, access_mode::readwrite);
            ArrayHandle<typename group_data::ranks_t> h_group_ranks(group_ranks_array, access_location::host, access_mode::readwrite);

            // add non-duplicate groups to group data
            unsigned int add_idx = old_ngroups;
            for (typename recv_map_t::iterator it = recv_map.begin(); it != recv_map.end(); ++it)
                {
                typename group_data::packed_t el = it->second;

                unsigned int tag = el.group_tag;
                unsigned int group_rtag = h_group_rtag.data[tag];

                if (group_rtag == GROUP_NOT_LOCAL)
                    {
                    h_groups.data[add_idx] = el.tags;
                    h_group_type.data[add_idx] = el.type;
                    h_group_tag.data[add_idx] = tag;
                    h_group_ranks.data[add_idx] = el.ranks;

                    // update reverse-lookup table
                    h_group_rtag.data[tag] = add_idx++;
                    }
                }
            new_ngroups = add_idx;
            }

        // resize arrays to final size
        groups_array.resize(new_ngroups);
        group_type_array.resize(new_ngroups);
        group_tag_array.resize(new_ngroups);
        group_ranks_array.resize(new_ngroups);

        // indicate that group table has changed
        m_gdata->setDirty();

        if (m_comm.m_prof) m_comm.m_prof->pop();
        }
    }

//! Mark ghost particles
template<class group_data>
void Communicator::GroupCommunicator<group_data>::markGhostParticles(
    const GPUArray<unsigned int>& plans,
    unsigned int mask)
    {
    if (m_gdata->getNGlobal())
        {
        ArrayHandle<typename group_data::members_t> h_groups(m_gdata->getMembersArray(), access_location::host, access_mode::read);
        ArrayHandle<typename group_data::ranks_t> h_group_ranks(m_gdata->getRanksArray(), access_location::host, access_mode::read);
        ArrayHandle<unsigned int> h_rtag(m_comm.m_pdata->getRTags(), access_location::host, access_mode::read);
        ArrayHandle<Scalar4> h_postype(m_comm.m_pdata->getPositions(), access_location::host, access_mode::read);
        ArrayHandle<unsigned int> h_plan(plans, access_location::host, access_mode::readwrite);

        ArrayHandle<unsigned int> h_cart_ranks_inv(m_comm.m_pdata->getDomainDecomposition()->getInverseCartRanks(),
            access_location::host, access_mode::read);

        Index3D di = m_comm.m_pdata->getDomainDecomposition()->getDomainIndexer();
        unsigned int my_rank = m_exec_conf->getRank();
        uint3 my_pos = m_comm.m_pdata->getDomainDecomposition()->getGridPos();
        const BoxDim& box = m_comm.m_pdata->getBox();

        unsigned int ngroups = m_gdata->getN();

        for (unsigned int group_idx = 0; group_idx < ngroups; ++group_idx)
            {
            typename group_data::members_t g = h_groups.data[group_idx];
            typename group_data::ranks_t r = h_group_ranks.data[group_idx];

            // iterate over group members
            for (unsigned int i = 0; i < group_data::size; ++i)
                {
                unsigned int rank = r.idx[i];

                if (rank != my_rank)
                    {
                    // incomplete group

                    // send group to neighbor rank stored for that member
                    uint3 neigh_pos = di.getTriple(h_cart_ranks_inv.data[rank]);

                    // only neighbors are considered for communication
                    unsigned int flags = 0;
                    if (neigh_pos.x == my_pos.x + 1 || (my_pos.x == di.getW()-1 && neigh_pos.x == 0))
                        flags |= send_east;
                    if (neigh_pos.x == my_pos.x - 1 || (my_pos.x == 0 && neigh_pos.x == di.getW()-1))
                        flags |= send_west;
                    if (neigh_pos.y == my_pos.y + 1 || (my_pos.y == di.getH()-1 && neigh_pos.y == 0))
                        flags |= send_north;
                    if (neigh_pos.y == my_pos.y - 1 || (my_pos.y == 0 && neigh_pos.y == di.getH()-1))
                        flags |= send_south;
                    if (neigh_pos.z == my_pos.z + 1 || (my_pos.z == di.getD()-1 && neigh_pos.z == 0))
                        flags |= send_up;
                    if (neigh_pos.z == my_pos.z - 1 || (my_pos.z == 0 && neigh_pos.z == di.getD()-1))
                        flags |= send_down;

                    flags &= mask;

                    // Send all local members of the group to this neighbor
                    for (unsigned int j = 0; j < group_data::size; ++j)
                        {
                        unsigned int tag_j = g.tag[j];
                        unsigned int rtag_j = h_rtag.data[tag_j];

                        if (rtag_j != NOT_LOCAL)
                            {
                            // disambiguate between positive and negative directions
                            // based on position (this is necessary for boundary conditions
                            // to be applied correctly)
                            if (flags & send_east && flags & send_west)
                                {
                                Scalar4 postype = h_postype.data[rtag_j];
                                Scalar3 pos = make_scalar3(postype.x, postype.y, postype.z);
                                Scalar3 f = box.makeFraction(pos);
                                // remove one of the flags
                                flags &= ~(f.x > Scalar(0.5) ? send_west : send_east);
                                }
                            if (flags & send_north && flags & send_south)
                                {
                                Scalar4 postype = h_postype.data[rtag_j];
                                Scalar3 pos = make_scalar3(postype.x, postype.y, postype.z);
                                Scalar3 f = box.makeFraction(pos);
                                // remove one of the flags
                                flags &= ~(f.y > Scalar(0.5) ? send_south : send_north);
                                }
                            if (flags & send_up && flags & send_down)
                                {
                                Scalar4 postype = h_postype.data[rtag_j];
                                Scalar3 pos = make_scalar3(postype.x, postype.y, postype.z);
                                Scalar3 f = box.makeFraction(pos);
                                // remove one of the flags
                                flags &= ~(f.z > Scalar(0.5) ? send_down : send_up);
                                }

                            h_plan.data[rtag_j] |= flags;
                            }
                        } // end inner loop over group members
                    }
                } // end outer loop over group members
            } // end loop over groups
        }
    }

//! Constructor
Communicator::Communicator(boost::shared_ptr<SystemDefinition> sysdef,
                           boost::shared_ptr<DomainDecomposition> decomposition)
          : m_sysdef(sysdef),
            m_pdata(sysdef->getParticleData()),
            m_exec_conf(m_pdata->getExecConf()),
            m_mpi_comm(m_exec_conf->getMPICommunicator()),
            m_decomposition(decomposition),
            m_is_communicating(false),
            m_force_migrate(false),
            m_nneigh(0),
            m_n_unique_neigh(0),
            m_pos_copybuf(m_exec_conf),
            m_charge_copybuf(m_exec_conf),
            m_diameter_copybuf(m_exec_conf),
            m_velocity_copybuf(m_exec_conf),
            m_orientation_copybuf(m_exec_conf),
            m_plan_copybuf(m_exec_conf),
            m_tag_copybuf(m_exec_conf),
            m_r_ghost_max(Scalar(0.0)),
            m_plan(m_exec_conf),
            m_last_flags(0),
            m_comm_pending(false),
            m_bond_comm(*this, m_sysdef->getBondData()),
            m_angle_comm(*this, m_sysdef->getAngleData()),
            m_dihedral_comm(*this, m_sysdef->getDihedralData()),
            m_improper_comm(*this, m_sysdef->getImproperData()),
            m_is_first_step(true)
    {
    // initialize array of neighbor processor ids
    assert(m_mpi_comm);
    assert(m_decomposition);

    m_exec_conf->msg->notice(5) << "Constructing Communicator" << endl;

    for (unsigned int dir = 0; dir < 6; dir ++)
        {
        m_is_at_boundary[dir] = m_decomposition->isAtBoundary(dir) ? 1 : 0;
        }

    for (unsigned int dir = 0; dir < 6; dir ++)
        {
        GPUVector<unsigned int> copy_ghosts(m_exec_conf);
        m_copy_ghosts[dir].swap(copy_ghosts);
        m_num_copy_ghosts[dir] = 0;
        m_num_recv_ghosts[dir] = 0;
        }

    // connect to particle sort signal
    m_sort_connection = m_pdata->connectParticleSort(boost::bind(&Communicator::forceMigrate, this));

    // connect to particle sort signal
    m_ghost_particles_removed_connection = m_pdata->connectGhostParticlesRemoved(boost::bind(&Communicator::slotGhostParticlesRemoved, this));
    
    // connect to type change signal
    m_num_type_change_connection = m_pdata->connectNumTypesChange(boost::bind(&Communicator::slotNumTypesChanged, this));
    
    // allocate per type ghost width
    GPUArray<Scalar> r_ghost(m_pdata->getNTypes(), m_exec_conf);
    m_r_ghost.swap(r_ghost);

    /*
     * Bonded group communication
     */
    m_bonds_changed = true;
    m_bond_connection = m_sysdef->getBondData()->connectGroupNumChange(boost::bind(&Communicator::setBondsChanged, this));

    m_angles_changed = true;
    m_angle_connection = m_sysdef->getAngleData()->connectGroupNumChange(boost::bind(&Communicator::setAnglesChanged, this));

    m_dihedrals_changed = true;
    m_dihedral_connection = m_sysdef->getDihedralData()->connectGroupNumChange(boost::bind(&Communicator::setDihedralsChanged, this));

    m_impropers_changed = true;
    m_improper_connection = m_sysdef->getImproperData()->connectGroupNumChange(boost::bind(&Communicator::setImpropersChanged, this));

    // allocate memory
    GPUArray<unsigned int> neighbors(NEIGH_MAX,m_exec_conf);
    m_neighbors.swap(neighbors);

    GPUArray<unsigned int> unique_neighbors(NEIGH_MAX,m_exec_conf);
    m_unique_neighbors.swap(unique_neighbors);

    // neighbor masks
    GPUArray<unsigned int> adj_mask(NEIGH_MAX, m_exec_conf);
    m_adj_mask.swap(adj_mask);

    GPUArray<unsigned int> begin(NEIGH_MAX,m_exec_conf);
    m_begin.swap(begin);

    GPUArray<unsigned int> end(NEIGH_MAX,m_exec_conf);
    m_end.swap(end);

    initializeNeighborArrays();

    #ifdef ENABLE_CUDA
    if (m_exec_conf->isCUDAEnabled())
        {
        // set up autotuners to determine whether to use mapped memory (boolean values)
        std::vector<unsigned int> valid_params(2);
        valid_params[0] = 0; valid_params[1]  = 1;

        // use a sufficiently long measurement period to average over
        unsigned int nsteps = 100;
        m_tuner_precompute.reset(new Autotuner(valid_params, nsteps, 100000, "comm_precompute", this->m_exec_conf));

        // average execution times instead of median
        m_tuner_precompute->setMode(Autotuner::mode_avg);

        // we require syncing for aligned execution streams
        m_tuner_precompute->setSync(true);
        }
    #endif
    }

//! Destructor
Communicator::~Communicator()
    {
    m_exec_conf->msg->notice(5) << "Destroying Communicator";
    m_sort_connection.disconnect();
    m_bond_connection.disconnect();
    m_angle_connection.disconnect();
    m_dihedral_connection.disconnect();
    m_improper_connection.disconnect();
    }

void Communicator::initializeNeighborArrays()
    {
    Index3D di= m_decomposition->getDomainIndexer();

    uint3 mypos = m_decomposition->getGridPos();
    int l = mypos.x;
    int m = mypos.y;
    int n = mypos.z;

    ArrayHandle<unsigned int> h_neighbors(m_neighbors, access_location::host, access_mode::overwrite);
    ArrayHandle<unsigned int> h_adj_mask(m_adj_mask, access_location::host, access_mode::overwrite);
    ArrayHandle<unsigned int> h_cart_ranks(m_decomposition->getCartRanks(), access_location::host, access_mode::read);

    m_nneigh = 0;

    // loop over neighbors
    for (int ix=-1; ix <= 1; ix++)
        {
        int i = ix + l;
        if (i == (int)di.getW())
            i = 0;
        else if (i < 0)
            i += di.getW();

        // only if communicating along x-direction
        if (ix && di.getW() == 1) continue;

        for (int iy=-1; iy <= 1; iy++)
            {
            int j = iy + m;

            if (j == (int)di.getH())
                j = 0;
            else if (j < 0)
                j += di.getH();

            // only if communicating along y-direction
            if (iy && di.getH() == 1) continue;

            for (int iz=-1; iz <= 1; iz++)
                {
                int k = iz + n;

                if (k == (int)di.getD())
                    k = 0;
                else if (k < 0)
                    k += di.getD();

                // only if communicating along z-direction
                if (iz && di.getD() == 1) continue;

                // exclude ourselves
                if (!ix && !iy && !iz) continue;

                unsigned int dir = ((iz+1)*3+(iy+1))*3+(ix + 1);
                unsigned int mask = 1 << dir;

                unsigned int neighbor = h_cart_ranks.data[di(i,j,k)];
                h_neighbors.data[m_nneigh] = neighbor;
                h_adj_mask.data[m_nneigh] = mask;
                m_nneigh++;
                }
            }
        }

    ArrayHandle<unsigned int> h_unique_neighbors(m_unique_neighbors, access_location::host, access_mode::overwrite);

    // filter neighbors, combining adjacency masks
    std::map<unsigned int, unsigned int> neigh_map;
    for (unsigned int i = 0; i < m_nneigh; ++i)
        {
        unsigned int m = 0;

        for (unsigned int j = 0; j < m_nneigh; ++j)
            if (h_neighbors.data[j] == h_neighbors.data[i])
                m |= h_adj_mask.data[j];

        // std::map inserts the same key only once
        neigh_map.insert(std::make_pair(h_neighbors.data[i], m));
        }

    m_n_unique_neigh = neigh_map.size();

    n = 0;
    for (std::map<unsigned int, unsigned int>::iterator it = neigh_map.begin(); it != neigh_map.end(); ++it)
        {
        h_unique_neighbors.data[n] = it->first;
        h_adj_mask.data[n] = it->second;
        n++;
        }
    }

//! Interface to the communication methods.
void Communicator::communicate(unsigned int timestep)
    {
    // Guard to prevent recursive triggering of migration
    m_is_communicating = true;

    // update ghost communication flags
    m_flags = m_requested_flags(timestep);

    /*
     * Always update ghosts - even if not required, i.e. if the neighbor list
     * needs to be rebuilt. Exceptions are when we have not previously
     * exchanged ghosts, i.e. on the first step or when ghosts have
     * potentially been invalidated, i.e. upon reordering of particles.
     */

    bool update = !m_is_first_step && !m_force_migrate;

    bool precompute = m_tuner_precompute ? m_tuner_precompute->getParam() : false;

    update &= precompute;

    if (m_tuner_precompute) m_tuner_precompute->begin();

    if (update)
        beginUpdateGhosts(timestep);

    // call computation that can be overlapped with communication
    m_local_compute_callbacks(timestep);

    if (update)
        finishUpdateGhosts(timestep);

    if (precompute && update)
        {
        // call subscribers *before* MPI synchronization, but after ghost update
        m_compute_callbacks(timestep);
        }

    // other functions involving syncing
    m_comm_callbacks(timestep);

    // distance check (synchronizes the GPU execution stream)
    bool migrate = m_force_migrate || m_migrate_requests(timestep) || m_is_first_step;

    if (!precompute && !migrate)
        {
        // *after* synchronization, but only if particles do not migrate
        beginUpdateGhosts(timestep);
        finishUpdateGhosts(timestep);

        m_compute_callbacks(timestep);
        }

    if (m_tuner_precompute) m_tuner_precompute->end();

    // Check if migration of particles is requested
    if (migrate)
        {
        m_force_migrate = false;
        m_is_first_step = false;

        // If so, migrate atoms
        migrateParticles();

        // Construct ghost send lists, exchange ghost atom data
        exchangeGhosts();
        }

    m_is_communicating = false;
    }

//! Transfer particles between neighboring domains
void Communicator::migrateParticles()
    {
    m_exec_conf->msg->notice(7) << "Communicator: migrate particles" << std::endl;

    if (m_ghost_layer_width_requests.num_slots())
        {
        // update the ghost layer width only if subscribers are avaiable
        m_r_ghost = m_ghost_layer_width_requests();
        }

    // check if simulation box is sufficiently large for domain decomposition
    checkBoxSize();

    if (m_prof)
        m_prof->push("comm_migrate");

    // remove ghost particles from system
    m_pdata->removeAllGhostParticles();

    // get box dimensions
    const BoxDim& box = m_pdata->getBox();

    // determine local particles that are to be sent to neighboring processors and fill send buffer
    for (unsigned int dir=0; dir < 6; dir++)
        {
        if (! isCommunicating(dir) ) continue;

            {
            ArrayHandle<Scalar4> h_pos(m_pdata->getPositions(), access_location::host, access_mode::read);
            ArrayHandle<unsigned int> h_comm_flag(m_pdata->getCommFlags(), access_location::host, access_mode::readwrite);

            // mark all particles which have left the box for sending (rtag=NOT_LOCAL)
            unsigned int N = m_pdata->getN();

            for (unsigned int idx = 0; idx < N; ++idx)
                {
                const Scalar4& postype = h_pos.data[idx];
                Scalar3 pos = make_scalar3(postype.x, postype.y, postype.z);
                Scalar3 f = box.makeFraction(pos);

                // return true if the particle stays leaves the box
                unsigned int flags = 0;
                if (dir == 0 && f.x >= Scalar(1.0)) flags |= send_east;
                else if (dir == 1 && f.x < Scalar(0.0)) flags |= send_west;
                else if (dir == 2 && f.y >= Scalar(1.0)) flags |= send_north;
                else if (dir == 3 && f.y < Scalar(0.0)) flags |= send_south;
                else if (dir == 4 && f.z >= Scalar(1.0)) flags |= send_up;
                else if (dir == 5 && f.z < Scalar(0.0)) flags |= send_down;

                h_comm_flag.data[idx] = flags;
                }
            }

        /*
         * Bonded group communication, determine groups to be sent
         */
        // Bonds
        m_bond_comm.migrateGroups(m_bonds_changed);
        m_bonds_changed = false;

        // Angles
        m_angle_comm.migrateGroups(m_angles_changed);
        m_angles_changed = false;

        // Dihedrals
        m_dihedral_comm.migrateGroups(m_dihedrals_changed);
        m_dihedrals_changed = false;

        // Dihedrals
        m_improper_comm.migrateGroups(m_impropers_changed);
        m_impropers_changed = false;

        // fill send buffer
        std::vector<unsigned int> comm_flag_out; // not currently used
        m_pdata->removeParticles(m_sendbuf, comm_flag_out);

        unsigned int send_neighbor = m_decomposition->getNeighborRank(dir);

        // we receive from the direction opposite to the one we send to
        unsigned int recv_neighbor;
        if (dir % 2 == 0)
            recv_neighbor = m_decomposition->getNeighborRank(dir+1);
        else
            recv_neighbor = m_decomposition->getNeighborRank(dir-1);

        if (m_prof)
            m_prof->push("MPI send/recv");

        unsigned int n_recv_ptls;

        // communicate size of the message that will contain the particle data
        MPI_Request reqs[2];
        MPI_Status status[2];

        unsigned int n_send_ptls = m_sendbuf.size();

        MPI_Isend(&n_send_ptls, 1, MPI_UNSIGNED, send_neighbor, 0, m_mpi_comm, & reqs[0]);
        MPI_Irecv(&n_recv_ptls, 1, MPI_UNSIGNED, recv_neighbor, 0, m_mpi_comm, & reqs[1]);
        MPI_Waitall(2, reqs, status);

        // Resize receive buffer
        m_recvbuf.resize(n_recv_ptls);

        // exchange particle data
        MPI_Isend(&m_sendbuf.front(), n_send_ptls*sizeof(pdata_element), MPI_BYTE, send_neighbor, 1, m_mpi_comm, & reqs[0]);
        MPI_Irecv(&m_recvbuf.front(), n_recv_ptls*sizeof(pdata_element), MPI_BYTE, recv_neighbor, 1, m_mpi_comm, & reqs[1]);
        MPI_Waitall(2, reqs, status);

        if (m_prof)
            m_prof->pop();

        const BoxDim shifted_box = getShiftedBox();

        // wrap received particles across a global boundary back into global box
        for (unsigned int idx = 0; idx < n_recv_ptls; idx++)
            {
            pdata_element& p = m_recvbuf[idx];
            Scalar4& postype = p.pos;
            int3& image = p.image;

            shifted_box.wrap(postype, image);
            }

        // remove particles that were sent and fill particle data with received particles
        m_pdata->addParticles(m_recvbuf);
        } // end dir loop

    if (m_prof)
        m_prof->pop();
    }

void Communicator::updateGhostWidth()
    {
    if (m_ghost_layer_width_requests.num_slots())
        {
        // update the ghost layer width only if subscribers are available
        ArrayHandle<Scalar> h_r_ghost(m_r_ghost, access_location::host, access_mode::overwrite);
        
        // reduce per type using the signals, and then overall
        Scalar r_ghost_max = 0.0;
        for (unsigned int cur_type = 0; cur_type < m_pdata->getNTypes(); ++cur_type)
            {
            Scalar r_ghost_i = m_ghost_layer_width_requests(cur_type);
            h_r_ghost.data[cur_type] = r_ghost_i;
            if (r_ghost_i > r_ghost_max) r_ghost_max = r_ghost_i;
            }
        m_r_ghost_max = r_ghost_max;
        }
    }

//! Build ghost particle list, exchange ghost particle data
void Communicator::exchangeGhosts()
    {
    // check if simulation box is sufficiently large for domain decomposition
    checkBoxSize();

    if (m_prof)
        m_prof->push("comm_ghost_exch");

    m_exec_conf->msg->notice(7) << "Communicator: exchange ghosts" << std::endl;

    const BoxDim& box = m_pdata->getBox();

    // Sending ghosts proceeds in two stages:
    // Stage 1: mark ghost atoms for sending (for covalently bonded particles, and non-bonded interactions)
    //          construct plans (= itineraries for ghost particles)
    // Stage 2: fill send buffers, exchange ghosts according to plans (sending the plan along with the particle)

    // resize and reset plans
    m_plan.resize(m_pdata->getN());

        {
        ArrayHandle<unsigned int> h_plan(m_plan, access_location::host, access_mode::readwrite);

        for (unsigned int i = 0; i < m_pdata->getN(); ++i)
            h_plan.data[i] = 0;
        }

    /*
     * Mark particles that are part of incomplete bonds for sending
     */
    boost::shared_ptr<BondData> bdata = m_sysdef->getBondData();

    /*
     * Mark non-bonded atoms for sending
     */
    updateGhostWidth();

<<<<<<< HEAD
    // compute the ghost layer widths as fractions
    ArrayHandle<Scalar> h_r_ghost(m_r_ghost, access_location::host, access_mode::read);
    const Scalar3 box_dist = box.getNearestPlaneDistance();
    std::vector<Scalar3> ghost_fractions(m_pdata->getNTypes());
    for (unsigned int cur_type = 0; cur_type < m_pdata->getNTypes(); ++cur_type)
        {
        ghost_fractions[cur_type] = h_r_ghost.data[cur_type] / box_dist;
        }

=======
    // the ghost layer must be at_least m_r_ghost wide along every lattice direction
    Scalar3 ghost_fraction = m_r_ghost/box.getNearestPlaneDistance();
>>>>>>> 8822346d
        {
        // scan all local atom positions if they are within r_ghost from a neighbor
        ArrayHandle<Scalar4> h_pos(m_pdata->getPositions(), access_location::host, access_mode::read);
        ArrayHandle<unsigned int> h_plan(m_plan, access_location::host, access_mode::readwrite);

        for (unsigned int idx = 0; idx < m_pdata->getN(); idx++)
            {
            Scalar4 postype = h_pos.data[idx];
            Scalar3 pos = make_scalar3(postype.x, postype.y, postype.z);

            // get the ghost fraction for this particle type
            const unsigned int type = __scalar_as_int(postype.w);
            const Scalar3 ghost_fraction = ghost_fractions[type];

            Scalar3 f = box.makeFraction(pos);
            if (f.x >= Scalar(1.0) - ghost_fraction.x)
                h_plan.data[idx] |= send_east;

            if (f.x < ghost_fraction.x)
                h_plan.data[idx] |= send_west;

            if (f.y >= Scalar(1.0) - ghost_fraction.y)
                h_plan.data[idx] |= send_north;

            if (f.y < ghost_fraction.y)
                h_plan.data[idx] |= send_south;

            if (f.z >= Scalar(1.0) - ghost_fraction.z)
                h_plan.data[idx] |= send_up;

            if (f.z < ghost_fraction.z)
                h_plan.data[idx] |= send_down;
            }
        }

    unsigned int mask = 0;
    Index3D di = m_decomposition->getDomainIndexer();
    if (di.getW() > 1) mask |= (send_east | send_west);
    if (di.getH() > 1) mask |= (send_north| send_south);
    if (di.getD() > 1) mask |= (send_up | send_down);

    // bonds
    m_bond_comm.markGhostParticles(m_plan, mask);

    // angles
    m_angle_comm.markGhostParticles(m_plan,mask);

    // dihedrals
    m_dihedral_comm.markGhostParticles(m_plan,mask);

    // impropers
    m_improper_comm.markGhostParticles(m_plan,mask);

    /*
     * Fill send buffers, exchange particles according to plans
     */

    // resize buffers
    m_plan_copybuf.resize(m_pdata->getN());
    m_pos_copybuf.resize(m_pdata->getN());
    m_charge_copybuf.resize(m_pdata->getN());
    m_diameter_copybuf.resize(m_pdata->getN());
    m_velocity_copybuf.resize(m_pdata->getN());
    m_orientation_copybuf.resize(m_pdata->getN());

    // ghost particle flags
    CommFlags flags = getFlags();

    for (unsigned int dir = 0; dir < 6; dir ++)
        {
        if (! isCommunicating(dir) ) continue;

        m_num_copy_ghosts[dir] = 0;

        // resize array of ghost particle tags
        unsigned int max_copy_ghosts = m_pdata->getN() + m_pdata->getNGhosts();
        m_copy_ghosts[dir].resize(max_copy_ghosts);

        // resize buffers
        m_plan_copybuf.resize(max_copy_ghosts);
        m_pos_copybuf.resize(max_copy_ghosts);
        m_charge_copybuf.resize(max_copy_ghosts);
        m_diameter_copybuf.resize(max_copy_ghosts);
        m_velocity_copybuf.resize(max_copy_ghosts);
        m_orientation_copybuf.resize(max_copy_ghosts);


            {
            // we fill all fields, but send only those that are requested by the CommFlags bitset
            ArrayHandle<Scalar4> h_pos(m_pdata->getPositions(), access_location::host, access_mode::read);
            ArrayHandle<Scalar> h_charge(m_pdata->getCharges(), access_location::host, access_mode::read);
            ArrayHandle<Scalar> h_diameter(m_pdata->getDiameters(), access_location::host, access_mode::read);
            ArrayHandle<Scalar4> h_vel(m_pdata->getVelocities(), access_location::host, access_mode::read);
            ArrayHandle<Scalar4> h_orientation(m_pdata->getOrientationArray(), access_location::host, access_mode::read);
            ArrayHandle<unsigned int> h_tag(m_pdata->getTags(), access_location::host, access_mode::read);
            ArrayHandle<unsigned int>  h_plan(m_plan, access_location::host, access_mode::read);

            ArrayHandle<unsigned int> h_copy_ghosts(m_copy_ghosts[dir], access_location::host, access_mode::overwrite);
            ArrayHandle<unsigned int> h_plan_copybuf(m_plan_copybuf, access_location::host, access_mode::overwrite);
            ArrayHandle<Scalar4> h_pos_copybuf(m_pos_copybuf, access_location::host, access_mode::overwrite);
            ArrayHandle<Scalar> h_charge_copybuf(m_charge_copybuf, access_location::host, access_mode::overwrite);
            ArrayHandle<Scalar> h_diameter_copybuf(m_diameter_copybuf, access_location::host, access_mode::overwrite);
            ArrayHandle<Scalar4> h_velocity_copybuf(m_velocity_copybuf, access_location::host, access_mode::overwrite);
            ArrayHandle<Scalar4> h_orientation_copybuf(m_orientation_copybuf, access_location::host, access_mode::overwrite);

            for (unsigned int idx = 0; idx < m_pdata->getN() + m_pdata->getNGhosts(); idx++)
                {

                if (h_plan.data[idx] & (1 << dir))
                    {
                    // send with next message
                    h_pos_copybuf.data[m_num_copy_ghosts[dir]] = h_pos.data[idx];
                    h_charge_copybuf.data[m_num_copy_ghosts[dir]] = h_charge.data[idx];
                    h_diameter_copybuf.data[m_num_copy_ghosts[dir]] = h_diameter.data[idx];
                    h_velocity_copybuf.data[m_num_copy_ghosts[dir]] = h_vel.data[idx];
                    h_orientation_copybuf.data[m_num_copy_ghosts[dir]] = h_orientation.data[idx];
                    h_plan_copybuf.data[m_num_copy_ghosts[dir]] = h_plan.data[idx];

                    h_copy_ghosts.data[m_num_copy_ghosts[dir]] = h_tag.data[idx];
                    m_num_copy_ghosts[dir]++;
                    }
                }
            }
        unsigned int send_neighbor = m_decomposition->getNeighborRank(dir);

        // we receive from the direction opposite to the one we send to
        unsigned int recv_neighbor;
        if (dir % 2 == 0)
            recv_neighbor = m_decomposition->getNeighborRank(dir+1);
        else
            recv_neighbor = m_decomposition->getNeighborRank(dir-1);

        if (m_prof)
            m_prof->push("MPI send/recv");

        // communicate size of the message that will contain the particle data
        MPI_Request reqs[14];
        MPI_Status status[14];

        MPI_Isend(&m_num_copy_ghosts[dir],
            sizeof(unsigned int),
            MPI_BYTE,
            send_neighbor,
            0,
            m_mpi_comm,
            &reqs[0]);
        MPI_Irecv(&m_num_recv_ghosts[dir],
            sizeof(unsigned int),
            MPI_BYTE,
            recv_neighbor,
            0,
            m_mpi_comm,
            &reqs[1]);
        MPI_Waitall(2, reqs, status);

        if (m_prof)
            m_prof->pop();

        // append ghosts at the end of particle data array
        unsigned int start_idx = m_pdata->getN() + m_pdata->getNGhosts();

        // accommodate new ghost particles
        m_pdata->addGhostParticles(m_num_recv_ghosts[dir]);

        // resize plan array
        m_plan.resize(m_pdata->getN() + m_pdata->getNGhosts());

        // exchange particle data, write directly to the particle data arrays
        if (m_prof)
            m_prof->push("MPI send/recv");

            {
            ArrayHandle<unsigned int> h_copy_ghosts(m_copy_ghosts[dir], access_location::host, access_mode::read);
            ArrayHandle<unsigned int> h_plan_copybuf(m_plan_copybuf, access_location::host, access_mode::read);
            ArrayHandle<Scalar4> h_pos_copybuf(m_pos_copybuf, access_location::host, access_mode::read);
            ArrayHandle<Scalar> h_charge_copybuf(m_charge_copybuf, access_location::host, access_mode::read);
            ArrayHandle<Scalar> h_diameter_copybuf(m_diameter_copybuf, access_location::host, access_mode::read);
            ArrayHandle<Scalar4> h_velocity_copybuf(m_velocity_copybuf, access_location::host, access_mode::read);
            ArrayHandle<Scalar4> h_orientation_copybuf(m_orientation_copybuf, access_location::host, access_mode::read);

            ArrayHandle<unsigned int> h_plan(m_plan, access_location::host, access_mode::readwrite);
            ArrayHandle<Scalar4> h_pos(m_pdata->getPositions(), access_location::host, access_mode::readwrite);
            ArrayHandle<Scalar> h_charge(m_pdata->getCharges(), access_location::host, access_mode::readwrite);
            ArrayHandle<Scalar> h_diameter(m_pdata->getDiameters(), access_location::host, access_mode::readwrite);
            ArrayHandle<Scalar4> h_vel(m_pdata->getVelocities(), access_location::host, access_mode::readwrite);
            ArrayHandle<Scalar4> h_orientation(m_pdata->getOrientationArray(), access_location::host, access_mode::readwrite);
            ArrayHandle<unsigned int> h_tag(m_pdata->getTags(), access_location::host, access_mode::readwrite);

            unsigned int nreq = 0;

            MPI_Isend(h_plan_copybuf.data,
                m_num_copy_ghosts[dir]*sizeof(unsigned int),
                MPI_BYTE,
                send_neighbor,
                1,
                m_mpi_comm,
                &reqs[nreq++]);
            MPI_Irecv(h_plan.data + start_idx,
                m_num_recv_ghosts[dir]*sizeof(unsigned int),
                MPI_BYTE,
                recv_neighbor,
                1,
                m_mpi_comm,
                &reqs[nreq++]);

            MPI_Isend(h_copy_ghosts.data,
                m_num_copy_ghosts[dir]*sizeof(unsigned int),
                MPI_BYTE,
                send_neighbor,
                2,
                m_mpi_comm,
                &reqs[nreq++]);
            MPI_Irecv(h_tag.data + start_idx,
                m_num_recv_ghosts[dir]*sizeof(unsigned int),
                MPI_BYTE,
                recv_neighbor,
                2,
                m_mpi_comm,
                &reqs[nreq++]);

            if (flags[comm_flag::position])
                {
                MPI_Isend(h_pos_copybuf.data,
                    m_num_copy_ghosts[dir]*sizeof(Scalar4),
                    MPI_BYTE,
                    send_neighbor,
                    3,
                    m_mpi_comm,
                    &reqs[nreq++]);
                MPI_Irecv(h_pos.data + start_idx,
                    m_num_recv_ghosts[dir]*sizeof(Scalar4),
                    MPI_BYTE,
                    recv_neighbor,
                    3,
                    m_mpi_comm,
                    &reqs[nreq++]);
                }

            if (flags[comm_flag::charge])
                {
                MPI_Isend(h_charge_copybuf.data,
                    m_num_copy_ghosts[dir]*sizeof(Scalar),
                    MPI_BYTE,
                    send_neighbor,
                    4,
                    m_mpi_comm,
                    &reqs[nreq++]);
                MPI_Irecv(h_charge.data + start_idx,
                    m_num_recv_ghosts[dir]*sizeof(Scalar),
                    MPI_BYTE,
                    recv_neighbor,
                    4,
                    m_mpi_comm,
                    &reqs[nreq++]);
                }

            if (flags[comm_flag::diameter])
                {
                MPI_Isend(h_diameter_copybuf.data,
                    m_num_copy_ghosts[dir]*sizeof(Scalar),
                    MPI_BYTE,
                    send_neighbor,
                    5,
                    m_mpi_comm,
                    &reqs[nreq++]);
                MPI_Irecv(h_diameter.data + start_idx,
                    m_num_recv_ghosts[dir]*sizeof(Scalar),
                    MPI_BYTE,
                    recv_neighbor,
                    5,
                    m_mpi_comm,
                    &reqs[nreq++]);
                }

            if (flags[comm_flag::velocity])
                {
                MPI_Isend(h_velocity_copybuf.data,
                    m_num_copy_ghosts[dir]*sizeof(Scalar4),
                    MPI_BYTE,
                    send_neighbor,
                    6,
                    m_mpi_comm,
                    &reqs[nreq++]);
                MPI_Irecv(h_vel.data + start_idx,
                    m_num_recv_ghosts[dir]*sizeof(Scalar4),
                    MPI_BYTE,
                    recv_neighbor,
                    6,
                    m_mpi_comm,
                    &reqs[nreq++]);
                }


            if (flags[comm_flag::orientation])
                {
                MPI_Isend(h_orientation_copybuf.data,
                    m_num_copy_ghosts[dir]*sizeof(Scalar4),
                    MPI_BYTE,
                    send_neighbor,
                    7,
                    m_mpi_comm,
                    &reqs[nreq++]);
                MPI_Irecv(h_orientation.data + start_idx,
                    m_num_recv_ghosts[dir]*sizeof(Scalar4),
                    MPI_BYTE,
                    recv_neighbor,
                    7,
                    m_mpi_comm,
                    &reqs[nreq++]);
                }

            MPI_Waitall(nreq, reqs, status);
            }

        if (m_prof)
            m_prof->pop();

        // wrap particle positions
        if (flags[comm_flag::position])
            {
            ArrayHandle<Scalar4> h_pos(m_pdata->getPositions(), access_location::host, access_mode::readwrite);

            const BoxDim shifted_box = getShiftedBox();

            for (unsigned int idx = start_idx; idx < start_idx + m_num_recv_ghosts[dir]; idx++)
                {
                Scalar4& pos = h_pos.data[idx];

                // wrap particles received across a global boundary
                int3 img = make_int3(0,0,0);
                shifted_box.wrap(pos,img);
                }
            }

            {
            // set reverse-lookup tag -> idx
            ArrayHandle<unsigned int> h_tag(m_pdata->getTags(), access_location::host, access_mode::read);
            ArrayHandle<unsigned int> h_rtag(m_pdata->getRTags(), access_location::host, access_mode::readwrite);

            for (unsigned int idx = start_idx; idx < start_idx + m_num_recv_ghosts[dir]; idx++)
                {
                assert(h_tag.data[idx] <= m_pdata->getMaximumTag());
                assert(h_rtag.data[h_tag.data[idx]] == NOT_LOCAL);
                h_rtag.data[h_tag.data[idx]] = idx;
                }
            }
        } // end dir loop

    m_last_flags = flags;

    if (m_prof)
        m_prof->pop();
    }

//! update positions of ghost particles
void Communicator::beginUpdateGhosts(unsigned int timestep)
    {
    // we have a current m_copy_ghosts liss which contain the indices of particles
    // to send to neighboring processors
    if (m_prof)
        m_prof->push("comm_ghost_update");

    m_exec_conf->msg->notice(7) << "Communicator: update ghosts" << std::endl;

    // update data in these arrays

    unsigned int num_tot_recv_ghosts = 0; // total number of ghosts received

    for (unsigned int dir = 0; dir < 6; dir ++)
        {
        if (! isCommunicating(dir) ) continue;

        CommFlags flags = getFlags();

        if (flags[comm_flag::position])
            {
            ArrayHandle<Scalar4> h_pos(m_pdata->getPositions(), access_location::host, access_mode::read);
            ArrayHandle<Scalar4> h_pos_copybuf(m_pos_copybuf, access_location::host, access_mode::overwrite);
            ArrayHandle<unsigned int> h_copy_ghosts(m_copy_ghosts[dir], access_location::host, access_mode::read);
            ArrayHandle<unsigned int> h_rtag(m_pdata->getRTags(), access_location::host, access_mode::read);

            // copy positions of ghost particles
            for (unsigned int ghost_idx = 0; ghost_idx < m_num_copy_ghosts[dir]; ghost_idx++)
                {
                unsigned int idx = h_rtag.data[h_copy_ghosts.data[ghost_idx]];

                assert(idx < m_pdata->getN() + m_pdata->getNGhosts());

                // copy position into send buffer
                h_pos_copybuf.data[ghost_idx] = h_pos.data[idx];
                }
            }

        if (flags[comm_flag::velocity])
            {
            ArrayHandle<Scalar4> h_vel(m_pdata->getVelocities(), access_location::host, access_mode::read);
            ArrayHandle<Scalar4> h_velocity_copybuf(m_velocity_copybuf, access_location::host, access_mode::overwrite);
            ArrayHandle<unsigned int> h_copy_ghosts(m_copy_ghosts[dir], access_location::host, access_mode::read);
            ArrayHandle<unsigned int> h_rtag(m_pdata->getRTags(), access_location::host, access_mode::read);

            // copy velocity of ghost particles
            for (unsigned int ghost_idx = 0; ghost_idx < m_num_copy_ghosts[dir]; ghost_idx++)
                {
                unsigned int idx = h_rtag.data[h_copy_ghosts.data[ghost_idx]];

                assert(idx < m_pdata->getN() + m_pdata->getNGhosts());

                // copy velocityition into send buffer
                h_velocity_copybuf.data[ghost_idx] = h_vel.data[idx];
                }
            }

        if (flags[comm_flag::orientation])
            {
            ArrayHandle<Scalar4> h_orientation(m_pdata->getOrientationArray(), access_location::host, access_mode::read);
            ArrayHandle<Scalar4> h_orientation_copybuf(m_orientation_copybuf, access_location::host, access_mode::overwrite);
            ArrayHandle<unsigned int> h_copy_ghosts(m_copy_ghosts[dir], access_location::host, access_mode::read);
            ArrayHandle<unsigned int> h_rtag(m_pdata->getRTags(), access_location::host, access_mode::read);

            // copy orientation of ghost particles
            for (unsigned int ghost_idx = 0; ghost_idx < m_num_copy_ghosts[dir]; ghost_idx++)
                {
                unsigned int idx = h_rtag.data[h_copy_ghosts.data[ghost_idx]];

                assert(idx < m_pdata->getN() + m_pdata->getNGhosts());

                // copy orientation into send buffer
                h_orientation_copybuf.data[ghost_idx] = h_orientation.data[idx];
                }
            }


        unsigned int send_neighbor = m_decomposition->getNeighborRank(dir);

        // we receive from the direction opposite to the one we send to
        unsigned int recv_neighbor;
        if (dir % 2 == 0)
            recv_neighbor = m_decomposition->getNeighborRank(dir+1);
        else
            recv_neighbor = m_decomposition->getNeighborRank(dir-1);


        unsigned int start_idx;

        if (m_prof)
            m_prof->push("MPI send/recv");

        start_idx = m_pdata->getN() + num_tot_recv_ghosts;

        num_tot_recv_ghosts += m_num_recv_ghosts[dir];

        size_t sz = 0;
        // only non-permanent fields (position, velocity, orientation) need to be considered here
        // charge and diameter are not updated during a run
        if (flags[comm_flag::position])
            {
            MPI_Request reqs[2];
            MPI_Status status[2];

            ArrayHandle<Scalar4> h_pos(m_pdata->getPositions(), access_location::host, access_mode::readwrite);
            ArrayHandle<Scalar4> h_pos_copybuf(m_pos_copybuf, access_location::host, access_mode::read);

            // exchange particle data, write directly to the particle data arrays
            MPI_Isend(h_pos_copybuf.data, m_num_copy_ghosts[dir]*sizeof(Scalar4), MPI_BYTE, send_neighbor, 1, m_mpi_comm, &reqs[0]);
            MPI_Irecv(h_pos.data + start_idx, m_num_recv_ghosts[dir]*sizeof(Scalar4), MPI_BYTE, recv_neighbor, 1, m_mpi_comm, &reqs[1]);
            MPI_Waitall(2, reqs, status);

            sz += sizeof(Scalar4);
            }

        if (flags[comm_flag::velocity])
            {
            MPI_Request reqs[2];
            MPI_Status status[2];

            ArrayHandle<Scalar4> h_vel(m_pdata->getVelocities(), access_location::host, access_mode::readwrite);
            ArrayHandle<Scalar4> h_vel_copybuf(m_velocity_copybuf, access_location::host, access_mode::read);

            // exchange particle data, write directly to the particle data arrays
            MPI_Isend(h_vel_copybuf.data, m_num_copy_ghosts[dir]*sizeof(Scalar4), MPI_BYTE, send_neighbor, 2, m_mpi_comm, &reqs[0]);
            MPI_Irecv(h_vel.data + start_idx, m_num_recv_ghosts[dir]*sizeof(Scalar4), MPI_BYTE, recv_neighbor, 2, m_mpi_comm, &reqs[1]);
            MPI_Waitall(2, reqs, status);

            sz += sizeof(Scalar4);
            }

        if (flags[comm_flag::orientation])
            {
            MPI_Request reqs[2];
            MPI_Status status[2];

            ArrayHandle<Scalar4> h_orientation(m_pdata->getOrientationArray(), access_location::host, access_mode::readwrite);
            ArrayHandle<Scalar4> h_orientation_copybuf(m_orientation_copybuf, access_location::host, access_mode::read);

            // exchange particle data, write directly to the particle data arrays
            MPI_Isend(h_orientation_copybuf.data, m_num_copy_ghosts[dir]*sizeof(Scalar4), MPI_BYTE, send_neighbor, 3, m_mpi_comm, &reqs[0]);
            MPI_Irecv(h_orientation.data + start_idx, m_num_recv_ghosts[dir]*sizeof(Scalar4), MPI_BYTE, recv_neighbor, 3, m_mpi_comm, &reqs[1]);
            MPI_Waitall(2, reqs, status);

            sz += sizeof(Scalar4);
            }

        if (m_prof)
            m_prof->pop(0, (m_num_recv_ghosts[dir]+m_num_copy_ghosts[dir])*sz);


        // wrap particle positions (only if copying positions)
        if (flags[comm_flag::position])
            {
            ArrayHandle<Scalar4> h_pos(m_pdata->getPositions(), access_location::host, access_mode::readwrite);

            const BoxDim shifted_box = getShiftedBox();
            for (unsigned int idx = start_idx; idx < start_idx + m_num_recv_ghosts[dir]; idx++)
                {
                Scalar4& pos = h_pos.data[idx];

                // wrap particles received across a global boundary
                int3 img = make_int3(0,0,0);
                shifted_box.wrap(pos, img);
                }
            }

        } // end dir loop

        if (m_prof)
            m_prof->pop();
    }

void Communicator::removeGhostParticleTags()
    {
    // wipe out reverse-lookup tag -> idx for old ghost atoms
    ArrayHandle<unsigned int> h_tag(m_pdata->getTags(), access_location::host, access_mode::read);
    ArrayHandle<unsigned int> h_rtag(m_pdata->getRTags(), access_location::host, access_mode::readwrite);
    for (unsigned int i = 0; i < m_pdata->getNGhosts(); i++)
        {
        unsigned int idx = m_pdata->getN() + i;
        h_rtag.data[h_tag.data[idx]] = NOT_LOCAL;
        }
    }

const BoxDim Communicator::getShiftedBox() const
    {
    // construct the shifted global box for applying global boundary conditions
    BoxDim shifted_box = m_pdata->getGlobalBox();
    Scalar3 f= make_scalar3(0.5,0.5,0.5);

    Scalar3 shift = m_pdata->getBox().getNearestPlaneDistance()/
        shifted_box.getNearestPlaneDistance()/2.0;

    Scalar tol = 0.0001;
    shift += tol*make_scalar3(1.0,1.0,1.0);

    for (unsigned int dir = 0; dir < 6; dir ++)
        {
        if (m_decomposition->isAtBoundary(dir) &&  isCommunicating(dir))
            {
            if (dir == face_east)
                f.x += shift.x;
            else if (dir == face_west)
                f.x -= shift.x;
            else if (dir == face_north)
                f.y += shift.y;
            else if (dir == face_south)
                f.y -= shift.y;
            else if (dir == face_up)
                f.z += shift.z;
            else if (dir == face_down)
                f.z -= shift.z;
            }
        }
    Scalar3 dx = shifted_box.makeCoordinates(f);
    Scalar3 lo = shifted_box.getLo();
    Scalar3 hi = shifted_box.getHi();
    lo += dx;
    hi += dx;
    shifted_box.setLoHi(lo, hi);

    // only apply global boundary conditions along the communication directions
    uchar3 periodic = make_uchar3(0,0,0);

    periodic.x = isCommunicating(face_east) ? 1 : 0;
    periodic.y = isCommunicating(face_north) ? 1 : 0;
    periodic.z = isCommunicating(face_up) ? 1 : 0;

    shifted_box.setPeriodic(periodic);

    return shifted_box;
    }

//! Export Communicator class to python
void export_Communicator()
    {
     class_< std::vector<bool> >("std_vector_bool")
    .def(vector_indexing_suite<std::vector<bool> >());

    class_<Communicator, boost::shared_ptr<Communicator>, boost::noncopyable>("Communicator",
           init<boost::shared_ptr<SystemDefinition>,
                boost::shared_ptr<DomainDecomposition> >())
    ;
    }
#endif // ENABLE_MPI<|MERGE_RESOLUTION|>--- conflicted
+++ resolved
@@ -859,10 +859,10 @@
 
     // connect to particle sort signal
     m_ghost_particles_removed_connection = m_pdata->connectGhostParticlesRemoved(boost::bind(&Communicator::slotGhostParticlesRemoved, this));
-    
+
     // connect to type change signal
     m_num_type_change_connection = m_pdata->connectNumTypesChange(boost::bind(&Communicator::slotNumTypesChanged, this));
-    
+
     // allocate per type ghost width
     GPUArray<Scalar> r_ghost(m_pdata->getNTypes(), m_exec_conf);
     m_r_ghost.swap(r_ghost);
@@ -1101,11 +1101,7 @@
     {
     m_exec_conf->msg->notice(7) << "Communicator: migrate particles" << std::endl;
 
-    if (m_ghost_layer_width_requests.num_slots())
-        {
-        // update the ghost layer width only if subscribers are avaiable
-        m_r_ghost = m_ghost_layer_width_requests();
-        }
+    updateGhostWidth();
 
     // check if simulation box is sufficiently large for domain decomposition
     checkBoxSize();
@@ -1234,7 +1230,7 @@
         {
         // update the ghost layer width only if subscribers are available
         ArrayHandle<Scalar> h_r_ghost(m_r_ghost, access_location::host, access_mode::overwrite);
-        
+
         // reduce per type using the signals, and then overall
         Scalar r_ghost_max = 0.0;
         for (unsigned int cur_type = 0; cur_type < m_pdata->getNTypes(); ++cur_type)
@@ -1285,7 +1281,6 @@
      */
     updateGhostWidth();
 
-<<<<<<< HEAD
     // compute the ghost layer widths as fractions
     ArrayHandle<Scalar> h_r_ghost(m_r_ghost, access_location::host, access_mode::read);
     const Scalar3 box_dist = box.getNearestPlaneDistance();
@@ -1295,10 +1290,6 @@
         ghost_fractions[cur_type] = h_r_ghost.data[cur_type] / box_dist;
         }
 
-=======
-    // the ghost layer must be at_least m_r_ghost wide along every lattice direction
-    Scalar3 ghost_fraction = m_r_ghost/box.getNearestPlaneDistance();
->>>>>>> 8822346d
         {
         // scan all local atom positions if they are within r_ghost from a neighbor
         ArrayHandle<Scalar4> h_pos(m_pdata->getPositions(), access_location::host, access_mode::read);
