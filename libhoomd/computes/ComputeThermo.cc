--- conflicted
+++ resolved
@@ -54,12 +54,9 @@
 */
 
 #include "ComputeThermo.h"
-<<<<<<< HEAD
 #include <boost/python.hpp>
 #include "VectorMath.h"
 using namespace boost::python;
-=======
->>>>>>> ec735210
 
 #ifdef ENABLE_MPI
 #include "Communicator.h"
