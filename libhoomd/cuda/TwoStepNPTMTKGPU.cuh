/*
Highly Optimized Object-oriented Many-particle Dynamics -- Blue Edition
(HOOMD-blue) Open Source Software License Copyright 2009-2014 The Regents of
the University of Michigan All rights reserved.

HOOMD-blue may contain modifications ("Contributions") provided, and to which
copyright is held, by various Contributors who have granted The Regents of the
University of Michigan the right to modify and/or distribute such Contributions.

You may redistribute, use, and create derivate works of HOOMD-blue, in source
and binary forms, provided you abide by the following conditions:

* Redistributions of source code must retain the above copyright notice, this
list of conditions, and the following disclaimer both in the code and
prominently in any materials provided with the distribution.

* Redistributions in binary form must reproduce the above copyright notice, this
list of conditions, and the following disclaimer in the documentation and/or
other materials provided with the distribution.

* All publications and presentations based on HOOMD-blue, including any reports
or published results obtained, in whole or in part, with HOOMD-blue, will
acknowledge its use according to the terms posted at the time of submission on:
http://codeblue.umich.edu/hoomd-blue/citations.html

* Any electronic documents citing HOOMD-Blue will link to the HOOMD-Blue website:
http://codeblue.umich.edu/hoomd-blue/

* Apart from the above required attributions, neither the name of the copyright
holder nor the names of HOOMD-blue's contributors may be used to endorse or
promote products derived from this software without specific prior written
permission.

Disclaimer

THIS SOFTWARE IS PROVIDED BY THE COPYRIGHT HOLDER AND CONTRIBUTORS ``AS IS'' AND
ANY EXPRESS OR IMPLIED WARRANTIES, INCLUDING, BUT NOT LIMITED TO, THE IMPLIED
WARRANTIES OF MERCHANTABILITY, FITNESS FOR A PARTICULAR PURPOSE, AND/OR ANY
WARRANTIES THAT THIS SOFTWARE IS FREE OF INFRINGEMENT ARE DISCLAIMED.

IN NO EVENT SHALL THE COPYRIGHT HOLDER OR CONTRIBUTORS BE LIABLE FOR ANY DIRECT,
INDIRECT, INCIDENTAL, SPECIAL, EXEMPLARY, OR CONSEQUENTIAL DAMAGES (INCLUDING,
BUT NOT LIMITED TO, PROCUREMENT OF SUBSTITUTE GOODS OR SERVICES; LOSS OF USE,
DATA, OR PROFITS; OR BUSINESS INTERRUPTION) HOWEVER CAUSED AND ON ANY THEORY OF
LIABILITY, WHETHER IN CONTRACT, STRICT LIABILITY, OR TORT (INCLUDING NEGLIGENCE
OR OTHERWISE) ARISING IN ANY WAY OUT OF THE USE OF THIS SOFTWARE, EVEN IF
ADVISED OF THE POSSIBILITY OF SUCH DAMAGE.
*/

// Maintainer: jglaser

#ifndef __TWOSTEP_NPT_MTK_GPU_CUH__
#define __TWOSTEP_NPT_MTK_GPU_CUH__

#include <cuda_runtime.h>

#include "ParticleData.cuh"
#include "HOOMDMath.h"

/*! \file TwoStepNPTMTKGPU.cuh
    \brief Declares GPU kernel code for NPT integration on the GPU using the Martyna-Tobias-Klein (MTK) equations. Used by TwoStepNPTMTKGPU.
*/

//! Kernel driver for the the first step of the computation
cudaError_t gpu_npt_mtk_step_one(Scalar4 *d_pos,
                             Scalar4 *d_vel,
                             const Scalar3 *d_accel,
                             unsigned int *d_group_members,
                             unsigned int group_size,
                             Scalar exp_thermo_fac,
                             Scalar *mat_exp_v,
                             Scalar *mat_exp_v_int,
                             Scalar *mat_exp_r,
                             Scalar *mat_exp_r_int,
                             Scalar deltaT,
                             bool rescale_all);

//! Kernel driver for wrapping particles back in the box (part of first step)
cudaError_t gpu_npt_mtk_wrap(const unsigned int N,
                             Scalar4 *d_pos,
                             int3 *d_image,
                             const BoxDim& box);

//! Kernel driver for the the second step of the computation called by NPTUpdaterGPU
cudaError_t gpu_npt_mtk_step_two(Scalar4 *d_vel,
                             Scalar3 *d_accel,
                             unsigned int *d_group_members,
                             unsigned int group_size,
                             Scalar4 *d_net_force,
                             Scalar *mat_exp_v,
                             Scalar *mat_exp_v_int,
                             Scalar deltaT);

//! Kernel driver for reduction of temperature (part of second step)
cudaError_t gpu_npt_mtk_temperature(Scalar *d_temperature,
                                    Scalar4 *d_vel,
                                    Scalar *d_scratch,
                                    unsigned int num_blocks,
                                    unsigned int block_size,
                                    unsigned int *d_group_members,
                                    unsigned int group_size,
                                    unsigned int ndof);

//! Kernel driver for rescaling of velocities (part of second step)
cudaError_t gpu_npt_mtk_thermostat(Scalar4 *d_vel,
                             unsigned int *d_group_members,
                             unsigned int group_size,
                             Scalar xi,
                             Scalar deltaT);

<<<<<<< HEAD
//! Kernel driver for rescaling of angular momenta (part of second step)
cudaError_t gpu_npt_rescale_angular_momentum(Scalar4 *d_angmom,
                             unsigned int *d_group_members,
                             unsigned int group_size,
                             Scalar exp_fac);
=======
//! Rescale all velocities
void gpu_npt_mtk_rescale(unsigned int N,
                       Scalar4 *d_postype,
                       Scalar mat_exp_r_xx,
                       Scalar mat_exp_r_xy,
                       Scalar mat_exp_r_xz,
                       Scalar mat_exp_r_yy,
                       Scalar mat_exp_r_yz,
                       Scalar mat_exp_r_zz);

>>>>>>> 37e8a649
#endif<|MERGE_RESOLUTION|>--- conflicted
+++ resolved
@@ -108,13 +108,12 @@
                              Scalar xi,
                              Scalar deltaT);
 
-<<<<<<< HEAD
 //! Kernel driver for rescaling of angular momenta (part of second step)
 cudaError_t gpu_npt_rescale_angular_momentum(Scalar4 *d_angmom,
                              unsigned int *d_group_members,
                              unsigned int group_size,
                              Scalar exp_fac);
-=======
+
 //! Rescale all velocities
 void gpu_npt_mtk_rescale(unsigned int N,
                        Scalar4 *d_postype,
@@ -125,5 +124,4 @@
                        Scalar mat_exp_r_yz,
                        Scalar mat_exp_r_zz);
 
->>>>>>> 37e8a649
 #endif