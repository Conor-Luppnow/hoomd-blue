/*
Highly Optimized Object-oriented Many-particle Dynamics -- Blue Edition
(HOOMD-blue) Open Source Software License Copyright 2008-2011 Ames Laboratory
Iowa State University and The Regents of the University of Michigan All rights
reserved.

HOOMD-blue may contain modifications ("Contributions") provided, and to which
copyright is held, by various Contributors who have granted The Regents of the
University of Michigan the right to modify and/or distribute such Contributions.

You may redistribute, use, and create derivate works of HOOMD-blue, in source
and binary forms, provided you abide by the following conditions:

* Redistributions of source code must retain the above copyright notice, this
list of conditions, and the following disclaimer both in the code and
prominently in any materials provided with the distribution.

* Redistributions in binary form must reproduce the above copyright notice, this
list of conditions, and the following disclaimer in the documentation and/or
other materials provided with the distribution.

* All publications and presentations based on HOOMD-blue, including any reports
or published results obtained, in whole or in part, with HOOMD-blue, will
acknowledge its use according to the terms posted at the time of submission on:
http://codeblue.umich.edu/hoomd-blue/citations.html

* Any electronic documents citing HOOMD-Blue will link to the HOOMD-Blue website:
http://codeblue.umich.edu/hoomd-blue/

* Apart from the above required attributions, neither the name of the copyright
holder nor the names of HOOMD-blue's contributors may be used to endorse or
promote products derived from this software without specific prior written
permission.

Disclaimer

THIS SOFTWARE IS PROVIDED BY THE COPYRIGHT HOLDER AND CONTRIBUTORS ``AS IS'' AND
ANY EXPRESS OR IMPLIED WARRANTIES, INCLUDING, BUT NOT LIMITED TO, THE IMPLIED
WARRANTIES OF MERCHANTABILITY, FITNESS FOR A PARTICULAR PURPOSE, AND/OR ANY
WARRANTIES THAT THIS SOFTWARE IS FREE OF INFRINGEMENT ARE DISCLAIMED.

IN NO EVENT SHALL THE COPYRIGHT HOLDER OR CONTRIBUTORS BE LIABLE FOR ANY DIRECT,
INDIRECT, INCIDENTAL, SPECIAL, EXEMPLARY, OR CONSEQUENTIAL DAMAGES (INCLUDING,
BUT NOT LIMITED TO, PROCUREMENT OF SUBSTITUTE GOODS OR SERVICES; LOSS OF USE,
DATA, OR PROFITS; OR BUSINESS INTERRUPTION) HOWEVER CAUSED AND ON ANY THEORY OF
LIABILITY, WHETHER IN CONTRACT, STRICT LIABILITY, OR TORT (INCLUDING NEGLIGENCE
OR OTHERWISE) ARISING IN ANY WAY OUT OF THE USE OF THIS SOFTWARE, EVEN IF
ADVISED OF THE POSSIBILITY OF SUCH DAMAGE.
*/

// Maintainer: joaander

#include "TablePotentialGPU.cuh"
#include "TextureTools.h"

#include "Index1D.h"

#ifdef WIN32
#include <cassert>
#else
#include <assert.h>
#endif

/*! \file TablePotentialGPU.cu
    \brief Defines GPU kernel code for calculating the table pair forces. Used by TablePotentialGPU.
*/

//! Texture for reading particle positions
scalar4_tex_t pdata_pos_tex;

//! Texture for reading table values
scalar2_tex_t tables_tex;

/*!  This kernel is called to calculate the table pair forces on all N particles

    \param d_force Device memory to write computed forces
    \param d_virial Device memory to write computed virials
    \param virial_pitch Pitch of 2D virial array
    \param N number of particles in system
    \param d_pos device array of particle positions
    \param box Box dimensions used to implement periodic boundary conditions
    \param d_n_neigh Device memory array listing the number of neighbors for each particle
    \param d_nlist Device memory array containing the neighbor list contents
    \param nli Indexer for indexing \a d_nlist
    \param d_params Parameters for each table associated with a type pair
    \param ntypes Number of particle types in the system
    \param table_width Number of points in each table

    See TablePotential for information on the memory layout.

    \b Details:
    * Table entries are read from tables_tex. Note that currently this is bound to a 1D memory region. Performance tests
      at a later date may result in this changing.
*/
__global__ void gpu_compute_table_forces_kernel(Scalar4* d_force,
                                                Scalar* d_virial,
                                                const unsigned virial_pitch,
                                                const unsigned int N,
                                                const Scalar4 *d_pos,
                                                const BoxDim box,
                                                const unsigned int *d_n_neigh,
                                                const unsigned int *d_nlist,
                                                const Index2D nli,
                                                const Scalar2 *d_tables,
                                                const Scalar4 *d_params,
                                                const unsigned int ntypes,
                                                const unsigned int table_width)
    {
    // index calculation helpers
    Index2DUpperTriangular table_index(ntypes);
    Index2D table_value(table_width);

    // read in params for easy and fast access in the kernel
    extern __shared__ Scalar4 s_params[];
    for (unsigned int cur_offset = 0; cur_offset < table_index.getNumElements(); cur_offset += blockDim.x)
        {
        if (cur_offset + threadIdx.x < table_index.getNumElements())
            s_params[cur_offset + threadIdx.x] = d_params[cur_offset + threadIdx.x];
        }
    __syncthreads();

    // start by identifying which particle we are to handle
    unsigned int idx = blockIdx.x * blockDim.x + threadIdx.x;

    if (idx >= N)
        return;

    // load in the length of the list
    unsigned int n_neigh = d_n_neigh[idx];

    // read in the position of our particle. Texture reads of Scalar4's are faster than global reads on compute 1.0 hardware
    Scalar4 postype = texFetchScalar4(d_pos, pdata_pos_tex, idx);
    Scalar3 pos = make_scalar3(postype.x, postype.y, postype.z);
    unsigned int typei = __scalar_as_int(postype.w);

    // initialize the force to 0
    Scalar4 force = make_scalar4(Scalar(0.0), Scalar(0.0), Scalar(0.0), Scalar(0.0));
    Scalar virialxx = Scalar(0.0);
    Scalar virialxy = Scalar(0.0);
    Scalar virialxz = Scalar(0.0);
    Scalar virialyy = Scalar(0.0);
    Scalar virialyz = Scalar(0.0);
    Scalar virialzz = Scalar(0.0);

    // prefetch neighbor index
    unsigned int cur_neigh = 0;
    unsigned int next_neigh = d_nlist[nli(idx, 0)];

    // loop over neighbors
    // on pre Fermi hardware, there is a bug that causes rare and random ULFs when simply looping over n_neigh
    // the workaround (activated via the template paramter) is to loop over nlist.height and put an if (i < n_neigh)
    // inside the loop
    #if (__CUDA_ARCH__ < 200)
    for (int neigh_idx = 0; neigh_idx < nli.getH(); neigh_idx++)
    #else
    for (int neigh_idx = 0; neigh_idx < n_neigh; neigh_idx++)
    #endif
        {
        #if (__CUDA_ARCH__ < 200)
        if (neigh_idx < n_neigh)
        #endif
            {
            // read the current neighbor index
            // prefetch the next value and set the current one
            cur_neigh = next_neigh;
            next_neigh = d_nlist[nli(idx, (neigh_idx+1))];

            // get the neighbor's position
            Scalar4 neigh_postype = texFetchScalar4(d_pos, pdata_pos_tex, cur_neigh);
            Scalar3 neigh_pos = make_scalar3(neigh_postype.x, neigh_postype.y, neigh_postype.z);

            // calculate dr (with periodic boundary conditions)
            Scalar3 dx = pos - neigh_pos;

            // apply periodic boundary conditions
            dx = box.minImage(dx);

            // access needed parameters
            unsigned int typej = __scalar_as_int(neigh_postype.w);
            unsigned int cur_table_index = table_index(typei, typej);
            Scalar4 params = s_params[cur_table_index];
            Scalar rmin = params.x;
            Scalar rmax = params.y;
            Scalar delta_r = params.z;

            // calculate r
            Scalar rsq = dot(dx, dx);
            Scalar r = sqrtf(rsq);

            if (r < rmax && r >= rmin)
                {
                // precomputed term
                Scalar value_f = (r - rmin) / delta_r;

                // compute index into the table and read in values
                unsigned int value_i = floor(value_f);
                Scalar2 VF0 = texFetchScalar2(d_tables, tables_tex, table_value(value_i, cur_table_index));
                Scalar2 VF1 = texFetchScalar2(d_tables, tables_tex, table_value(value_i+1, cur_table_index));

                // unpack the data
                Scalar V0 = VF0.x;
                Scalar V1 = VF1.x;
                Scalar F0 = VF0.y;
                Scalar F1 = VF1.y;

                // compute the linear interpolation coefficient
                Scalar f = value_f - Scalar(value_i);

                // interpolate to get V and F;
                Scalar V = V0 + f * (V1 - V0);
                Scalar F = F0 + f * (F1 - F0);

                // convert to standard variables used by the other pair computes in HOOMD-blue
                Scalar forcemag_divr = Scalar(0.0);
                if (r > Scalar(0.0))
                    forcemag_divr = F / r;
                Scalar pair_eng = V;
                // calculate the virial
                Scalar force_div2r = Scalar(0.5) * forcemag_divr;
                virialxx +=  dx.x * dx.x * force_div2r;
                virialxy +=  dx.x * dx.y * force_div2r;
                virialxz +=  dx.x * dx.z * force_div2r;
                virialyy +=  dx.y * dx.y * force_div2r;
                virialyz +=  dx.y * dx.z * force_div2r;
                virialzz +=  dx.z * dx.z * force_div2r;

                // add up the force vector components (FLOPS: 7)
                force.x += dx.x * forcemag_divr;
                force.y += dx.y * forcemag_divr;
                force.z += dx.z * forcemag_divr;
                force.w += pair_eng;
                }
            }
        }

    // potential energy per particle must be halved
    force.w *= Scalar(0.5);
    // now that the force calculation is complete, write out the result
    d_force[idx] = force;
    d_virial[0*virial_pitch+idx] = virialxx;
    d_virial[1*virial_pitch+idx] = virialxy;
    d_virial[2*virial_pitch+idx] = virialxz;
    d_virial[3*virial_pitch+idx] = virialyy;
    d_virial[4*virial_pitch+idx] = virialyz;
    d_virial[5*virial_pitch+idx] = virialzz;
    }

/*! \param d_force Device memory to write computed forces
    \param d_virial Device memory to write computed virials
    \param virial_pitch pitch of 2D virial array
    \param N number of particles
    \param n_ghost number of ghost particles
    \param d_pos particle positions on the device
    \param box Box dimensions used to implement periodic boundary conditions
    \param d_n_neigh Device memory array listing the number of neighbors for each particle
    \param d_nlist Device memory array containing the neighbor list contents
    \param nli Indexer for indexing \a d_nlist
    \param d_tables Tables of the potential and force
    \param d_params Parameters for each table associated with a type pair
    \param ntypes Number of particle types in the system
    \param table_width Number of points in each table
    \param block_size Block size at which to run the kernel

    \note This is just a kernel driver. See gpu_compute_table_forces_kernel for full documentation.
*/
cudaError_t gpu_compute_table_forces(Scalar4* d_force,
                                     Scalar* d_virial,
                                     const unsigned int virial_pitch,
                                     const unsigned int N,
                                     const unsigned int n_ghost,
                                     const Scalar4 *d_pos,
                                     const BoxDim& box,
                                     const unsigned int *d_n_neigh,
                                     const unsigned int *d_nlist,
                                     const Index2D& nli,
                                     const Scalar2 *d_tables,
                                     const Scalar4 *d_params,
                                     const unsigned int ntypes,
                                     const unsigned int table_width,
                                     const unsigned int block_size)
    {
    assert(d_params);
    assert(d_tables);
    assert(ntypes > 0);
    assert(table_width > 1);

    // index calculation helper
    Index2DUpperTriangular table_index(ntypes);

    // setup the grid to run the kernel
    dim3 grid( (int)ceil((double)N / (double)block_size), 1, 1);
    dim3 threads(block_size, 1, 1);

    // bind the pdata position texture
    pdata_pos_tex.normalized = false;
    pdata_pos_tex.filterMode = cudaFilterModePoint;
<<<<<<< HEAD
    cudaError_t error = cudaBindTexture(0, pdata_pos_tex, d_pos, sizeof(Scalar4) * N);
=======
    cudaError_t error = cudaBindTexture(0, pdata_pos_tex, d_pos, sizeof(float4) * (N+n_ghost));
>>>>>>> 0692a130
    if (error != cudaSuccess)
        return error;

    // bind the tables texture
    tables_tex.normalized = false;
    tables_tex.filterMode = cudaFilterModePoint;
    error = cudaBindTexture(0, tables_tex, d_tables, sizeof(Scalar2) * table_width * table_index.getNumElements());
    if (error != cudaSuccess)
        return error;

    gpu_compute_table_forces_kernel<<< grid, threads, sizeof(Scalar4)*table_index.getNumElements() >>>
            (d_force, d_virial, virial_pitch, N, d_pos, box, d_n_neigh, d_nlist, nli, d_tables, d_params, ntypes, table_width);

    return cudaSuccess;
    }

// vim:syntax=cpp
<|MERGE_RESOLUTION|>--- conflicted
+++ resolved
@@ -294,11 +294,7 @@
     // bind the pdata position texture
     pdata_pos_tex.normalized = false;
     pdata_pos_tex.filterMode = cudaFilterModePoint;
-<<<<<<< HEAD
-    cudaError_t error = cudaBindTexture(0, pdata_pos_tex, d_pos, sizeof(Scalar4) * N);
-=======
-    cudaError_t error = cudaBindTexture(0, pdata_pos_tex, d_pos, sizeof(float4) * (N+n_ghost));
->>>>>>> 0692a130
+    cudaError_t error = cudaBindTexture(0, pdata_pos_tex, d_pos, sizeof(Scalar4) * (N+n_ghost));
     if (error != cudaSuccess)
         return error;
 
