/*
Highly Optimized Object-oriented Many-particle Dynamics -- Blue Edition
(HOOMD-blue) Open Source Software License Copyright 2008-2011 Ames Laboratory
Iowa State University and The Regents of the University of Michigan All rights
reserved.

HOOMD-blue may contain modifications ("Contributions") provided, and to which
copyright is held, by various Contributors who have granted The Regents of the
University of Michigan the right to modify and/or distribute such Contributions.

You may redistribute, use, and create derivate works of HOOMD-blue, in source
and binary forms, provided you abide by the following conditions:

* Redistributions of source code must retain the above copyright notice, this
list of conditions, and the following disclaimer both in the code and
prominently in any materials provided with the distribution.

* Redistributions in binary form must reproduce the above copyright notice, this
list of conditions, and the following disclaimer in the documentation and/or
other materials provided with the distribution.

* All publications and presentations based on HOOMD-blue, including any reports
or published results obtained, in whole or in part, with HOOMD-blue, will
acknowledge its use according to the terms posted at the time of submission on:
http://codeblue.umich.edu/hoomd-blue/citations.html

* Any electronic documents citing HOOMD-Blue will link to the HOOMD-Blue website:
http://codeblue.umich.edu/hoomd-blue/

* Apart from the above required attributions, neither the name of the copyright
holder nor the names of HOOMD-blue's contributors may be used to endorse or
promote products derived from this software without specific prior written
permission.

Disclaimer

THIS SOFTWARE IS PROVIDED BY THE COPYRIGHT HOLDER AND CONTRIBUTORS ``AS IS'' AND
ANY EXPRESS OR IMPLIED WARRANTIES, INCLUDING, BUT NOT LIMITED TO, THE IMPLIED
WARRANTIES OF MERCHANTABILITY, FITNESS FOR A PARTICULAR PURPOSE, AND/OR ANY
WARRANTIES THAT THIS SOFTWARE IS FREE OF INFRINGEMENT ARE DISCLAIMED.

IN NO EVENT SHALL THE COPYRIGHT HOLDER OR CONTRIBUTORS BE LIABLE FOR ANY DIRECT,
INDIRECT, INCIDENTAL, SPECIAL, EXEMPLARY, OR CONSEQUENTIAL DAMAGES (INCLUDING,
BUT NOT LIMITED TO, PROCUREMENT OF SUBSTITUTE GOODS OR SERVICES; LOSS OF USE,
DATA, OR PROFITS; OR BUSINESS INTERRUPTION) HOWEVER CAUSED AND ON ANY THEORY OF
LIABILITY, WHETHER IN CONTRACT, STRICT LIABILITY, OR TORT (INCLUDING NEGLIGENCE
OR OTHERWISE) ARISING IN ANY WAY OUT OF THE USE OF THIS SOFTWARE, EVEN IF
ADVISED OF THE POSSIBILITY OF SUCH DAMAGE.
*/

// Maintainer: jglaser

#include "HOOMDMath.h"
#include "ParticleData.cuh"

#ifdef WIN32
#include <cassert>
#else
#include <assert.h>
#endif

/*! \file PotentialExternalGPU.cuh
    \brief Defines templated GPU kernel code for calculating the external forces.
*/

#ifndef __POTENTIAL_EXTERNAL_GPU_CUH__
#define __POTENTIAL_EXTERNAL_GPU_CUH__

//! Wraps arguments to gpu_cpef
struct external_potential_args_t
    {
    //! Construct a external_potential_args_t
    external_potential_args_t(Scalar4 *_d_force,
              Scalar *_d_virial,
              const unsigned int _virial_pitch,
              const unsigned int _N,
              const Scalar4 *_d_pos,
              const BoxDim& _box,
              const unsigned int _block_size)
                : d_force(_d_force),
                  d_virial(_d_virial),
                  virial_pitch(_virial_pitch),
                  box(_box),
                  N(_N),
                  d_pos(_d_pos),
                  block_size(_block_size)
        {
        };

    Scalar4 *d_force;                //!< Force to write out
    Scalar *d_virial;                //!< Virial to write out
    const unsigned int virial_pitch; //!< The pitch of the 2D array of virial matrix elements
    const BoxDim& box;         //!< Simulation box in GPU format
    const unsigned int N;           //!< Number of particles
    const Scalar4 *d_pos;           //!< Device array of particle positions
    const unsigned int block_size;  //!< Block size to execute
    };

#ifdef NVCC
//! Kernel for calculating external forces
/*! This kernel is called to calculate the external forces on all N particles. Actual evaluation of the potentials and
    forces for each particle is handled via the template class \a evaluator.

    \param d_force Device memory to write computed forces
    \param d_virial Device memory to write computed virials
    \param virial_pitch pitch of 2D virial array
    \param N number of particles
    \param d_pos device array of particle positions
    \param box Box dimensions used to implement periodic boundary conditions
    \param params per-type array of parameters for the potential

*/
template< class evaluator >
__global__ void gpu_compute_external_forces_kernel(Scalar4 *d_force,
                                               Scalar *d_virial,
                                               const unsigned int virial_pitch,
                                               const unsigned int N,
                                               const Scalar4 *d_pos,
                                               const BoxDim box,
                                               const typename evaluator::param_type *params)
    {
    // start by identifying which particle we are to handle
    unsigned int idx = blockIdx.x * blockDim.x + threadIdx.x;

    if (idx >= N)
        return;

    // read in the position of our particle.
    // (MEM TRANSFER: 16 bytes)
    Scalar4 posi = d_pos[idx];

    // initialize the force to 0
    Scalar3 force = make_scalar3(Scalar(0.0), Scalar(0.0), Scalar(0.0));
    Scalar virial[6];
    for (unsigned int k = 0; k < 6; k++)
        virial[k] = Scalar(0.0);
    Scalar energy = Scalar(0.0);

<<<<<<< HEAD
    unsigned int typei = __scalar_as_int(posi.w);
    Scalar3 Xi = make_scalar3(posi.x, posi.y, posi.z);
    Scalar3 L = box.getL();
    evaluator eval(Xi, L.x, L.y, L.z, params[typei]);
=======
    unsigned int typei = __float_as_int(posi.w);
    float3 Xi = make_float3(posi.x, posi.y, posi.z);
    evaluator eval(Xi, box, params[typei]);
>>>>>>> 0692a130

    eval.evalForceEnergyAndVirial(force, energy, virial);

    // now that the force calculation is complete, write out the result)
    d_force[idx].x = force.x;
    d_force[idx].y = force.y;
    d_force[idx].z = force.z;
    d_force[idx].w = energy;

    for (unsigned int k = 0; k < 6; k++)
        d_virial[k*virial_pitch+idx] = virial[k];
    }

//! Kernel driver that computes lj forces on the GPU for LJForceComputeGPU
/*! \param external_potential_args Other arugments to pass onto the kernel
    \param d_params Parameters for the potential

    This is just a driver function for gpu_compute_external_forces(), see it for details.
*/
template< class evaluator >
cudaError_t gpu_compute_external_forces(const external_potential_args_t& external_potential_args,
                                    const typename evaluator::param_type *d_params)
    {
    // setup the grid to run the kernel
    dim3 grid( external_potential_args.N / external_potential_args.block_size + 1, 1, 1);
    dim3 threads(external_potential_args.block_size, 1, 1);

    // bind the position texture
    gpu_compute_external_forces_kernel<evaluator>
           <<<grid, threads>>>(external_potential_args.d_force, external_potential_args.d_virial, external_potential_args.virial_pitch, external_potential_args.N, external_potential_args.d_pos, external_potential_args.box, d_params);

    return cudaSuccess;
    }
#endif

#endif // __POTENTIAL_PAIR_GPU_CUH__
<|MERGE_RESOLUTION|>--- conflicted
+++ resolved
@@ -136,16 +136,9 @@
         virial[k] = Scalar(0.0);
     Scalar energy = Scalar(0.0);
 
-<<<<<<< HEAD
     unsigned int typei = __scalar_as_int(posi.w);
     Scalar3 Xi = make_scalar3(posi.x, posi.y, posi.z);
-    Scalar3 L = box.getL();
-    evaluator eval(Xi, L.x, L.y, L.z, params[typei]);
-=======
-    unsigned int typei = __float_as_int(posi.w);
-    float3 Xi = make_float3(posi.x, posi.y, posi.z);
     evaluator eval(Xi, box, params[typei]);
->>>>>>> 0692a130
 
     eval.evalForceEnergyAndVirial(force, energy, virial);
 
