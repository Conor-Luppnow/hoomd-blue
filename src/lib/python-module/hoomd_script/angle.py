--- conflicted
+++ resolved
@@ -231,34 +231,23 @@
                 cg_type=0
 		
 		# set the parameters for the appropriate type
-                if (exponents == 124) or  (exponents == 'lj12_4') or  (exponents == 'LJ12-4') :
-<<<<<<< HEAD
-                     cg_type=2;
-
-                     self.cpp_force.setParams(globals.system_definition.getAngleData().getTypeByName(angle_type), k, t0, cg_type, epsilon, sigma);
-					
-                elif (exponents == 96) or  (exponents == 'lj9_6') or  (exponents == 'LJ9-6') :
-                     cg_type=1;
-
-                     self.cpp_force.setParams(globals.system_definition.getAngleData().getTypeByName(angle_type), k, t0, cg_type, epsilon, sigma);
-
-                elif (exponents == 126) or  (exponents == 'lj12_6') or  (exponents == 'LJ12-6') :
-                     cg_type=3;
-
-                     self.cpp_force.setParams(globals.system_definition.getAngleData().getTypeByName(angle_type), k, t0, cg_type, epsilon, sigma);
-=======
-                     cg_type=2
-                elif (exponents == 96) or  (exponents == 'lj9_6') or  (exponents == 'LJ9-6') :
-                     cg_type=1;
-                elif (exponents == 126) or  (exponents == 'lj12_6') or  (exponents == 'LJ12-6') :
-                     cg_type=3;
-                elif (exponents == 0) or  (exponents == 'none') :
-                     cg_type=0;
->>>>>>> 6a9f9fd4
-                else:
-                     raise RuntimeError("Unknown exponent type.  Must be 'none' or one of MN, ljM_N, LJM-N with M/N in 12/4, 9/6, or 12/6");
-
-                self.cpp_force.setParams(globals.particle_data.getAngleData().getTypeByName(angle_type), k, t0, cg_type, epsilon, sigma);
+		if (exponents == 124) or  (exponents == 'lj12_4') or  (exponents == 'LJ12-4') :
+			cg_type=2;
+
+			self.cpp_force.setParams(globals.system_definition.getAngleData().getTypeByName(angle_type), k, t0, cg_type, epsilon, sigma);
+	
+		elif (exponents == 96) or  (exponents == 'lj9_6') or  (exponents == 'LJ9-6') :
+			cg_type=1;
+
+			self.cpp_force.setParams(globals.system_definition.getAngleData().getTypeByName(angle_type), k, t0, cg_type, epsilon, sigma);
+
+		elif (exponents == 126) or  (exponents == 'lj12_6') or  (exponents == 'LJ12-6') :
+			cg_type=3;
+                     
+			self.cpp_force.setParams(globals.system_definition.getAngleData().getTypeByName(angle_type), k, t0, cg_type, epsilon, sigma);
+		else:
+			raise RuntimeError("Unknown exponent type.  Must be 'none' or one of MN, ljM_N, LJM-N with M/N in 12/4, 9/6, or 12/6");
+
 		# track which particle types we have set
 		if not angle_type in self.angle_types_set:
 			self.angle_types_set.append(angle_type);
