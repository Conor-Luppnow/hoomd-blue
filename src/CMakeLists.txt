# Highly Optimized Object-Oriented Molecular Dynamics (HOOMD) Open
# Source Software License
# Copyright (c) 2008 Ames Laboratory Iowa State University
# All rights reserved.

# Redistribution and use of HOOMD, in source and binary forms, with or
# without modification, are permitted, provided that the following
# conditions are met:

# * Redistributions of source code must retain the above copyright notice,
# this list of conditions and the following disclaimer.

# * Redistributions in binary form must reproduce the above copyright
# notice, this list of conditions and the following disclaimer in the
# documentation and/or other materials provided with the distribution.

# * Neither the name of the copyright holder nor the names HOOMD's
# contributors may be used to endorse or promote products derived from this
# software without specific prior written permission.

# Disclaimer

# THIS SOFTWARE IS PROVIDED BY THE COPYRIGHT HOLDER AND
# CONTRIBUTORS ``AS IS''  AND ANY EXPRESS OR IMPLIED WARRANTIES,
# INCLUDING, BUT NOT LIMITED TO, THE IMPLIED WARRANTIES OF MERCHANTABILITY
# AND FITNESS FOR A PARTICULAR PURPOSE ARE DISCLAIMED. 

# IN NO EVENT SHALL THE COPYRIGHT HOLDER OR CONTRIBUTORS  BE LIABLE
# FOR ANY DIRECT, INDIRECT, INCIDENTAL, SPECIAL, EXEMPLARY, OR
# CONSEQUENTIAL DAMAGES (INCLUDING, BUT NOT LIMITED TO, PROCUREMENT OF
# SUBSTITUTE GOODS OR SERVICES; LOSS OF USE, DATA, OR PROFITS; OR BUSINESS
# INTERRUPTION) HOWEVER CAUSED AND ON ANY THEORY OF LIABILITY, WHETHER IN
# CONTRACT, STRICT LIABILITY, OR TORT (INCLUDING NEGLIGENCE OR OTHERWISE)
# ARISING IN ANY WAY OUT OF THE USE OF THIS SOFTWARE, EVEN IF ADVISED OF
# THE POSSIBILITY OF SUCH DAMAGE.

## $Id$
## $URL$

CMAKE_MINIMUM_REQUIRED(VERSION 2.6 FATAL_ERROR)
if(COMMAND cmake_policy)
	cmake_policy(SET CMP0003 NEW)
endif(COMMAND cmake_policy)


project (HOOMD)
# Specify cmake modules path to use our custom modules
set(CMAKE_MODULE_PATH 
	"${CMAKE_CURRENT_SOURCE_DIR}/CMake/python"
	"${CMAKE_CURRENT_SOURCE_DIR}/CMake/cuda"
	"${CMAKE_MODULE_PATH}")
	

# setup the install directories and setup HOOMD_VERSION
include (CMakeInstSetup.txt)

message(STATUS "Configuring HOOMD ${HOOMD_VERSION}")

# Setup a number of misc options and libraries
include (CMakeMiscSetup.txt)
# Find the boost libraries and set them up
include (CMakeBoostSetup.txt)
# Find CUDA and set it up
include (CMakeCUDASetup.txt)
# Set default CFlags
include (CMakeCFlagsSetup.txt)
# Configure some source files, include directories, and create variables listing all source files
include (CMakeSRCSetup.txt)
# Configure the FFT libraries
include (CMakeFFTSetup.txt)

################################
## Define common libraries used by every target in HOOMD
if (WIN32)
	set(HOOMD_COMMON_LIBS hoomd_python_module ${FFTW_LIBRARY} ${PYTHON_LIBRARIES} ${WINSOCK_LIB})
else (WIN32)
	set(BOOST_LIBS ${Boost_THREAD_LIBRARY}
			${Boost_FILESYSTEM_LIBRARY}
			${Boost_PYTHON_LIBRARY}
			${Boost_PROGRAM_OPTIONS_LIBRARY}
			${Boost_SIGNALS_LIBRARY}
			)
	if (Boost_SYSTEM_LIBRARY)
		set(BOOST_LIBS ${BOOST_LIBS} ${Boost_SYSTEM_LIBRARY})
	endif (Boost_SYSTEM_LIBRARY)

	## An update to to CentOS5's python broke linking of the hoomd exe. According
	## to an ancient post online, adding -lutil fixed this in python 2.2
	set(ADDITIONAL_LIBS "")
	if (UNIX AND NOT APPLE)
		find_library(UTIL_LIB util /usr/lib)
		find_library(DL_LIB dl /usr/lib)
		set(ADDITIONAL_LIBS ${UTIL_LIB} ${DL_LIB})
		if (DL_LIB AND UTIL_LIB)
		mark_as_advanced(UTIL_LIB DL_LIB)
		endif (DL_LIB AND UTIL_LIB)
	endif (UNIX AND NOT APPLE)

	set(HOOMD_COMMON_LIBS
			${BOOST_LIBS}
			${CMAKE_THREAD_LIBS_INIT}
			${FFTW_LIBRARY}
			${PYTHON_LIBRARIES}
			${ADDITIONAL_LIBS}
			)
endif (WIN32)

# setup the library compile mode
if(ENABLE_STATIC)
	set(HOOMD_LIB_MODE STATIC)
	add_definitions(-DBOOST_PYTHON_STATIC_LIB)
else(ENABLE_STATIC)
	set(HOOMD_LIB_MODE SHARED)
endif(ENABLE_STATIC)

################################
## Process subdirectories
add_subdirectory (lib)
<<<<<<< HEAD
add_subdirectory (benchmarks)
add_subdirectory (microbenchmarks EXCLUDE_FROM_ALL)
=======
>>>>>>> b30c02d3
add_subdirectory (share)
add_subdirectory (scripts)
add_subdirectory (python)

################################
# set up unit tests
include(CTest)
if (BUILD_TESTING)
	add_subdirectory (unit_tests)
endif (BUILD_TESTING)

###############################
## include documentation directories
if (ENABLE_DOXYGEN)
	add_subdirectory (doc)
	add_subdirectory (user_doc)
endif (ENABLE_DOXYGEN)

add_subdirectory (installer)

###############################
# allow library linking for MacOS10.5
if (APPLE)
add_definitions(-mmacosx-version-min=10.4)
endif (APPLE)
<|MERGE_RESOLUTION|>--- conflicted
+++ resolved
@@ -1,148 +1,144 @@
-# Highly Optimized Object-Oriented Molecular Dynamics (HOOMD) Open
-# Source Software License
-# Copyright (c) 2008 Ames Laboratory Iowa State University
-# All rights reserved.
-
-# Redistribution and use of HOOMD, in source and binary forms, with or
-# without modification, are permitted, provided that the following
-# conditions are met:
-
-# * Redistributions of source code must retain the above copyright notice,
-# this list of conditions and the following disclaimer.
-
-# * Redistributions in binary form must reproduce the above copyright
-# notice, this list of conditions and the following disclaimer in the
-# documentation and/or other materials provided with the distribution.
-
-# * Neither the name of the copyright holder nor the names HOOMD's
-# contributors may be used to endorse or promote products derived from this
-# software without specific prior written permission.
-
-# Disclaimer
-
-# THIS SOFTWARE IS PROVIDED BY THE COPYRIGHT HOLDER AND
-# CONTRIBUTORS ``AS IS''  AND ANY EXPRESS OR IMPLIED WARRANTIES,
-# INCLUDING, BUT NOT LIMITED TO, THE IMPLIED WARRANTIES OF MERCHANTABILITY
-# AND FITNESS FOR A PARTICULAR PURPOSE ARE DISCLAIMED. 
-
-# IN NO EVENT SHALL THE COPYRIGHT HOLDER OR CONTRIBUTORS  BE LIABLE
-# FOR ANY DIRECT, INDIRECT, INCIDENTAL, SPECIAL, EXEMPLARY, OR
-# CONSEQUENTIAL DAMAGES (INCLUDING, BUT NOT LIMITED TO, PROCUREMENT OF
-# SUBSTITUTE GOODS OR SERVICES; LOSS OF USE, DATA, OR PROFITS; OR BUSINESS
-# INTERRUPTION) HOWEVER CAUSED AND ON ANY THEORY OF LIABILITY, WHETHER IN
-# CONTRACT, STRICT LIABILITY, OR TORT (INCLUDING NEGLIGENCE OR OTHERWISE)
-# ARISING IN ANY WAY OUT OF THE USE OF THIS SOFTWARE, EVEN IF ADVISED OF
-# THE POSSIBILITY OF SUCH DAMAGE.
-
-## $Id$
-## $URL$
-
-CMAKE_MINIMUM_REQUIRED(VERSION 2.6 FATAL_ERROR)
-if(COMMAND cmake_policy)
-	cmake_policy(SET CMP0003 NEW)
-endif(COMMAND cmake_policy)
-
-
-project (HOOMD)
-# Specify cmake modules path to use our custom modules
-set(CMAKE_MODULE_PATH 
-	"${CMAKE_CURRENT_SOURCE_DIR}/CMake/python"
-	"${CMAKE_CURRENT_SOURCE_DIR}/CMake/cuda"
-	"${CMAKE_MODULE_PATH}")
-	
-
-# setup the install directories and setup HOOMD_VERSION
-include (CMakeInstSetup.txt)
-
-message(STATUS "Configuring HOOMD ${HOOMD_VERSION}")
-
-# Setup a number of misc options and libraries
-include (CMakeMiscSetup.txt)
-# Find the boost libraries and set them up
-include (CMakeBoostSetup.txt)
-# Find CUDA and set it up
-include (CMakeCUDASetup.txt)
-# Set default CFlags
-include (CMakeCFlagsSetup.txt)
-# Configure some source files, include directories, and create variables listing all source files
-include (CMakeSRCSetup.txt)
-# Configure the FFT libraries
-include (CMakeFFTSetup.txt)
-
-################################
-## Define common libraries used by every target in HOOMD
-if (WIN32)
-	set(HOOMD_COMMON_LIBS hoomd_python_module ${FFTW_LIBRARY} ${PYTHON_LIBRARIES} ${WINSOCK_LIB})
-else (WIN32)
-	set(BOOST_LIBS ${Boost_THREAD_LIBRARY}
-			${Boost_FILESYSTEM_LIBRARY}
-			${Boost_PYTHON_LIBRARY}
-			${Boost_PROGRAM_OPTIONS_LIBRARY}
-			${Boost_SIGNALS_LIBRARY}
-			)
-	if (Boost_SYSTEM_LIBRARY)
-		set(BOOST_LIBS ${BOOST_LIBS} ${Boost_SYSTEM_LIBRARY})
-	endif (Boost_SYSTEM_LIBRARY)
-
-	## An update to to CentOS5's python broke linking of the hoomd exe. According
-	## to an ancient post online, adding -lutil fixed this in python 2.2
-	set(ADDITIONAL_LIBS "")
-	if (UNIX AND NOT APPLE)
-		find_library(UTIL_LIB util /usr/lib)
-		find_library(DL_LIB dl /usr/lib)
-		set(ADDITIONAL_LIBS ${UTIL_LIB} ${DL_LIB})
-		if (DL_LIB AND UTIL_LIB)
-		mark_as_advanced(UTIL_LIB DL_LIB)
-		endif (DL_LIB AND UTIL_LIB)
-	endif (UNIX AND NOT APPLE)
-
-	set(HOOMD_COMMON_LIBS
-			${BOOST_LIBS}
-			${CMAKE_THREAD_LIBS_INIT}
-			${FFTW_LIBRARY}
-			${PYTHON_LIBRARIES}
-			${ADDITIONAL_LIBS}
-			)
-endif (WIN32)
-
-# setup the library compile mode
-if(ENABLE_STATIC)
-	set(HOOMD_LIB_MODE STATIC)
-	add_definitions(-DBOOST_PYTHON_STATIC_LIB)
-else(ENABLE_STATIC)
-	set(HOOMD_LIB_MODE SHARED)
-endif(ENABLE_STATIC)
-
-################################
-## Process subdirectories
-add_subdirectory (lib)
-<<<<<<< HEAD
-add_subdirectory (benchmarks)
-add_subdirectory (microbenchmarks EXCLUDE_FROM_ALL)
-=======
->>>>>>> b30c02d3
-add_subdirectory (share)
-add_subdirectory (scripts)
-add_subdirectory (python)
-
-################################
-# set up unit tests
-include(CTest)
-if (BUILD_TESTING)
-	add_subdirectory (unit_tests)
-endif (BUILD_TESTING)
-
-###############################
-## include documentation directories
-if (ENABLE_DOXYGEN)
-	add_subdirectory (doc)
-	add_subdirectory (user_doc)
-endif (ENABLE_DOXYGEN)
-
-add_subdirectory (installer)
-
-###############################
-# allow library linking for MacOS10.5
-if (APPLE)
-add_definitions(-mmacosx-version-min=10.4)
-endif (APPLE)
+# Highly Optimized Object-Oriented Molecular Dynamics (HOOMD) Open
+# Source Software License
+# Copyright (c) 2008 Ames Laboratory Iowa State University
+# All rights reserved.
+
+# Redistribution and use of HOOMD, in source and binary forms, with or
+# without modification, are permitted, provided that the following
+# conditions are met:
+
+# * Redistributions of source code must retain the above copyright notice,
+# this list of conditions and the following disclaimer.
+
+# * Redistributions in binary form must reproduce the above copyright
+# notice, this list of conditions and the following disclaimer in the
+# documentation and/or other materials provided with the distribution.
+
+# * Neither the name of the copyright holder nor the names HOOMD's
+# contributors may be used to endorse or promote products derived from this
+# software without specific prior written permission.
+
+# Disclaimer
+
+# THIS SOFTWARE IS PROVIDED BY THE COPYRIGHT HOLDER AND
+# CONTRIBUTORS ``AS IS''  AND ANY EXPRESS OR IMPLIED WARRANTIES,
+# INCLUDING, BUT NOT LIMITED TO, THE IMPLIED WARRANTIES OF MERCHANTABILITY
+# AND FITNESS FOR A PARTICULAR PURPOSE ARE DISCLAIMED. 
+
+# IN NO EVENT SHALL THE COPYRIGHT HOLDER OR CONTRIBUTORS  BE LIABLE
+# FOR ANY DIRECT, INDIRECT, INCIDENTAL, SPECIAL, EXEMPLARY, OR
+# CONSEQUENTIAL DAMAGES (INCLUDING, BUT NOT LIMITED TO, PROCUREMENT OF
+# SUBSTITUTE GOODS OR SERVICES; LOSS OF USE, DATA, OR PROFITS; OR BUSINESS
+# INTERRUPTION) HOWEVER CAUSED AND ON ANY THEORY OF LIABILITY, WHETHER IN
+# CONTRACT, STRICT LIABILITY, OR TORT (INCLUDING NEGLIGENCE OR OTHERWISE)
+# ARISING IN ANY WAY OUT OF THE USE OF THIS SOFTWARE, EVEN IF ADVISED OF
+# THE POSSIBILITY OF SUCH DAMAGE.
+
+## $Id$
+## $URL$
+
+CMAKE_MINIMUM_REQUIRED(VERSION 2.6 FATAL_ERROR)
+if(COMMAND cmake_policy)
+	cmake_policy(SET CMP0003 NEW)
+endif(COMMAND cmake_policy)
+
+
+project (HOOMD)
+# Specify cmake modules path to use our custom modules
+set(CMAKE_MODULE_PATH 
+	"${CMAKE_CURRENT_SOURCE_DIR}/CMake/python"
+	"${CMAKE_CURRENT_SOURCE_DIR}/CMake/cuda"
+	"${CMAKE_MODULE_PATH}")
+	
+
+# setup the install directories and setup HOOMD_VERSION
+include (CMakeInstSetup.txt)
+
+message(STATUS "Configuring HOOMD ${HOOMD_VERSION}")
+
+# Setup a number of misc options and libraries
+include (CMakeMiscSetup.txt)
+# Find the boost libraries and set them up
+include (CMakeBoostSetup.txt)
+# Find CUDA and set it up
+include (CMakeCUDASetup.txt)
+# Set default CFlags
+include (CMakeCFlagsSetup.txt)
+# Configure some source files, include directories, and create variables listing all source files
+include (CMakeSRCSetup.txt)
+# Configure the FFT libraries
+include (CMakeFFTSetup.txt)
+
+################################
+## Define common libraries used by every target in HOOMD
+if (WIN32)
+	set(HOOMD_COMMON_LIBS hoomd_python_module ${FFTW_LIBRARY} ${PYTHON_LIBRARIES} ${WINSOCK_LIB})
+else (WIN32)
+	set(BOOST_LIBS ${Boost_THREAD_LIBRARY}
+			${Boost_FILESYSTEM_LIBRARY}
+			${Boost_PYTHON_LIBRARY}
+			${Boost_PROGRAM_OPTIONS_LIBRARY}
+			${Boost_SIGNALS_LIBRARY}
+			)
+	if (Boost_SYSTEM_LIBRARY)
+		set(BOOST_LIBS ${BOOST_LIBS} ${Boost_SYSTEM_LIBRARY})
+	endif (Boost_SYSTEM_LIBRARY)
+
+	## An update to to CentOS5's python broke linking of the hoomd exe. According
+	## to an ancient post online, adding -lutil fixed this in python 2.2
+	set(ADDITIONAL_LIBS "")
+	if (UNIX AND NOT APPLE)
+		find_library(UTIL_LIB util /usr/lib)
+		find_library(DL_LIB dl /usr/lib)
+		set(ADDITIONAL_LIBS ${UTIL_LIB} ${DL_LIB})
+		if (DL_LIB AND UTIL_LIB)
+		mark_as_advanced(UTIL_LIB DL_LIB)
+		endif (DL_LIB AND UTIL_LIB)
+	endif (UNIX AND NOT APPLE)
+
+	set(HOOMD_COMMON_LIBS
+			${BOOST_LIBS}
+			${CMAKE_THREAD_LIBS_INIT}
+			${FFTW_LIBRARY}
+			${PYTHON_LIBRARIES}
+			${ADDITIONAL_LIBS}
+			)
+endif (WIN32)
+
+# setup the library compile mode
+if(ENABLE_STATIC)
+	set(HOOMD_LIB_MODE STATIC)
+	add_definitions(-DBOOST_PYTHON_STATIC_LIB)
+else(ENABLE_STATIC)
+	set(HOOMD_LIB_MODE SHARED)
+endif(ENABLE_STATIC)
+
+################################
+## Process subdirectories
+add_subdirectory (lib)
+add_subdirectory (microbenchmarks EXCLUDE_FROM_ALL)
+add_subdirectory (share)
+add_subdirectory (scripts)
+add_subdirectory (python)
+
+################################
+# set up unit tests
+include(CTest)
+if (BUILD_TESTING)
+	add_subdirectory (unit_tests)
+endif (BUILD_TESTING)
+
+###############################
+## include documentation directories
+if (ENABLE_DOXYGEN)
+	add_subdirectory (doc)
+	add_subdirectory (user_doc)
+endif (ENABLE_DOXYGEN)
+
+add_subdirectory (installer)
+
+###############################
+# allow library linking for MacOS10.5
+if (APPLE)
+add_definitions(-mmacosx-version-min=10.4)
+endif (APPLE)