/*
Highly Optimized Object-Oriented Molecular Dynamics (HOOMD) Open
Source Software License
Copyright (c) 2008 Ames Laboratory Iowa State University
All rights reserved.

Redistribution and use of HOOMD, in source and binary forms, with or
without modification, are permitted, provided that the following
conditions are met:

* Redistributions of source code must retain the above copyright notice,
this list of conditions and the following disclaimer.

* Redistributions in binary form must reproduce the above copyright
notice, this list of conditions and the following disclaimer in the
documentation and/or other materials provided with the distribution.

* Neither the name of the copyright holder nor the names HOOMD's
contributors may be used to endorse or promote products derived from this
software without specific prior written permission.

Disclaimer

THIS SOFTWARE IS PROVIDED BY THE COPYRIGHT HOLDER AND
CONTRIBUTORS ``AS IS''  AND ANY EXPRESS OR IMPLIED WARRANTIES,
INCLUDING, BUT NOT LIMITED TO, THE IMPLIED WARRANTIES OF MERCHANTABILITY
AND FITNESS FOR A PARTICULAR PURPOSE ARE DISCLAIMED. 

IN NO EVENT SHALL THE COPYRIGHT HOLDER OR CONTRIBUTORS  BE LIABLE
FOR ANY DIRECT, INDIRECT, INCIDENTAL, SPECIAL, EXEMPLARY, OR
CONSEQUENTIAL DAMAGES (INCLUDING, BUT NOT LIMITED TO, PROCUREMENT OF
SUBSTITUTE GOODS OR SERVICES; LOSS OF USE, DATA, OR PROFITS; OR BUSINESS
INTERRUPTION) HOWEVER CAUSED AND ON ANY THEORY OF LIABILITY, WHETHER IN
CONTRACT, STRICT LIABILITY, OR TORT (INCLUDING NEGLIGENCE OR OTHERWISE)
ARISING IN ANY WAY OUT OF THE USE OF THIS SOFTWARE, EVEN IF ADVISED OF
THE POSSIBILITY OF SUCH DAMAGE.
*/

// $Id$
// $URL$
// Maintainer: joaander

#ifdef WIN32
#pragma warning( push )
#pragma warning( disable : 4103 4244 )
#endif

//! Name the unit test module
#define BOOST_TEST_MODULE XMLReaderWriterTest
#include "boost_utf_configure.h"

#include <boost/test/floating_point_comparison.hpp>

#include <math.h>
#include "HOOMDDumpWriter.h"
#include "HOOMDInitializer.h"
#include "BondData.h"
#include "AngleData.h"

#include <iostream>
#include <sstream>
#include <boost/filesystem/operations.hpp>
#include <boost/filesystem/convenience.hpp>
using namespace boost::filesystem;
#include <boost/shared_ptr.hpp>
using namespace boost;

#include <fstream>
using namespace std;

//! Need a simple define for checking two close values whether they are double or single
#define MY_BOOST_CHECK_CLOSE(a,b,c) BOOST_CHECK_CLOSE(a,Scalar(b),Scalar(c))

//! Tolerance for floating point comparisons
#ifdef SINGLE_PRECISION
const Scalar tol = Scalar(1e-3);
#else
const Scalar tol = 1e-3;
#endif

/*! \file xml_reader_writer_test.cc
	\brief Unit tests for HOOMDDumpWriter and HOOMDumpReader
	\ingroup unit_tests
*/

//! Performs low level tests of HOOMDDumpWriter
BOOST_AUTO_TEST_CASE( HOOMDDumpWriterBasicTests )
	{
	#ifdef CUDA
	g_gpu_error_checking = true;
	#endif
	
	// start by creating a single particle system: see it the correct file is written
	BoxDim box(Scalar(2.5), Scalar(4.5), Scalar(12.1));
	int n_types = 5;
	int n_bond_types = 2;

	int n_angle_types = 1;
<<<<<<< HEAD
	int n_improper_types = 0;
	shared_ptr<SystemDefinition> sysdef(new SystemDefinition(3, box, n_types, n_bond_types, n_angle_types,n_improper_types));
	shared_ptr<ParticleData> pdata = sysdef->getParticleData();
	
=======
	int n_dihedral_types = 1;
	int n_improper_types = 1;
	shared_ptr<ParticleData> pdata(new ParticleData(4, box, n_types, n_bond_types, n_angle_types, n_dihedral_types, n_improper_types));
>>>>>>> 80c58777
	// set recognizable values for the particle
	const ParticleDataArrays array = pdata->acquireReadWrite();
	array.x[0] = Scalar(1.1);
	array.y[0] = Scalar(2.1234567890123456);
	array.z[0] = Scalar(-5.76);
	
	array.ix[0] = -1;
	array.iy[0] = -5;
	array.iz[0] = 6;
	
	array.vx[0] = Scalar(-1.4567);
	array.vy[0] = Scalar(-10.0987654321098765);
	array.vz[0] = Scalar(56.78);
	
	array.mass[0] = Scalar(1.8);
	
	array.diameter[0] = Scalar(3.8);
	
	array.type[0] = 3;
	
	array.x[1] = Scalar(1.2);
	array.y[1] = Scalar(2.1);
	array.z[1] = Scalar(-3.4);
	
	array.ix[1] = 10;
	array.iy[1] = 500;
	array.iz[1] = 900;
	
	array.vx[1] = Scalar(-1.5);
	array.vy[1] = Scalar(-10.6);
	array.vz[1] = Scalar(5.7);
	
	array.mass[1] = Scalar(2.8);
	
	array.diameter[1] = Scalar(4.8);
	
	array.type[1] = 0;

	array.x[2] = Scalar(-1.2);
	array.y[2] = Scalar(2.1);
	array.z[2] = Scalar(3.4);
	
	array.ix[2] = 10;
	array.iy[2] = 500;
	array.iz[2] = 900;
	
	array.vx[2] = Scalar(-1.5);
	array.vy[2] = Scalar(-10.6);
	array.vz[2] = Scalar(5.7);
	
	array.mass[2] = Scalar(2.8);
	
	array.diameter[2] = Scalar(4.8);
	
	array.type[2] = 1;
	
	array.x[3] = Scalar(-1.25);
	array.y[3] = Scalar(2.15);
	array.z[3] = Scalar(3.45);
	
	array.ix[3] = 105;
	array.iy[3] = 5005;
	array.iz[3] = 9005;
	
	array.vx[3] = Scalar(-1.55);
	array.vy[3] = Scalar(-10.65);
	array.vz[3] = Scalar(5.75);
	
	array.mass[3] = Scalar(2.85);
	
	array.diameter[3] = Scalar(4.85);
	
	array.type[3] = 1;
	
	pdata->release();
	
	// add a couple walls for fun
	sysdef->getWallData()->addWall(Wall(1,0,0, 0,1,0));
	sysdef->getWallData()->addWall(Wall(0,1,0, 0,0,1));
	sysdef->getWallData()->addWall(Wall(0,0,1, 1,0,0));
	
	// add a few bonds too
	sysdef->getBondData()->addBond(Bond(0, 0, 1));
	sysdef->getBondData()->addBond(Bond(1, 1, 0));

	// and angles as well
	sysdef->getAngleData()->addAngle(Angle(0, 0, 1, 2));
	sysdef->getAngleData()->addAngle(Angle(0, 1, 2, 0));
	
	// and a dihedral
	pdata->getDihedralData()->addDihedral(Dihedral(0, 0, 1, 2, 3));
	
	// and an improper
	pdata->getImproperData()->addDihedral(Dihedral(0, 3, 2, 1, 0));
	
	// create the writer
	shared_ptr<HOOMDDumpWriter> writer(new HOOMDDumpWriter(sysdef, "test"));
	
	writer->setOutputPosition(false);
	
	// first test
		{
		// make sure the first output file is deleted
		remove_all("test.0000000000.xml");
		BOOST_REQUIRE(!exists("test.0000000000.xml"));
		
		// write the first output
		writer->analyze(0);
		
		// make sure the file was created
		BOOST_REQUIRE(exists("test.0000000000.xml"));
		
		// check the output line by line
		ifstream f("test.0000000000.xml");
		string line;
		getline(f, line);
		BOOST_CHECK_EQUAL(line, "<?xml version=\"1.0\" encoding=\"UTF-8\"?>");
		BOOST_REQUIRE(!f.bad());
		
		getline(f, line);
		BOOST_CHECK_EQUAL(line, "<hoomd_xml version=\"1.1\">");
		BOOST_REQUIRE(!f.bad());
		
		getline(f, line);
		BOOST_CHECK_EQUAL(line,  "<configuration time_step=\"0\">");
		BOOST_REQUIRE(!f.bad());
		
		getline(f, line);
		BOOST_CHECK_EQUAL(line,  "<box units=\"sigma\"  lx=\"2.5\" ly=\"4.5\" lz=\"12.1\"/>");
		BOOST_REQUIRE(!f.bad());
		
		getline(f, line);
		BOOST_CHECK_EQUAL(line,  "</configuration>");
		BOOST_REQUIRE(!f.bad());

		getline(f, line);
		BOOST_CHECK_EQUAL(line,  "</hoomd_xml>");
		BOOST_REQUIRE(!f.bad());
		f.close();
		}
		
	// second test: test position
		{
		writer->setOutputPosition(true);
		
		// make sure the first output file is deleted
		remove_all("test.0000000010.xml");
		BOOST_REQUIRE(!exists("test.0000000010.xml"));	
		
		// write the file
		writer->analyze(10);
		
		// make sure the file was created
		BOOST_REQUIRE(exists("test.0000000010.xml"));
		
		// assume that the first lines tested in the first case are still OK and skip them
		ifstream f("test.0000000010.xml");
		string line;
		getline(f, line); // <?xml
		getline(f, line); // <HOOMD_xml
		getline(f, line); // <Configuration
		getline(f, line); // <Box
		
		getline(f, line);
		BOOST_CHECK_EQUAL(line, "<position units=\"sigma\" num=\"4\">");
		BOOST_REQUIRE(!f.bad());
		
		getline(f, line);
		BOOST_CHECK_EQUAL(line, "1.1 2.12346 -5.76");
		BOOST_REQUIRE(!f.bad());
		
		getline(f, line);
		BOOST_CHECK_EQUAL(line, "1.2 2.1 -3.4");
		BOOST_REQUIRE(!f.bad());
		
		getline(f, line);
		BOOST_CHECK_EQUAL(line, "-1.2 2.1 3.4");
		BOOST_REQUIRE(!f.bad());
		
		getline(f, line);
		BOOST_CHECK_EQUAL(line, "-1.25 2.15 3.45");
		BOOST_REQUIRE(!f.bad());
		
		getline(f, line);
		BOOST_CHECK_EQUAL(line, "</position>");
		
		getline(f, line); // </configuration
		getline(f, line); // </HOOMD_xml
		f.close();
		}
		
	// third test: test velocity
		{
		writer->setOutputPosition(false);
		writer->setOutputVelocity(true);
		
		// make sure the first output file is deleted
		remove_all("test.0000000020.xml");
		BOOST_REQUIRE(!exists("test.0000000020.xml"));	
		
		// write the file
		writer->analyze(20);
		
		// assume that the first lines tested in the first case are still OK and skip them
		ifstream f("test.0000000020.xml");
		string line;
		getline(f, line); // <?xml
		getline(f, line); // <HOOMD_xml
		getline(f, line); // <Configuration
		getline(f, line); // <Box
		
		getline(f, line);
		BOOST_CHECK_EQUAL(line, "<velocity units=\"sigma/tau\" num=\"4\">");
		BOOST_REQUIRE(!f.bad());
		
		getline(f, line);
		BOOST_CHECK_EQUAL(line, "-1.4567 -10.0988 56.78");
		BOOST_REQUIRE(!f.bad());
		
		getline(f, line);
		BOOST_CHECK_EQUAL(line, "-1.5 -10.6 5.7");
		BOOST_REQUIRE(!f.bad());
	
		getline(f, line);
		BOOST_CHECK_EQUAL(line, "-1.5 -10.6 5.7");
		BOOST_REQUIRE(!f.bad());
	
		getline(f, line);
		BOOST_CHECK_EQUAL(line, "-1.55 -10.65 5.75");
		BOOST_REQUIRE(!f.bad());	
	
		getline(f, line);
		BOOST_CHECK_EQUAL(line, "</velocity>");
		f.close();
		}
		
	// fourth test: the type array
		{
		writer->setOutputVelocity(false);
		writer->setOutputType(true);
		
		// make sure the first output file is deleted
		remove_all("test.0000000030.xml");
		BOOST_REQUIRE(!exists("test.0000000030.xml"));	
		
		// write the file
		writer->analyze(30);
		
		// assume that the first lines tested in the first case are still OK and skip them
		ifstream f("test.0000000030.xml");
		string line;
		getline(f, line); // <?xml
		getline(f, line); // <HOOMD_xml
		getline(f, line); // <Configuration
		getline(f, line); // <Box
		
		getline(f, line);
		BOOST_CHECK_EQUAL(line, "<type num=\"4\">");
		BOOST_REQUIRE(!f.bad());
		
		getline(f, line);
		BOOST_CHECK_EQUAL(line, "D");
		BOOST_REQUIRE(!f.bad());
		
		getline(f, line);
		BOOST_CHECK_EQUAL(line, "A");
		BOOST_REQUIRE(!f.bad());
		
		getline(f, line);
		BOOST_CHECK_EQUAL(line, "B");
		BOOST_REQUIRE(!f.bad());
		
		getline(f, line);
		BOOST_CHECK_EQUAL(line, "B");
		BOOST_REQUIRE(!f.bad());
		
		getline(f, line);
		BOOST_CHECK_EQUAL(line, "</type>");
		f.close();
		}

	// fifth test: the wall array
		{
		writer->setOutputType(false);
		writer->setOutputWall(true);
		
		// make sure the first output file is deleted
		remove_all("test.0000000040.xml");
		BOOST_REQUIRE(!exists("test.0000000040.xml"));	
		
		// write the file
		writer->analyze(40);
		
		// assume that the first lines tested in the first case are still OK and skip them
		ifstream f("test.0000000040.xml");
		string line;
		getline(f, line); // <?xml
		getline(f, line); // <HOOMD_xml
		getline(f, line); // <Configuration
		getline(f, line); // <Box
		
		getline(f, line);
		BOOST_CHECK_EQUAL(line, "<wall>");
		BOOST_REQUIRE(!f.bad());
		
		getline(f, line);
		BOOST_CHECK_EQUAL(line, "<coord ox=\"1\" oy=\"0\" oz=\"0\" nx=\"0\" ny=\"1\" nz=\"0\" />");
		BOOST_REQUIRE(!f.bad());
		
		getline(f, line);
		BOOST_CHECK_EQUAL(line, "<coord ox=\"0\" oy=\"1\" oz=\"0\" nx=\"0\" ny=\"0\" nz=\"1\" />");
		BOOST_REQUIRE(!f.bad());
		
		getline(f, line);
		BOOST_CHECK_EQUAL(line, "<coord ox=\"0\" oy=\"0\" oz=\"1\" nx=\"1\" ny=\"0\" nz=\"0\" />");
		BOOST_REQUIRE(!f.bad());
		
		getline(f, line);
		BOOST_CHECK_EQUAL(line, "</wall>");
		f.close();
		}

	// sixth test: the bond array
		{
		writer->setOutputWall(false);
		writer->setOutputBond(true);
		
		// make sure the first output file is deleted
		remove_all("test.0000000050.xml");
		BOOST_REQUIRE(!exists("test.0000000050.xml"));
		
		// write the file
		writer->analyze(50);
		
		// assume that the first lines tested in the first case are still OK and skip them
		ifstream f("test.0000000050.xml");
		string line;
		getline(f, line); // <?xml
		getline(f, line); // <HOOMD_xml
		getline(f, line); // <Configuration
		getline(f, line); // <Box
		
		getline(f, line);
		BOOST_CHECK_EQUAL(line, "<bond num=\"2\">");
		BOOST_REQUIRE(!f.bad());
		
		getline(f, line);
		BOOST_CHECK_EQUAL(line, "bondA 0 1");
		BOOST_REQUIRE(!f.bad());
		
		getline(f, line);
		BOOST_CHECK_EQUAL(line, "bondB 1 0");
		BOOST_REQUIRE(!f.bad());
		
		getline(f, line);
		BOOST_CHECK_EQUAL(line, "</bond>");
		f.close();
		}
		
	// seventh test: the angle array
		{
		writer->setOutputBond(false);
		writer->setOutputAngle(true);
		
		// make sure the first output file is deleted
		remove_all("test.0000000060.xml");
		BOOST_REQUIRE(!exists("test.0000000060.xml"));
		
		// write the file
		writer->analyze(60);
		
		// assume that the first lines tested in the first case are still OK and skip them
		ifstream f("test.0000000060.xml");
		string line;
		getline(f, line); // <?xml
		getline(f, line); // <HOOMD_xml
		getline(f, line); // <Configuration
		getline(f, line); // <Box
		
		getline(f, line);
		BOOST_CHECK_EQUAL(line, "<angle num=\"2\">");
		BOOST_REQUIRE(!f.bad());
		
		getline(f, line);
		BOOST_CHECK_EQUAL(line, "angleA 0 1 2");
		BOOST_REQUIRE(!f.bad());
		
		getline(f, line);
		BOOST_CHECK_EQUAL(line, "angleA 1 2 0");
		BOOST_REQUIRE(!f.bad());
		
		getline(f, line);
		BOOST_CHECK_EQUAL(line, "</angle>");
		f.close();
		}
		
	// eighth test: test image
		{
		writer->setOutputAngle(false);
		writer->setOutputImage(true);
		
		// make sure the first output file is deleted
		remove_all("test.0000000070.xml");
		BOOST_REQUIRE(!exists("test.0000000070.xml"));	
		
		// write the file
		writer->analyze(70);
		
		// assume that the first lines tested in the first case are still OK and skip them
		ifstream f("test.0000000070.xml");
		string line;
		getline(f, line); // <?xml
		getline(f, line); // <HOOMD_xml
		getline(f, line); // <Configuration
		getline(f, line); // <Box
		
		getline(f, line);
		BOOST_CHECK_EQUAL(line, "<image num=\"4\">");
		BOOST_REQUIRE(!f.bad());
		
		getline(f, line);
		BOOST_CHECK_EQUAL(line, "-1 -5 6");
		BOOST_REQUIRE(!f.bad());
		
		getline(f, line);
		BOOST_CHECK_EQUAL(line, "10 500 900");
		BOOST_REQUIRE(!f.bad());
	
		getline(f, line);
		BOOST_CHECK_EQUAL(line, "10 500 900");
		BOOST_REQUIRE(!f.bad());
		
		getline(f, line);
		BOOST_CHECK_EQUAL(line, "105 5005 9005");
		BOOST_REQUIRE(!f.bad());

		getline(f, line);
		BOOST_CHECK_EQUAL(line, "</image>");
		f.close();
		}
		
	// nineth test: test mass
		{
		writer->setOutputImage(false);
		writer->setOutputMass(true);
		
		// make sure the first output file is deleted
		remove_all("test.0000000080.xml");
		BOOST_REQUIRE(!exists("test.0000000080.xml"));	
		
		// write the file
		writer->analyze(80);
		
		// assume that the first lines tested in the first case are still OK and skip them
		ifstream f("test.0000000080.xml");
		string line;
		getline(f, line); // <?xml
		getline(f, line); // <HOOMD_xml
		getline(f, line); // <Configuration
		getline(f, line); // <Box
		
		getline(f, line);
		BOOST_CHECK_EQUAL(line, "<mass num=\"4\">");
		BOOST_REQUIRE(!f.bad());
		
		getline(f, line);
		BOOST_CHECK_EQUAL(line, "1.8");
		BOOST_REQUIRE(!f.bad());
		
		getline(f, line);
		BOOST_CHECK_EQUAL(line, "2.8");
		BOOST_REQUIRE(!f.bad());
	
		getline(f, line);
		BOOST_CHECK_EQUAL(line, "2.8");
		BOOST_REQUIRE(!f.bad());

		getline(f, line);
		BOOST_CHECK_EQUAL(line, "2.85");
		BOOST_REQUIRE(!f.bad());
	
		getline(f, line);
		BOOST_CHECK_EQUAL(line, "</mass>");
		f.close();
		}

	// tenth test: test diameter
		{
		writer->setOutputMass(false);
		writer->setOutputDiameter(true);
		
		// make sure the first output file is deleted
		remove_all("test.0000000090.xml");
		BOOST_REQUIRE(!exists("test.0000000090.xml"));	
		
		// write the file
		writer->analyze(90);
		
		// assume that the first lines tested in the first case are still OK and skip them
		ifstream f("test.0000000090.xml");
		string line;
		getline(f, line); // <?xml
		getline(f, line); // <HOOMD_xml
		getline(f, line); // <Configuration
		getline(f, line); // <Box
		
		getline(f, line);
		BOOST_CHECK_EQUAL(line, "<diameter units=\"sigma\" num=\"4\">");
		BOOST_REQUIRE(!f.bad());
		
		getline(f, line);
		BOOST_CHECK_EQUAL(line, "3.8");
		BOOST_REQUIRE(!f.bad());
		
		getline(f, line);
		BOOST_CHECK_EQUAL(line, "4.8");
		BOOST_REQUIRE(!f.bad());
	
		getline(f, line);
		BOOST_CHECK_EQUAL(line, "4.8");
		BOOST_REQUIRE(!f.bad());

		getline(f, line);
		BOOST_CHECK_EQUAL(line, "4.85");
		BOOST_REQUIRE(!f.bad());

		getline(f, line);
		BOOST_CHECK_EQUAL(line, "</diameter>");
		f.close();
		}
		
	// eleventh test: the dihedral array
		{
		writer->setOutputDiameter(false);
		writer->setOutputDihedral(true);
		
		// make sure the first output file is deleted
		remove_all("test.0000000100.xml");
		BOOST_REQUIRE(!exists("test.0000000100.xml"));
		
		// write the file
		writer->analyze(100);
		
		// assume that the first lines tested in the first case are still OK and skip them
		ifstream f("test.0000000100.xml");
		string line;
		getline(f, line); // <?xml
		getline(f, line); // <HOOMD_xml
		getline(f, line); // <Configuration
		getline(f, line); // <Box
		
		getline(f, line);
		BOOST_CHECK_EQUAL(line, "<dihedral num=\"1\">");
		BOOST_REQUIRE(!f.bad());
		
		getline(f, line);
		BOOST_CHECK_EQUAL(line, "dihedralA 0 1 2 3");
		BOOST_REQUIRE(!f.bad());
		
		getline(f, line);
		BOOST_CHECK_EQUAL(line, "</dihedral>");
		f.close();
		}
		
		
	// twelfth test: the improper array
		{
		writer->setOutputDihedral(false);
		writer->setOutputImproper(true);
		
		// make sure the first output file is deleted
		remove_all("test.0000000110.xml");
		BOOST_REQUIRE(!exists("test.0000000110.xml"));
		
		// write the file
		writer->analyze(110);
		
		// assume that the first lines tested in the first case are still OK and skip them
		ifstream f("test.0000000110.xml");
		string line;
		getline(f, line); // <?xml
		getline(f, line); // <HOOMD_xml
		getline(f, line); // <Configuration
		getline(f, line); // <Box
		
		getline(f, line);
		BOOST_CHECK_EQUAL(line, "<improper num=\"1\">");
		BOOST_REQUIRE(!f.bad());
		
		getline(f, line);
		BOOST_CHECK_EQUAL(line, "dihedralA 3 2 1 0");
		BOOST_REQUIRE(!f.bad());
		
		getline(f, line);
		BOOST_CHECK_EQUAL(line, "</improper>");
		f.close();
		}

	remove_all("test.0000000000.xml");
	remove_all("test.0000000010.xml");
	remove_all("test.0000000020.xml");
	remove_all("test.0000000030.xml");
	remove_all("test.0000000040.xml");
	remove_all("test.0000000050.xml");
	remove_all("test.0000000060.xml");
	remove_all("test.0000000070.xml");
	remove_all("test.0000000080.xml");
	remove_all("test.0000000090.xml");
	remove_all("test.0000000100.xml");
	remove_all("test.0000000110.xml");
	}

//! Tests the ability of HOOMDDumpWriter to handle tagged and reordered particles
BOOST_AUTO_TEST_CASE( HOOMDDumpWriter_tag_test )
	{
	#ifdef CUDA
	g_gpu_error_checking = true;
	#endif
	
	// start by creating a single particle system: see it the correct file is written
	BoxDim box(Scalar(100.5), Scalar(120.5), Scalar(130.5));
	int n_types = 10;
	shared_ptr<SystemDefinition> sysdef(new SystemDefinition(6, box, n_types));
	shared_ptr<ParticleData> pdata = sysdef->getParticleData();
	
	// this is the shuffle order of the particles
	unsigned int tags[6] = { 5, 2, 3, 1, 0, 4 };
	unsigned int rtags[6] = { 4, 3, 1, 2, 5, 0 };
	
	// set recognizable values for the particle
	const ParticleDataArrays array = pdata->acquireReadWrite();
	for (int i = 0; i < 6; i++)
		{
		array.tag[i] = tags[i];
		unsigned int tag = tags[i];
		
		array.x[i] = Scalar(tag)+Scalar(0.1);
		array.y[i] = Scalar(tag)+Scalar(1.1);
		array.z[i] = Scalar(tag)+Scalar(2.1);
		
		array.ix[i] = tag - 10;
		array.iy[i] = tag - 11;
		array.iz[i] = tag + 50;

		array.vx[i] = Scalar(tag)*Scalar(10.0);
		array.vy[i] = Scalar(tag)*Scalar(11.0);
		array.vz[i] = Scalar(tag)*Scalar(12.0);
		
		array.type[i] = tag + 2;
		array.rtag[i] = rtags[i];
		}
	pdata->release();
	
	// create the writer
	shared_ptr<HOOMDDumpWriter> writer(new HOOMDDumpWriter(sysdef, "test"));
	
	// write the file with all outputs enabled
	writer->setOutputPosition(true);
	writer->setOutputVelocity(true);
	writer->setOutputType(true);
	writer->setOutputImage(true);
	
	// now the big mess: check the file line by line		
		{
		// make sure the first output file is deleted
		remove_all("test.0000000100.xml");
		BOOST_REQUIRE(!exists("test.0000000100.xml"));
		
		// write the first output
		writer->analyze(100);
		
		// make sure the file was created
		BOOST_REQUIRE(exists("test.0000000100.xml"));
		
		// check the output line by line
		ifstream f("test.0000000100.xml");
		string line;
		getline(f, line);
		BOOST_CHECK_EQUAL(line, "<?xml version=\"1.0\" encoding=\"UTF-8\"?>");
		BOOST_REQUIRE(!f.bad());
		
		getline(f, line);
		BOOST_CHECK_EQUAL(line, "<hoomd_xml version=\"1.1\">");
		BOOST_REQUIRE(!f.bad());
		
		getline(f, line);
		BOOST_CHECK_EQUAL(line,  "<configuration time_step=\"100\">");
		BOOST_REQUIRE(!f.bad());
		
		getline(f, line);
		BOOST_CHECK_EQUAL(line,  "<box units=\"sigma\"  lx=\"100.5\" ly=\"120.5\" lz=\"130.5\"/>");
		BOOST_REQUIRE(!f.bad());
		
		getline(f, line);
		BOOST_CHECK_EQUAL(line, "<position units=\"sigma\" num=\"6\">");
		BOOST_REQUIRE(!f.bad());
		
		// check all the positions
		getline(f, line);
		BOOST_CHECK_EQUAL(line, "0.1 1.1 2.1");
		BOOST_REQUIRE(!f.bad());
		
		getline(f, line);
		BOOST_CHECK_EQUAL(line, "1.1 2.1 3.1");
		BOOST_REQUIRE(!f.bad());
		
		getline(f, line);
		BOOST_CHECK_EQUAL(line, "2.1 3.1 4.1");
		BOOST_REQUIRE(!f.bad());
		
		getline(f, line);
		BOOST_CHECK_EQUAL(line, "3.1 4.1 5.1");
		BOOST_REQUIRE(!f.bad());
		
		getline(f, line);			
		BOOST_CHECK_EQUAL(line, "4.1 5.1 6.1");
		BOOST_REQUIRE(!f.bad());
		
		getline(f, line);
		BOOST_CHECK_EQUAL(line, "5.1 6.1 7.1");
		BOOST_REQUIRE(!f.bad());
		
		getline(f, line);
		BOOST_CHECK_EQUAL(line,  "</position>");
		BOOST_REQUIRE(!f.bad());
		
		// check all the images
		getline(f, line);
		BOOST_CHECK_EQUAL(line, "<image num=\"6\">");
		BOOST_REQUIRE(!f.bad());
		
		getline(f, line);
		BOOST_CHECK_EQUAL(line, "-10 -11 50");
		BOOST_REQUIRE(!f.bad());
		
		getline(f, line);
		BOOST_CHECK_EQUAL(line, "-9 -10 51");
		BOOST_REQUIRE(!f.bad());
		
		getline(f, line);
		BOOST_CHECK_EQUAL(line, "-8 -9 52");
		BOOST_REQUIRE(!f.bad());
		
		getline(f, line);
		BOOST_CHECK_EQUAL(line, "-7 -8 53");
		BOOST_REQUIRE(!f.bad());
		
		getline(f, line);			
		BOOST_CHECK_EQUAL(line, "-6 -7 54");
		BOOST_REQUIRE(!f.bad());
		
		getline(f, line);
		BOOST_CHECK_EQUAL(line, "-5 -6 55");
		BOOST_REQUIRE(!f.bad());
		
		getline(f, line);
		BOOST_CHECK_EQUAL(line,  "</image>");
		BOOST_REQUIRE(!f.bad());
		
		// check all velocities
		getline(f, line);
		BOOST_CHECK_EQUAL(line, "<velocity units=\"sigma/tau\" num=\"6\">");
		BOOST_REQUIRE(!f.bad());
		
		getline(f, line);
		BOOST_CHECK_EQUAL(line, "0 0 0");
		BOOST_REQUIRE(!f.bad());

		getline(f, line);
		BOOST_CHECK_EQUAL(line, "10 11 12");
		BOOST_REQUIRE(!f.bad());

		getline(f, line);
		BOOST_CHECK_EQUAL(line, "20 22 24");
		BOOST_REQUIRE(!f.bad());
		
		getline(f, line);
		BOOST_CHECK_EQUAL(line, "30 33 36");
		BOOST_REQUIRE(!f.bad());

		getline(f, line);
		BOOST_CHECK_EQUAL(line, "40 44 48");
		BOOST_REQUIRE(!f.bad());
		
		getline(f, line);
		BOOST_CHECK_EQUAL(line, "50 55 60");
		BOOST_REQUIRE(!f.bad());

		getline(f, line);
		BOOST_CHECK_EQUAL(line, "</velocity>");
		
		// check all types
		getline(f, line);
		BOOST_CHECK_EQUAL(line, "<type num=\"6\">");
		BOOST_REQUIRE(!f.bad());
		
		getline(f, line);
		BOOST_CHECK_EQUAL(line, "C");
		BOOST_REQUIRE(!f.bad());
		
		getline(f, line);
		BOOST_CHECK_EQUAL(line, "D");
		BOOST_REQUIRE(!f.bad());
		
		getline(f, line);
		BOOST_CHECK_EQUAL(line, "E");
		BOOST_REQUIRE(!f.bad());
		
		getline(f, line);
		BOOST_CHECK_EQUAL(line, "F");
		BOOST_REQUIRE(!f.bad());
		
		getline(f, line);
		BOOST_CHECK_EQUAL(line, "G");
		BOOST_REQUIRE(!f.bad());
		
		getline(f, line);
		BOOST_CHECK_EQUAL(line, "H");
		BOOST_REQUIRE(!f.bad());
		
		getline(f, line);
		BOOST_CHECK_EQUAL(line, "</type>");	

		getline(f, line);
		BOOST_CHECK_EQUAL(line,  "</configuration>");
		BOOST_REQUIRE(!f.bad());

		getline(f, line);
		BOOST_CHECK_EQUAL(line,  "</hoomd_xml>");
		BOOST_REQUIRE(!f.bad());
		f.close();
		remove_all("test.0000000100.xml");
		}
	}

//! Test basic functionality of HOOMDInitializer
BOOST_AUTO_TEST_CASE( HOOMDInitializer_basic_tests )
	{
	#ifdef CUDA
	g_gpu_error_checking = true;
	#endif
	
	// create a test input file
	ofstream f("test_input.xml");
f << "<?xml version =\"1.0\" encoding =\"UTF-8\" ?>\n\
<hoomd_xml version=\"1.1\">\n\
<configuration time_step=\"150000000\">\n\
<box units =\"sigma\"  lx=\"20.05\" ly= \"32.12345\" lz=\"45.098\" />\n\
<position units =\"sigma\" >\n\
1.4 2.567890 3.45\n\
2.4 3.567890 4.45\n\
3.4 4.567890 5.45\n\
4.4 5.567890 6.45\n\
5.4 6.567890 7.45\n\
6.4 7.567890 8.45\n\
</position>\n\
<image>\n\
10 20 30\n\
11 21 31\n\
12 22 32\n\
13 23 33\n\
14 24 34\n\
15 25 35\n\
</image>\n\
<velocity units =\"sigma/tau\">\n\
10.12 12.1567 1.056\n\
20.12 22.1567 2.056\n\
30.12 32.1567 3.056\n\
40.12 42.1567 4.056\n\
50.12 52.1567 5.056\n\
60.12 62.1567 6.056\n\
</velocity>\n\
<mass>\n\
1.0\n\
2.0\n\
3.0\n\
4.0\n\
5.0\n\
6.0\n\
</mass>\n\
<diameter>\n\
7.0\n\
8.0\n\
9.0\n\
10.0\n\
11.0\n\
12.0\n\
</diameter>\n\
<type>\n\
5\n\
4\n\
3\n\
2\n\
1\n\
0\n\
</type>\n\
<charge>\n\
0.0\n\
10.0\n\
20.0\n\
30.0\n\
40.0\n\
50.0\n\
</charge>\n\
<wall>\n\
<coord ox=\"1.0\" oy=\"2.0\" oz=\"3.0\" nx=\"4.0\" ny=\"5.0\" nz=\"6.0\"/>\n\
<coord ox=\"7.0\" oy=\"8.0\" oz=\"9.0\" nx=\"10.0\" ny=\"11.0\" nz=\"-12.0\"/>\n\
</wall>\n\
<bond>\n\
bond_a 0 1\n\
bond_b 1 2\n\
bond_a 2 3\n\
bond_c 3 4\n\
</bond>\n\
<angle>\n\
angle_a 0 1 2\n\
angle_b 1 2 3\n\
angle_a 2 3 4\n\
</angle>\n\
<dihedral>\n\
di_a 0 1 2 3\n\
di_b 1 2 3 4\n\
</dihedral>\n\
<improper>\n\
im_a 3 2 1 0\n\
im_b 5 4 3 2\n\
</improper>\n\
</configuration>\n\
</hoomd_xml>" << endl;
	f.close();

	// now that we have created a test file, load it up into a pdata
	HOOMDInitializer init("test_input.xml");
	shared_ptr<SystemDefinition> sysdef(new SystemDefinition(init));
	shared_ptr<ParticleData> pdata = sysdef->getParticleData();
	
	// verify all parameters
	BOOST_CHECK_EQUAL(init.getTimeStep(), (unsigned int)150000000);
	BOOST_CHECK_EQUAL(pdata->getN(), (unsigned int)6);
	BOOST_CHECK_EQUAL(pdata->getNTypes(), (unsigned int)6);
	MY_BOOST_CHECK_CLOSE(pdata->getBox().xhi - pdata->getBox().xlo, 20.05, tol);
	MY_BOOST_CHECK_CLOSE(pdata->getBox().yhi - pdata->getBox().ylo, 32.12345, tol);
	MY_BOOST_CHECK_CLOSE(pdata->getBox().zhi - pdata->getBox().zlo, 45.098, tol);
	
	ParticleDataArraysConst arrays = pdata->acquireReadOnly();
	for (int i = 0; i < 6; i++)
		{
		MY_BOOST_CHECK_CLOSE(arrays.x[i], Scalar(i) + Scalar(1.4), tol);
		MY_BOOST_CHECK_CLOSE(arrays.y[i], Scalar(i) + Scalar(2.567890), tol);
		MY_BOOST_CHECK_CLOSE(arrays.z[i], Scalar(i) + Scalar(3.45), tol);
		
		BOOST_CHECK_EQUAL(arrays.ix[i], 10 + i);
		BOOST_CHECK_EQUAL(arrays.iy[i], 20 + i);
		BOOST_CHECK_EQUAL(arrays.iz[i], 30 + i);
		
		MY_BOOST_CHECK_CLOSE(arrays.vx[i], Scalar(i+1)*Scalar(10.0) + Scalar(0.12), tol);
		MY_BOOST_CHECK_CLOSE(arrays.vy[i], Scalar(i+1)*Scalar(10.0) + Scalar(2.1567), tol);
		MY_BOOST_CHECK_CLOSE(arrays.vz[i], Scalar(i+1) + Scalar(0.056), tol);

		MY_BOOST_CHECK_CLOSE(arrays.mass[i], Scalar(i+1), tol);
		
		MY_BOOST_CHECK_CLOSE(arrays.diameter[i], Scalar(i+7), tol);

		MY_BOOST_CHECK_CLOSE(arrays.charge[i], Scalar(i)*Scalar(10.0), tol);
		
		// checking that the type is correct becomes tricky because types are identified by 
		// string
		ostringstream type_name;
		type_name << 5-i;	// the expected type is the integer 5-i
		BOOST_CHECK_EQUAL(arrays.type[i], pdata->getTypeByName(type_name.str()));
		BOOST_CHECK_EQUAL(arrays.tag[i], (unsigned int)i);
		BOOST_CHECK_EQUAL(arrays.rtag[i], (unsigned int)i);
		}
	pdata->release();

	// check the walls
	BOOST_REQUIRE_EQUAL(sysdef->getWallData()->getNumWalls(), (unsigned int)2);
	Wall wall1 = sysdef->getWallData()->getWall(0);
	MY_BOOST_CHECK_CLOSE(wall1.origin_x, 1.0, tol);
	MY_BOOST_CHECK_CLOSE(wall1.origin_y, 2.0, tol);
	MY_BOOST_CHECK_CLOSE(wall1.origin_z, 3.0, tol);
	// normals are made unit length when loaded, so these values differ from the ones in the file
	MY_BOOST_CHECK_CLOSE(wall1.normal_x, 0.455842306, tol);
	MY_BOOST_CHECK_CLOSE(wall1.normal_y, 0.569802882, tol);
	MY_BOOST_CHECK_CLOSE(wall1.normal_z, 0.683763459, tol);

	Wall wall2 = sysdef->getWallData()->getWall(1);
	MY_BOOST_CHECK_CLOSE(wall2.origin_x, 7.0, tol);
	MY_BOOST_CHECK_CLOSE(wall2.origin_y, 8.0, tol);
	MY_BOOST_CHECK_CLOSE(wall2.origin_z, 9.0, tol);
	// normals are made unit length when loaded, so these values differ from the ones in the file
	MY_BOOST_CHECK_CLOSE(wall2.normal_x, 0.523423923, tol);
	MY_BOOST_CHECK_CLOSE(wall2.normal_y, 0.575766315, tol);
	MY_BOOST_CHECK_CLOSE(wall2.normal_z, -0.628108707, tol);

	// check the bonds
	boost::shared_ptr<BondData> bond_data = sysdef->getBondData();
	
	// 4 bonds should have been read in
	BOOST_REQUIRE_EQUAL(bond_data->getNumBonds(), (unsigned int)4);
	
	// check that the types have been named properly
	BOOST_REQUIRE_EQUAL(bond_data->getNBondTypes(), (unsigned int)3);
	BOOST_CHECK_EQUAL(bond_data->getTypeByName("bond_a"), (unsigned int)0);
	BOOST_CHECK_EQUAL(bond_data->getTypeByName("bond_b"), (unsigned int)1);
	BOOST_CHECK_EQUAL(bond_data->getTypeByName("bond_c"), (unsigned int)2);
	
	BOOST_CHECK_EQUAL(bond_data->getNameByType(0), string("bond_a"));
	BOOST_CHECK_EQUAL(bond_data->getNameByType(1), string("bond_b"));
	BOOST_CHECK_EQUAL(bond_data->getNameByType(2), string("bond_c"));
	
	// verify each bond
	Bond b = bond_data->getBond(0);
	BOOST_CHECK_EQUAL(b.a, (unsigned int)0);
	BOOST_CHECK_EQUAL(b.b, (unsigned int)1);
	BOOST_CHECK_EQUAL(b.type, (unsigned int)0);
	
	b = bond_data->getBond(1);
	BOOST_CHECK_EQUAL(b.a, (unsigned int)1);
	BOOST_CHECK_EQUAL(b.b, (unsigned int)2);
	BOOST_CHECK_EQUAL(b.type, (unsigned int)1);
	
	b = bond_data->getBond(2);
	BOOST_CHECK_EQUAL(b.a, (unsigned int)2);
	BOOST_CHECK_EQUAL(b.b, (unsigned int)3);
	BOOST_CHECK_EQUAL(b.type, (unsigned int)0);
	
	b = bond_data->getBond(3);
	BOOST_CHECK_EQUAL(b.a, (unsigned int)3);
	BOOST_CHECK_EQUAL(b.b, (unsigned int)4);
	BOOST_CHECK_EQUAL(b.type, (unsigned int)2);
	
	// check the angles
	boost::shared_ptr<AngleData> angle_data = sysdef->getAngleData();
	
	// 3 angles should have been read in
	BOOST_REQUIRE_EQUAL(angle_data->getNumAngles(), (unsigned int)3);
	
	// check that the types have been named properly
	BOOST_REQUIRE_EQUAL(angle_data->getNAngleTypes(), (unsigned int)2);
	BOOST_CHECK_EQUAL(angle_data->getTypeByName("angle_a"), (unsigned int)0);
	BOOST_CHECK_EQUAL(angle_data->getTypeByName("angle_b"), (unsigned int)1);
	
	BOOST_CHECK_EQUAL(angle_data->getNameByType(0), string("angle_a"));
	BOOST_CHECK_EQUAL(angle_data->getNameByType(1), string("angle_b"));
	
	// verify each angle
	Angle a = angle_data->getAngle(0);
	BOOST_CHECK_EQUAL(a.a, (unsigned int)0);
	BOOST_CHECK_EQUAL(a.b, (unsigned int)1);
	BOOST_CHECK_EQUAL(a.c, (unsigned int)2);
	BOOST_CHECK_EQUAL(a.type, (unsigned int)0);
	
	a = angle_data->getAngle(1);
	BOOST_CHECK_EQUAL(a.a, (unsigned int)1);
	BOOST_CHECK_EQUAL(a.b, (unsigned int)2);
	BOOST_CHECK_EQUAL(a.c, (unsigned int)3);
	BOOST_CHECK_EQUAL(a.type, (unsigned int)1);
	
	a = angle_data->getAngle(2);
	BOOST_CHECK_EQUAL(a.a, (unsigned int)2);
	BOOST_CHECK_EQUAL(a.b, (unsigned int)3);
	BOOST_CHECK_EQUAL(a.c, (unsigned int)4);
	BOOST_CHECK_EQUAL(a.type, (unsigned int)0);
	
	// check the dihedrals
	boost::shared_ptr<DihedralData> dihedral_data = pdata->getDihedralData();
	
	// 2 dihedrals should have been read in
	BOOST_REQUIRE_EQUAL(dihedral_data->getNumDihedrals(), (unsigned int)2);

	// check that the types have been named properly
	BOOST_REQUIRE_EQUAL(dihedral_data->getNDihedralTypes(), (unsigned int)2);
	BOOST_CHECK_EQUAL(dihedral_data->getTypeByName("di_a"), (unsigned int)0);
	BOOST_CHECK_EQUAL(dihedral_data->getTypeByName("di_b"), (unsigned int)1);
	
	BOOST_CHECK_EQUAL(dihedral_data->getNameByType(0), string("di_a"));
	BOOST_CHECK_EQUAL(dihedral_data->getNameByType(1), string("di_b"));
	
	// verify each dihedral
	Dihedral d = dihedral_data->getDihedral(0);
	BOOST_CHECK_EQUAL(d.a, (unsigned int)0);
	BOOST_CHECK_EQUAL(d.b, (unsigned int)1);
	BOOST_CHECK_EQUAL(d.c, (unsigned int)2);
	BOOST_CHECK_EQUAL(d.d, (unsigned int)3);
	BOOST_CHECK_EQUAL(d.type, (unsigned int)0);

	d = dihedral_data->getDihedral(1);
	BOOST_CHECK_EQUAL(d.a, (unsigned int)1);
	BOOST_CHECK_EQUAL(d.b, (unsigned int)2);
	BOOST_CHECK_EQUAL(d.c, (unsigned int)3);
	BOOST_CHECK_EQUAL(d.d, (unsigned int)4);
	BOOST_CHECK_EQUAL(d.type, (unsigned int)1);
	
	
	// check the impropers
	boost::shared_ptr<DihedralData> improper_data = pdata->getImproperData();
	
	// 2 dihedrals should have been read in
	BOOST_REQUIRE_EQUAL(improper_data->getNumDihedrals(), (unsigned int)2);

	// check that the types have been named properly
	BOOST_REQUIRE_EQUAL(improper_data->getNDihedralTypes(), (unsigned int)2);
	BOOST_CHECK_EQUAL(improper_data->getTypeByName("im_a"), (unsigned int)0);
	BOOST_CHECK_EQUAL(improper_data->getTypeByName("im_b"), (unsigned int)1);
	
	BOOST_CHECK_EQUAL(improper_data->getNameByType(0), string("im_a"));
	BOOST_CHECK_EQUAL(improper_data->getNameByType(1), string("im_b"));
	
	// verify each dihedral
	d = improper_data->getDihedral(0);
	BOOST_CHECK_EQUAL(d.a, (unsigned int)3);
	BOOST_CHECK_EQUAL(d.b, (unsigned int)2);
	BOOST_CHECK_EQUAL(d.c, (unsigned int)1);
	BOOST_CHECK_EQUAL(d.d, (unsigned int)0);
	BOOST_CHECK_EQUAL(d.type, (unsigned int)0);

	d = improper_data->getDihedral(1);
	BOOST_CHECK_EQUAL(d.a, (unsigned int)5);
	BOOST_CHECK_EQUAL(d.b, (unsigned int)4);
	BOOST_CHECK_EQUAL(d.c, (unsigned int)3);
	BOOST_CHECK_EQUAL(d.d, (unsigned int)2);
	BOOST_CHECK_EQUAL(d.type, (unsigned int)1);

	// clean up after ourselves
	remove_all("test_input.xml");
	}

#ifdef WIN32
#pragma warning( pop )
#endif<|MERGE_RESOLUTION|>--- conflicted
+++ resolved
@@ -94,18 +94,13 @@
 	BoxDim box(Scalar(2.5), Scalar(4.5), Scalar(12.1));
 	int n_types = 5;
 	int n_bond_types = 2;
-
 	int n_angle_types = 1;
-<<<<<<< HEAD
-	int n_improper_types = 0;
-	shared_ptr<SystemDefinition> sysdef(new SystemDefinition(3, box, n_types, n_bond_types, n_angle_types,n_improper_types));
-	shared_ptr<ParticleData> pdata = sysdef->getParticleData();
-	
-=======
 	int n_dihedral_types = 1;
 	int n_improper_types = 1;
-	shared_ptr<ParticleData> pdata(new ParticleData(4, box, n_types, n_bond_types, n_angle_types, n_dihedral_types, n_improper_types));
->>>>>>> 80c58777
+	
+	shared_ptr<SystemDefinition> sysdef(new SystemDefinition(4, box, n_types, n_bond_types, n_angle_types, n_dihedral_types, n_improper_types));
+	shared_ptr<ParticleData> pdata = sysdef->getParticleData();
+	
 	// set recognizable values for the particle
 	const ParticleDataArrays array = pdata->acquireReadWrite();
 	array.x[0] = Scalar(1.1);
@@ -196,10 +191,10 @@
 	sysdef->getAngleData()->addAngle(Angle(0, 1, 2, 0));
 	
 	// and a dihedral
-	pdata->getDihedralData()->addDihedral(Dihedral(0, 0, 1, 2, 3));
+	sysdef->getDihedralData()->addDihedral(Dihedral(0, 0, 1, 2, 3));
 	
 	// and an improper
-	pdata->getImproperData()->addDihedral(Dihedral(0, 3, 2, 1, 0));
+	sysdef->getImproperData()->addDihedral(Dihedral(0, 3, 2, 1, 0));
 	
 	// create the writer
 	shared_ptr<HOOMDDumpWriter> writer(new HOOMDDumpWriter(sysdef, "test"));
@@ -1172,7 +1167,7 @@
 	BOOST_CHECK_EQUAL(a.type, (unsigned int)0);
 	
 	// check the dihedrals
-	boost::shared_ptr<DihedralData> dihedral_data = pdata->getDihedralData();
+	boost::shared_ptr<DihedralData> dihedral_data = sysdef->getDihedralData();
 	
 	// 2 dihedrals should have been read in
 	BOOST_REQUIRE_EQUAL(dihedral_data->getNumDihedrals(), (unsigned int)2);
@@ -1202,7 +1197,7 @@
 	
 	
 	// check the impropers
-	boost::shared_ptr<DihedralData> improper_data = pdata->getImproperData();
+	boost::shared_ptr<DihedralData> improper_data = sysdef->getImproperData();
 	
 	// 2 dihedrals should have been read in
 	BOOST_REQUIRE_EQUAL(improper_data->getNumDihedrals(), (unsigned int)2);
