--- conflicted
+++ resolved
@@ -65,27 +65,15 @@
     \post All data members in RigidData are completely initialized from the given info in \a particle_data
 */
 RigidData::RigidData(boost::shared_ptr<ParticleData> particle_data)
-<<<<<<< HEAD
 	: m_pdata(particle_data), m_n_bodies(0), m_ndof(0)
 	{
 	// leave arrays initialized to NULL. There are currently 0 bodies and their 
 	// initialization is delayed because we cannot reasonably determine when that initialization
 	// must be done
 
-	// connect the sort signal
-	m_sort_connection = m_pdata->connectParticleSort(bind(&RigidData::recalcIndices, this));	
-	}
-=======
-        : m_pdata(particle_data), m_n_bodies(0)
-    {
-    // leave arrays initialized to NULL. There are currently 0 bodies and their
-    // initialization is delayed because we cannot reasonably determine when that initialization
-    // must be done
-    
     // connect the sort signal
-    m_sort_connection = m_pdata->connectParticleSort(bind(&RigidData::recalcIndices, this));
+    m_sort_connection = m_pdata->connectParticleSort(bind(&RigidData::recalcIndices, this));   
     }
->>>>>>> 26a287f6
 
 RigidData::~RigidData()
     {
@@ -99,7 +87,6 @@
     \post m_particle_indices is updated to match the current sorting of the particle data
 */
 void RigidData::recalcIndices()
-<<<<<<< HEAD
 	{
 	if (m_n_bodies == 0)
 		return;
@@ -143,56 +130,10 @@
 	m_pdata->release();
 	}
 	
-=======
-    {
-    if (m_n_bodies == 0)
-        return;
-        
-    // sanity check
-    assert(m_pdata);
-    assert(!m_particle_tags.isNull());
-    assert(!m_particle_indices.isNull());
-    assert(m_n_bodies <= m_particle_tags.getPitch());
-    assert(m_n_bodies <= m_particle_indices.getPitch());
-    assert(m_n_bodies == m_body_size.getNumElements());
-    
-    // get the particle data
-    const ParticleDataArraysConst &arrays = m_pdata->acquireReadOnly();
-    
-    // get all the rigid data we need
-    ArrayHandle<unsigned int> tags(m_particle_tags, access_location::host, access_mode::read);
-    unsigned int tags_pitch = m_particle_tags.getPitch();
-    
-    ArrayHandle<unsigned int> indices(m_particle_indices, access_location::host, access_mode::readwrite);
-    unsigned int indices_pitch = m_particle_indices.getPitch();
-    
-    ArrayHandle<unsigned int> body_size(m_body_size, access_location::host, access_mode::read);
-    
-    // for each body
-    for (unsigned int body = 0; body < m_n_bodies; body++)
-        {
-        // for each particle in this body
-        unsigned int len = body_size.data[body];
-        assert(body <= m_particle_tags.getHeight() && body <= m_particle_indices.getHeight());
-        assert(len <= tags_pitch && len <= indices_pitch);
-        for (unsigned int i = 0; i < len; i++)
-            {
-            // translate the tag to the current index
-            unsigned int tag = tags.data[body*tags_pitch + i];
-            unsigned int pidx = arrays.rtag[tag];
-            indices.data[body*indices_pitch + i] = pidx;
-            }
-        }
-        
-    m_pdata->release();
-    }
-
->>>>>>> 26a287f6
 /*! \pre all data members have been allocated
     \post all data members are initialized with data from the particle data
 */
 void RigidData::initializeData()
-<<<<<<< HEAD
 	{
 	
 	// get the particle data
@@ -495,284 +436,6 @@
 	// finish up by initializing the indices
 	recalcIndices();
 	}
-=======
-    {
-    
-    // get the particle data
-    const ParticleDataArraysConst &arrays = m_pdata->acquireReadOnly();
-    
-    // determine the number of rigid bodies
-    unsigned int maxbody = arrays.body[0];
-    for (unsigned int j = 0; j < arrays.nparticles; j++)
-        {
-        if (arrays.body[j] != NO_BODY)
-            {
-            if (maxbody < arrays.body[j])
-                maxbody = arrays.body[j];
-            }
-        }
-        
-    m_n_bodies = maxbody + 1;   // arrays.body[j] is numbered from 0
-    if (m_n_bodies <= 0) return;
-    
-    // allocate nbodies-size arrays
-    GPUArray<Scalar> body_mass(m_n_bodies, m_pdata->getExecConf());
-    GPUArray<unsigned int> body_size(m_n_bodies, m_pdata->getExecConf());
-    GPUArray<Scalar4> moment_inertia(m_n_bodies, m_pdata->getExecConf());
-    GPUArray<Scalar4> orientation(m_n_bodies, m_pdata->getExecConf());
-    GPUArray<Scalar4> ex_space(m_n_bodies, m_pdata->getExecConf());
-    GPUArray<Scalar4> ey_space(m_n_bodies, m_pdata->getExecConf());
-    GPUArray<Scalar4> ez_space(m_n_bodies, m_pdata->getExecConf());
-    GPUArray<unsigned int> body_imagex(m_n_bodies, m_pdata->getExecConf());
-    GPUArray<unsigned int> body_imagey(m_n_bodies, m_pdata->getExecConf());
-    GPUArray<unsigned int> body_imagez(m_n_bodies, m_pdata->getExecConf());
-    
-    GPUArray<Scalar4> com(m_n_bodies, m_pdata->getExecConf());
-    GPUArray<Scalar4> vel(m_n_bodies, m_pdata->getExecConf());
-    GPUArray<Scalar4> angmom(m_n_bodies, m_pdata->getExecConf());
-    GPUArray<Scalar4> angvel(m_n_bodies, m_pdata->getExecConf());
-    
-    m_body_mass.swap(body_mass);
-    m_body_size.swap(body_size);
-    m_moment_inertia.swap(moment_inertia);
-    m_orientation.swap(orientation);
-    m_ex_space.swap(ex_space);
-    m_ey_space.swap(ey_space);
-    m_ez_space.swap(ez_space);
-    m_body_imagex.swap(body_imagex);
-    m_body_imagey.swap(body_imagey);
-    m_body_imagez.swap(body_imagez);
-    
-    m_com.swap(com);
-    m_vel.swap(vel);
-    m_angmom.swap(angmom);
-    m_angvel.swap(angvel);
-    
-        {
-        // determine the largest size of rigid bodies (nmax)
-        ArrayHandle<unsigned int> body_size_handle(m_body_size, access_location::host, access_mode::readwrite);
-        for (unsigned int body = 0; body < m_n_bodies; body++)
-            body_size_handle.data[body] = 0;
-            
-        for (unsigned int j = 0; j < arrays.nparticles; j++)
-            {
-            unsigned int body = arrays.body[j];
-            if (body != NO_BODY)
-                body_size_handle.data[body]++;
-            }
-            
-        unsigned int nmax = 0;
-        for (unsigned int body = 0; body < m_n_bodies; body++)
-            if (nmax < body_size_handle.data[body])
-                nmax = body_size_handle.data[body];
-                
-        // determine body_mass, inertia tensor, com and vel
-        GPUArray<Scalar> inertia(6, m_n_bodies, m_pdata->getExecConf()); // the inertia tensor is symmetric, therefore we only need to store 6 elements
-        ArrayHandle<Scalar> inertia_handle(inertia, access_location::host, access_mode::readwrite);
-        
-        ArrayHandle<Scalar> body_mass_handle(m_body_mass, access_location::host, access_mode::readwrite);
-        ArrayHandle<Scalar4> moment_inertia_handle(m_moment_inertia, access_location::host, access_mode::readwrite);
-        ArrayHandle<Scalar4> orientation_handle(m_orientation, access_location::host, access_mode::readwrite);
-        ArrayHandle<Scalar4> ex_space_handle(m_ex_space, access_location::host, access_mode::readwrite);
-        ArrayHandle<Scalar4> ey_space_handle(m_ey_space, access_location::host, access_mode::readwrite);
-        ArrayHandle<Scalar4> ez_space_handle(m_ez_space, access_location::host, access_mode::readwrite);
-        ArrayHandle<unsigned int> body_imagex_handle(m_body_imagex, access_location::host, access_mode::readwrite);
-        ArrayHandle<unsigned int> body_imagey_handle(m_body_imagey, access_location::host, access_mode::readwrite);
-        ArrayHandle<unsigned int> body_imagez_handle(m_body_imagez, access_location::host, access_mode::readwrite);
-        ArrayHandle<Scalar4> com_handle(m_com, access_location::host, access_mode::readwrite);
-        ArrayHandle<Scalar4> vel_handle(m_vel, access_location::host, access_mode::readwrite);
-        
-        for (unsigned int body = 0; body < m_n_bodies; body++)
-            {
-            body_mass_handle.data[body] = 0.0;
-            com_handle.data[body].x = 0.0;
-            com_handle.data[body].y = 0.0;
-            com_handle.data[body].z = 0.0;
-            vel_handle.data[body].x = 0.0;
-            vel_handle.data[body].y = 0.0;
-            vel_handle.data[body].z = 0.0;
-            
-            inertia_handle.data[6 * body] = 0.0;
-            inertia_handle.data[6 * body + 1] = 0.0;
-            inertia_handle.data[6 * body + 2] = 0.0;
-            inertia_handle.data[6 * body + 3] = 0.0;
-            inertia_handle.data[6 * body + 4] = 0.0;
-            inertia_handle.data[6 * body + 5] = 0.0;
-            }
-            
-        for (unsigned int j = 0; j < arrays.nparticles; j++)
-            {
-            if (arrays.body[j] == NO_BODY) continue;
-            
-            unsigned int body = arrays.body[j];
-            Scalar mass_one = arrays.mass[j];
-            body_mass_handle.data[body] += mass_one;
-            
-            com_handle.data[body].x += mass_one * arrays.x[j];
-            com_handle.data[body].y += mass_one * arrays.y[j];
-            com_handle.data[body].z += mass_one * arrays.z[j];
-            
-            vel_handle.data[body].x += mass_one * arrays.vx[j];
-            vel_handle.data[body].y += mass_one * arrays.vy[j];
-            vel_handle.data[body].z += mass_one * arrays.vz[j];
-            }
-            
-        // com, vel and body images
-        for (unsigned int body = 0; body < m_n_bodies; body++)
-            {
-            Scalar mass_body = body_mass_handle.data[body];
-            com_handle.data[body].x /= mass_body;
-            com_handle.data[body].y /= mass_body;
-            com_handle.data[body].z /= mass_body;
-            
-            vel_handle.data[body].x /= mass_body;
-            vel_handle.data[body].y /= mass_body;
-            vel_handle.data[body].z /= mass_body;
-            
-            body_imagex_handle.data[body] = 0;
-            body_imagey_handle.data[body] = 0;
-            body_imagez_handle.data[body] = 0;
-            }
-            
-        // determine the inertia tensor then diagonalize it
-        for (unsigned int j = 0; j < arrays.nparticles; j++)
-            {
-            if (arrays.body[j] == NO_BODY) continue;
-            
-            unsigned int body = arrays.body[j];
-            Scalar mass_one = arrays.mass[j];
-            
-            Scalar dx = arrays.x[j] - com_handle.data[body].x;
-            Scalar dy = arrays.y[j] - com_handle.data[body].y;
-            Scalar dz = arrays.z[j] - com_handle.data[body].z;
-            
-            inertia_handle.data[6 * body] += mass_one * (dy * dy + dz * dz);
-            inertia_handle.data[6 * body + 1] += mass_one * (dz * dz + dx * dx);
-            inertia_handle.data[6 * body + 2] += mass_one * (dx * dx + dy * dy);
-            inertia_handle.data[6 * body + 3] -= mass_one * dx * dy;
-            inertia_handle.data[6 * body + 4] -= mass_one * dy * dz;
-            inertia_handle.data[6 * body + 5] -= mass_one * dx * dz;
-            }
-            
-        // allocate temporary arrays: revision needed!
-        Scalar **matrix, *evalues, **evectors;
-        matrix = new Scalar*[3];
-        evectors = new Scalar*[3];
-        evalues = new Scalar[3];
-        for (unsigned int j = 0; j < 3; j++)
-            {
-            matrix[j] = new Scalar[3];
-            evectors[j] = new Scalar[3];
-            }
-            
-        for (unsigned int body = 0; body < m_n_bodies; body++)
-            {
-            matrix[0][0] = inertia_handle.data[6 * body];
-            matrix[1][1] = inertia_handle.data[6 * body + 1];
-            matrix[2][2] = inertia_handle.data[6 * body + 2];
-            matrix[0][1] = matrix[1][0] = inertia_handle.data[6 * body + 3];
-            matrix[1][2] = matrix[2][1] = inertia_handle.data[6 * body + 4];
-            matrix[2][0] = matrix[0][2] = inertia_handle.data[6 * body + 5];
-            
-            int error = diagonalize(matrix, evalues, evectors);
-            if (error) cout << "Insufficient Jacobi iterations for diagonalization!\n";
-            
-            // obtain the moment inertia from eigen values
-            moment_inertia_handle.data[body].x = evalues[0];
-            moment_inertia_handle.data[body].y = evalues[1];
-            moment_inertia_handle.data[body].z = evalues[2];
-            
-            // obtain the principle axes from eigen vectors
-            ex_space_handle.data[body].x = evectors[0][0];
-            ex_space_handle.data[body].y = evectors[1][0];
-            ex_space_handle.data[body].z = evectors[2][0];
-            
-            ey_space_handle.data[body].x = evectors[0][1];
-            ey_space_handle.data[body].y = evectors[1][1];
-            ey_space_handle.data[body].z = evectors[2][1];
-            
-            ez_space_handle.data[body].x = evectors[0][2];
-            ez_space_handle.data[body].y = evectors[1][2];
-            ez_space_handle.data[body].z = evectors[2][2];
-            
-            // create the initial quaternion from the new body frame
-            quaternionFromExyz(ex_space_handle.data[body], ey_space_handle.data[body], ez_space_handle.data[body],
-                               orientation_handle.data[body]);
-            }
-            
-        // deallocate temporary memory
-        delete [] evalues;
-        
-        for (unsigned int j = 0; j < 3; j++)
-            {
-            delete [] matrix[j];
-            delete [] evectors[j];
-            }
-            
-        delete [] evectors;
-        delete [] matrix;
-        
-        
-        // allocate nmax by m_n_bodies arrays, swap to member variables then use array handles to access
-        GPUArray<unsigned int> particle_tags(nmax, m_n_bodies,  m_pdata->getExecConf());
-        m_particle_tags.swap(particle_tags);
-        ArrayHandle<unsigned int> particle_tags_handle(m_particle_tags, access_location::host, access_mode::readwrite);
-        unsigned int particle_tags_pitch = m_particle_tags.getPitch();
-        
-        GPUArray<unsigned int> particle_indices(nmax, m_n_bodies, m_pdata->getExecConf());
-        m_particle_indices.swap(particle_indices);
-        ArrayHandle<unsigned int> particle_indices_handle(m_particle_indices, access_location::host, access_mode::readwrite);
-        unsigned int particle_indices_pitch = m_particle_indices.getPitch();
-        
-        GPUArray<Scalar4> particle_pos(nmax, m_n_bodies, m_pdata->getExecConf());
-        m_particle_pos.swap(particle_pos);
-        ArrayHandle<Scalar4> particle_pos_handle(m_particle_pos, access_location::host, access_mode::readwrite);
-        unsigned int particle_pos_pitch = m_particle_pos.getPitch();
-        
-        GPUArray<unsigned int> local_indices(m_n_bodies, m_pdata->getExecConf());
-        ArrayHandle<unsigned int> local_indices_handle(local_indices, access_location::host, access_mode::readwrite);
-        for (unsigned int body = 0; body < m_n_bodies; body++)
-            local_indices_handle.data[body] = 0;
-            
-        // determine the particle indices and particle tags
-        for (unsigned int j = 0; j < arrays.nparticles; j++)
-            {
-            if (arrays.body[j] == NO_BODY) continue;
-            
-            // get the corresponding body
-            unsigned int body = arrays.body[j];
-            // get the current index in the body
-            unsigned int current_localidx = local_indices_handle.data[body];
-            // set the particle index to be this value
-            particle_indices_handle.data[body * particle_indices_pitch + current_localidx] = j;
-            // set the particle tag to be the tag of this particle
-            particle_tags_handle.data[body * particle_tags_pitch + current_localidx] = arrays.tag[j];
-            
-            // determine the particle position in the body frame
-            // with ex_space, ey_space and ex_space vectors computed from the diagonalization
-            Scalar dx = arrays.x[j] - com_handle.data[body].x;
-            Scalar dy = arrays.y[j] - com_handle.data[body].y;
-            Scalar dz = arrays.z[j] - com_handle.data[body].z;
-            particle_pos_handle.data[body * particle_pos_pitch + current_localidx].x = dx * ex_space_handle.data[body].x + dy * ex_space_handle.data[body].y +
-                    dz * ex_space_handle.data[body].z;
-            particle_pos_handle.data[body * particle_pos_pitch + current_localidx].y = dx * ey_space_handle.data[body].x + dy * ey_space_handle.data[body].y +
-                    dz * ey_space_handle.data[body].z;
-            particle_pos_handle.data[body * particle_pos_pitch + current_localidx].z = dx * ez_space_handle.data[body].x + dy * ez_space_handle.data[body].y +
-                    dz * ez_space_handle.data[body].z;
-                    
-            // increment the current index by one
-            local_indices_handle.data[body]++;
-            }
-            
-            
-        // release particle data for later access
-        m_pdata->release();
-        }   // out of scope for handles
-        
-    // finish up by initializing the indices
-    recalcIndices();
-    }
->>>>>>> 26a287f6
 
 /*! Compute eigenvalues and eigenvectors of 3x3 real symmetric matrix based on Jacobi rotations
    adapted from Numerical Recipes jacobi() function (LAMMPS)
