from collections import namedtuple
from collections.abc import Mapping, Sequence
import itertools
import json
import math
from numbers import Number
from pathlib import Path

import numpy as np
import pytest

import hoomd
from hoomd.conftest import pickling_check, logging_check
from hoomd.logging import LoggerCategories
from hoomd import md
from hoomd.error import TypeConversionError


def _equivalent_data_structures(struct_1, struct_2):
    """Compare arbitrary data structures for equality.

    ``struct_1`` is expected to be the reference data structure. Cannot handle
    set like data structures.
    """
    if isinstance(struct_1, np.ndarray):
        return np.allclose(struct_1, struct_2)
    if isinstance(struct_1, Mapping):
        if set(struct_1.keys()) != set(struct_2.keys()):
            return False
        return all(
            _equivalent_data_structures(struct_1[key], struct_2[key])
            for key in struct_1)
    if isinstance(struct_1, Sequence):
        if len(struct_1) != len(struct_2):
            return False
        return all(
            _equivalent_data_structures(value_1, value_2)
            for value_1, value_2 in zip(struct_1, struct_2))
    if isinstance(struct_1, Number):
        return math.isclose(struct_1, struct_2)
    return False


def assert_equivalent_data_structures(struct_1, struct_2):
    assert _equivalent_data_structures(struct_1, struct_2)


def make_langevin_integrator(force):
    integrator = md.Integrator(dt=0.005, integrate_rotational_dof=True)
    integrator.forces.append(force)
    integrator.methods.append(md.methods.Langevin(hoomd.filter.All(), kT=1))
    return integrator


@pytest.fixture
def make_two_particle_simulation(two_particle_snapshot_factory,
                                 simulation_factory):

    def make_simulation(force, d=1, types=None, dimensions=3):
        if types is None:
            types = ['A']
        snap = two_particle_snapshot_factory(dimensions=dimensions,
                                             d=d,
                                             particle_types=types)
        if snap.communicator.rank == 0:
            snap.particles.charge[:] = 1.
            snap.particles.moment_inertia[0] = [1., 1., 1.]
            snap.particles.moment_inertia[1] = [1., 2., 1.]
        sim = simulation_factory(snap)
        sim.operations.integrator = make_langevin_integrator(force)
        return sim

    return make_simulation


@pytest.mark.parametrize("mode", [('none', 'shift'), ('shift', 'none')])
def test_mode(make_two_particle_simulation, mode):
    """Test that all modes are correctly set on construction."""
    cell = md.nlist.Cell(buffer=0.4)
    # Test setting on construction
    gay_berne = md.pair.aniso.GayBerne(nlist=cell,
                                       default_r_cut=2.5,
                                       mode=mode[0])
    assert gay_berne.mode == mode[0]

    # Test setting
    gay_berne.mode = mode[1]
    assert gay_berne.mode == mode[1]

    # Ensure that mode remains the same after attaching
    gay_berne.params[('A', 'A')] = {'epsilon': 1, 'lpar': 0.5, 'lperp': 1.0}
    sim = make_two_particle_simulation(dimensions=3, d=0.5, force=gay_berne)
    sim.run(0)
    assert gay_berne.mode == mode[1]


@pytest.mark.parametrize("mode", ['foo', 1, True, 'xplor'])
def test_mode_invalid(mode):
    """Test mode validation on construction and setting."""
    # Test errors on construction
    with pytest.raises(TypeConversionError):
        gay_berne = md.pair.aniso.GayBerne(nlist=md.nlist.Cell(buffer=0.4),
                                           default_r_cut=2.5,
                                           mode=mode)
    gay_berne = md.pair.aniso.GayBerne(nlist=md.nlist.Cell(buffer=0.4),
                                       default_r_cut=2.5)
    gay_berne.params[('A', 'A')] = {'epsilon': 1, 'lpar': 0.5, 'lperp': 1.0}
    # Test errors on setting
    with pytest.raises(TypeConversionError):
        gay_berne.mode = mode


@pytest.mark.parametrize("r_cut", [2.5, 4.0, 1.0, 0.01])
def test_rcut(make_two_particle_simulation, r_cut):
    """Test that r_cut is correctly set and settable."""
    cell = md.nlist.Cell(buffer=0.4)
    # Test construction
    gay_berne = md.pair.aniso.GayBerne(nlist=cell, default_r_cut=r_cut)
    assert gay_berne.r_cut.default == r_cut

    # Test setting
    new_r_cut = r_cut * 1.1
    gay_berne.r_cut[('A', 'A')] = new_r_cut
    assert gay_berne.r_cut[('A', 'A')] == new_r_cut

    expected_r_cut = {('A', 'A'): new_r_cut}
    assert_equivalent_data_structures(gay_berne.r_cut.to_dict(), expected_r_cut)

    gay_berne.params[('A', 'A')] = {'epsilon': 1, 'lpar': 0.5, 'lperp': 1.0}
    sim = make_two_particle_simulation(dimensions=3, d=.5, force=gay_berne)

    # Check after attaching
    sim.run(0)
    assert_equivalent_data_structures(gay_berne.r_cut.to_dict(), expected_r_cut)


@pytest.mark.parametrize("r_cut", [-1., 'foo', None])
def test_rcut_invalid(r_cut):
    """Test r_cut validation logic."""
    cell = md.nlist.Cell(buffer=0.4)
    # Test construction error
    if r_cut is not None:
        with pytest.raises(TypeConversionError):
            gay_berne = md.pair.aniso.GayBerne(nlist=cell, default_r_cut=r_cut)
    # Test setting error
    gay_berne = md.pair.aniso.GayBerne(nlist=cell, default_r_cut=2.5)
    with pytest.raises(ValueError):
        gay_berne.r_cut[('A', 'B')] = r_cut


def isclose(value, reference, rtol=5e-6):
    """Return if two values are close while automatically managing atol."""
    if isinstance(reference, (Sequence, np.ndarray)):
        ref = np.asarray(reference, np.float64)
        val = np.asarray(reference, np.float64)
        min_value = np.min(np.abs(reference))
        atol = 1e-6 if min_value == 0 else min_value / 1e4
        return np.allclose(val, ref, rtol=rtol, atol=atol)
    else:
        atol = 1e-6 if reference == 0 else 0
        return math.isclose(value, reference, rel_tol=rtol, abs_tol=atol)


def expand_dict(iterable_dict):
    for values in zip(*iterable_dict.values()):
        yield dict(zip(iterable_dict.keys(), values))


AnisoPotentialSpecification = namedtuple("AnisoParametersSpecification",
                                         ("cls", "type_parameters"))


def make_aniso_spec(cls, type_parameters=None):
    if type_parameters is None:
        type_parameters = {}
    return AnisoPotentialSpecification(cls, type_parameters)


def _valid_params(particle_types=['A', 'B']):
    """Create valid full specifications for anisotropic potentials."""

    def to_type_parameter_dicts(types, argument_dict):
        """Converts a list of types and type parameter values into dicts.

        Args:
            types (list):
                A list of valid types
            argument_dict (dict):
                A dictionary structured with the keys as type parameters for the
                given class, and the values tuples with the form (iterable,
                num_types) where num_types is the number of types per key. The
                interable in the tuple is an iterable of valid values for this
                type parameter. If passing a dict, the dict should have all its
                values be iterables of the same length and the dict is
                transformed into a an iterable of dicts using the iterable
                values of the dict.

        Returns:
            A dictionary of the form {type_parameter_name: value} where value
            specifies the values for all keys given types.
        """
        type_parameters_dicts = {}
        for name, (values, num_types) in argument_dict.items():
            if num_types > 1:
                type_keys = itertools.combinations_with_replacement(
                    particle_types, num_types)
            else:
                type_keys = particle_types

            if isinstance(values, Mapping):
                tp_spec = {
                    type_key: spec
                    for type_key, spec in zip(type_keys, expand_dict(values))
                }
            else:
                tp_spec = {
                    type_key: spec for type_key, spec in zip(type_keys, values)
                }
            type_parameters_dicts[name] = tp_spec
        return type_parameters_dicts

    valid_params_list = []

    dipole_arg_dict = {
        'params': ({
            'A': [0.5, 1.5, 3.47],
            'kappa': [4., 1.2, 0.3]
        }, 2),
        'mu': ([(1.0, 0, 0), (0.5, 0, 0)], 1)
    }

    valid_params_list.append(
        make_aniso_spec(
            md.pair.aniso.Dipole,
            to_type_parameter_dicts(particle_types, dipole_arg_dict)))

    gay_berne_arg_dict = {
        'params': ({
            'epsilon': [0.5, 0.25, 0.1],
            'lperp': [0.5, 0.45, 0.3],
            'lpar': [.7, 0.2, 0.375]
        }, 2)
    }

    valid_params_list.append(
        make_aniso_spec(
            md.pair.aniso.GayBerne,
            to_type_parameter_dicts(particle_types, gay_berne_arg_dict)))

    shape_vertices = [
        # octahedron
        [(0.5, 0, 0), (-0.5, 0, 0), (0, 0.5, 0), (0, -0.5, 0), (0, 0, 0.5),
         (0, 0, -0.5)],
        # cube
        [(0.5, -0.5, -0.5), (0.5, 0.5, -0.5), (0.5, 0.5, 0.5), (-0.5, 0.5, 0.5),
         (-0.5, 0.5, -0.5), (-0.5, -0.5, 0.5), (0.5, -0.5, 0.5),
         (-0.5, -0.5, -0.5)]
    ]

    # ALJ.get_ordered_vertices only works if coxeter can be imported, so we
    # check the ModuleNotFoundError and don't add it to the list for the
    # available tests.

    try:
        alj_arg_dict = {
            'params': ({
                'epsilon': [0.5, 1.1, 0.147],
                'sigma_i': [0.4, 0.12, 0.3],
                'sigma_j': [4., 1.2, 0.3],
                'alpha': [0, 1, 3],
                'contact_ratio_i': [0.15, 0.3, 0.145],
                'contact_ratio_j': [0.15, 0.3, 0.145],
                'average_simplices': [True, False, True]
            }, 2),
            'shape': ({
                "vertices":
                    shape_vertices,
                "rounding_radii": [(0.1, 0.01, 0.15), (0.0, 0.0, 0.0),
                                   (0.01, 0.1, 2.0)],
                "faces": [
                    md.pair.aniso.ALJ.get_ordered_vertices(vertices)[1]
                    for vertices in shape_vertices
                ]
            }, 1)
        }
    except RuntimeError:
        return valid_params_list

    else:
        valid_params_list.append(
            make_aniso_spec(
                md.pair.aniso.ALJ,
                to_type_parameter_dicts(particle_types, alj_arg_dict)))
        return valid_params_list


class PotentialId:

    def __init__(self):
        self.cls_dict = {}

    def __call__(self, obj):
        self.cls_dict.setdefault(obj.cls, 0)
        self.cls_dict[obj.cls] += 1
        return f"{obj.cls.__name__}-{self.cls_dict[obj.cls]}"


@pytest.mark.parametrize('pair_potential_spec',
                         _valid_params(),
                         ids=PotentialId())
def test_setting_params_and_shape(make_two_particle_simulation,
                                  pair_potential_spec):
    pair_potential = pair_potential_spec.cls(nlist=md.nlist.Cell(buffer=0.4),
                                             default_r_cut=2.5)
    for key, value in pair_potential_spec.type_parameters.items():
        setattr(pair_potential, key, value)
        assert_equivalent_data_structures(value, getattr(pair_potential, key))

    sim = make_two_particle_simulation(types=['A', 'B'],
                                       dimensions=3,
                                       d=0.5,
                                       force=pair_potential)
    sim.run(0)
    for key, value in pair_potential_spec.type_parameters.items():
        assert_equivalent_data_structures(value, getattr(pair_potential, key))


def _aniso_forces_and_energies():
    """Return reference force and energy values.

    Reference force and energy values were calculated using HOOMD-blue v3 beta
    1.  Values were calculated at distances of 0.75 and 1.5 for each argument
    dictionary as well as second particle orientations of
    [0.86615809, 0.4997701, 0, 0] and [0.70738827, 0, 0, 0.70682518]. The first
    particle is always oriented [1, 0, 0, 0].
    """
    # holds the forces, energies, and torques associated with an anisotropic
    # pair potential.
    FETtuple = namedtuple('FETtuple', [
        'pair_potential', 'pair_potential_params', 'forces', 'energies',
        'torques'
    ])

    path = Path(__file__).parent / "aniso_forces_and_energies.json"
    with path.open() as f:
        computations = json.load(f)
        fet_list = []
        for pot in computations:
            for i, params in enumerate(expand_dict(
                    computations[pot]["params"])):
                fet_list.append(
                    FETtuple(
                        getattr(md.pair.aniso, pot),
                        params,
                        computations[pot]["forces"][i],
                        computations[pot]["energies"][i],
                        computations[pot]["torques"][i],
                    ))
    return fet_list


@pytest.fixture(scope="function", params=_valid_params(), ids=PotentialId())
def pair_potential(request):
    spec = request.param
    pair_potential = spec.cls(nlist=md.nlist.Cell(buffer=0.4),
                              default_r_cut=2.5)
    for key, value in spec.type_parameters.items():
        setattr(pair_potential, key, value)
    return pair_potential


def test_run(simulation_factory, lattice_snapshot_factory, pair_potential):
    snap = lattice_snapshot_factory(particle_types=['A', 'B'],
                                    n=7,
                                    a=2.0,
                                    r=0.01)
    if snap.communicator.rank == 0:
        snap.particles.typeid[:] = np.random.randint(0,
                                                     len(snap.particles.types),
                                                     snap.particles.N)
    sim = simulation_factory(snap)
    integrator = md.Integrator(dt=0.005, integrate_rotational_dof=True)
    integrator.forces.append(pair_potential)
    integrator.methods.append(md.methods.Langevin(hoomd.filter.All(), kT=1))
    sim.operations.integrator = integrator
    old_snap = sim.state.get_snapshot()
    sim.run(5)
    new_snap = sim.state.get_snapshot()
    if new_snap.communicator.rank == 0:
        assert not np.allclose(new_snap.particles.position,
                               old_snap.particles.position)
        assert np.any(pair_potential.energies != 0)
        assert np.any(pair_potential.forces != 0)


@pytest.mark.parametrize("aniso_forces_and_energies",
                         _aniso_forces_and_energies(),
                         ids=lambda x: x.pair_potential.__name__)
def test_aniso_force_computes(make_two_particle_simulation,
                              aniso_forces_and_energies):
    r"""These are pure regression tests from HOOMD-blue version 3.0 beta 1.

    This tests 2 conditions with three parameter values for each pair potential.
    The particle distances and orientations are:

    .. math::

        r_1 = (0, 0, 0.1) \ r_2 = (0, 0, 0.85) \\
        \theta_1 = (1, 0, 0, 0) \ \theta_2 = (0.86615809, 0.4997701, 0, 0) \\
        \\
        r_1 = (0, 0, 0.1) \ r_2 = (0, 0, 1.6) \\
        \theta_1 = (1, 0, 0, 0) \ \theta_2 = (0.70738827, 0, 0, 0.70682518) \\

    """
    pot = aniso_forces_and_energies.pair_potential(
        nlist=md.nlist.Cell(buffer=0.4), default_r_cut=2.5, mode='none')
    for param, value in aniso_forces_and_energies.pair_potential_params.items():
        getattr(pot, param)[('A', 'A')] = value
    sim = make_two_particle_simulation(types=['A'], d=0.75, force=pot)
    sim.run(0)
    particle_distances = [0.75, 1.5]
    orientations = [[0.86615809, 0.4997701, 0.0, 0.0],
                    [0.70738827, 0.0, 0.0, 0.70682518]]
    for i, (distance,
            orientation) in enumerate(zip(particle_distances, orientations)):
        snap = sim.state.get_snapshot()
        # Set up proper distances and orientations
        if snap.communicator.rank == 0:
            snap.particles.position[0] = [0, 0, .1]
            snap.particles.position[1] = [0, 0, distance + .1]
            snap.particles.orientation[1] = orientation
        sim.state.set_snapshot(snap)

        # Grab all quantities to test for accuracy
        sim_energies = sim.operations.integrator.forces[0].energies
        sim_forces = sim.operations.integrator.forces[0].forces
        sim_torques = sim.operations.integrator.forces[0].torques
        # Compare the gathered quantities for the potential
        if sim_energies is not None:
            assert isclose(sim_energies[0],
                           aniso_forces_and_energies.energies[i])
            assert isclose(sim_forces[0], aniso_forces_and_energies.forces[i])
            assert isclose(-sim_forces[1], aniso_forces_and_energies.forces[i])
            assert isclose(sim_torques, aniso_forces_and_energies.torques[i])


@pytest.mark.parametrize('pair_potential_spec',
                         _valid_params(),
                         ids=PotentialId())
def test_pickling(make_two_particle_simulation, pair_potential_spec):
    pair_potential = pair_potential_spec.cls(nlist=md.nlist.Cell(buffer=0.4),
                                             default_r_cut=2.5)
    for key, value in pair_potential_spec.type_parameters.items():
        setattr(pair_potential, key, value)
        assert_equivalent_data_structures(value, getattr(pair_potential, key))

    sim = make_two_particle_simulation(types=['A', 'B'],
                                       dimensions=3,
                                       d=0.5,
                                       force=pair_potential)
    pickling_check(pair_potential)
    sim.run(0)
    pickling_check(pair_potential)


<<<<<<< HEAD
_base_expected_loggable = {
    "forces": {
        "category": hoomd.logging.LoggerCategories["particle"],
        "default": True
    },
    "torques": {
        "category": hoomd.logging.LoggerCategories["particle"],
        "default": True
    },
    "virials": {
        "category": hoomd.logging.LoggerCategories["particle"],
        "default": True
    },
    "energies": {
        "category": hoomd.logging.LoggerCategories["particle"],
        "default": True
    },
    "energy": {
        "category": hoomd.logging.LoggerCategories["scalar"],
        "default": True
    }
}


@pytest.mark.parametrize(
    "cls,log_check_params",
    ((cls, log_check_params) for cls, log_check_params in zip((
        md.pair.aniso.GayBerne, md.pair.aniso.Dipole,
        md.pair.aniso.ALJ), (_base_expected_loggable, _base_expected_loggable, {
            **_base_expected_loggable, "type_shapes": {
                "category": hoomd.logging.LoggerCategories["object"],
                "default": True
            }
        }))))
def test_logging(cls, log_check_params):
    hoomd.conftest.logging_check(cls, ("md", "pair", "aniso"), log_check_params)
=======
def test_logging():
    logging_check(
        hoomd.md.pair.aniso.GayBerne, ('md', 'pair', 'aniso'),
        {'type_shapes': {
            'category': LoggerCategories.object,
            'default': True
        }})
>>>>>>> ed60448e
<|MERGE_RESOLUTION|>--- conflicted
+++ resolved
@@ -463,49 +463,43 @@
     pickling_check(pair_potential)
 
 
-<<<<<<< HEAD
-_base_expected_loggable = {
-    "forces": {
-        "category": hoomd.logging.LoggerCategories["particle"],
-        "default": True
-    },
-    "torques": {
-        "category": hoomd.logging.LoggerCategories["particle"],
-        "default": True
-    },
-    "virials": {
-        "category": hoomd.logging.LoggerCategories["particle"],
-        "default": True
-    },
-    "energies": {
-        "category": hoomd.logging.LoggerCategories["particle"],
-        "default": True
-    },
-    "energy": {
-        "category": hoomd.logging.LoggerCategories["scalar"],
-        "default": True
+def _base_expected_loggable(include_type_shapes=False):
+    base = {
+        "forces": {
+            "category": hoomd.logging.LoggerCategories["particle"],
+            "default": True
+        },
+        "torques": {
+            "category": hoomd.logging.LoggerCategories["particle"],
+            "default": True
+        },
+        "virials": {
+            "category": hoomd.logging.LoggerCategories["particle"],
+            "default": True
+        },
+        "energies": {
+            "category": hoomd.logging.LoggerCategories["particle"],
+            "default": True
+        },
+        "energy": {
+            "category": hoomd.logging.LoggerCategories["scalar"],
+            "default": True
+        }
     }
-}
+    if include_type_shapes:
+        base["type_shapes"] = {
+            'category': LoggerCategories.object,
+            'default': True
+        }
+    return base
 
 
 @pytest.mark.parametrize(
     "cls,log_check_params",
     ((cls, log_check_params) for cls, log_check_params in zip((
         md.pair.aniso.GayBerne, md.pair.aniso.Dipole,
-        md.pair.aniso.ALJ), (_base_expected_loggable, _base_expected_loggable, {
-            **_base_expected_loggable, "type_shapes": {
-                "category": hoomd.logging.LoggerCategories["object"],
-                "default": True
-            }
-        }))))
+        md.pair.aniso.ALJ), (_base_expected_loggable(True),
+                             _base_expected_loggable(),
+                             _base_expected_loggable(True)))))
 def test_logging(cls, log_check_params):
-    hoomd.conftest.logging_check(cls, ("md", "pair", "aniso"), log_check_params)
-=======
-def test_logging():
-    logging_check(
-        hoomd.md.pair.aniso.GayBerne, ('md', 'pair', 'aniso'),
-        {'type_shapes': {
-            'category': LoggerCategories.object,
-            'default': True
-        }})
->>>>>>> ed60448e
+    logging_check(cls, ('md', 'pair', 'aniso'), log_check_params)