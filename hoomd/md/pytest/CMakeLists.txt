--- conflicted
+++ resolved
@@ -2,11 +2,8 @@
 set(files __init__.py
     aniso_forces_and_energies.json
     test_active.py
-<<<<<<< HEAD
+    test_active_rotational_diffusion.py
     test_alj.py
-=======
-    test_active_rotational_diffusion.py
->>>>>>> f7acf3d7
     test_angle.py
     test_aniso_pair.py
     test_constrain_distance.py
