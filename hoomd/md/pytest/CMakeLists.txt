--- conflicted
+++ resolved
@@ -1,11 +1,8 @@
 # copy python modules to the build directory to make it a working python package
 set(files __init__.py
     test_flags.py
-<<<<<<< HEAD
     test_pair.py
-=======
     test_methods.py
->>>>>>> aed39c7d
     )
 
 install(FILES ${files}
