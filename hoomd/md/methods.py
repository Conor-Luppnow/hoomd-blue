# coding: utf-8

# Copyright (c) 2009-2019 The Regents of the University of Michigan
# This file is part of the HOOMD-blue project, released under the BSD 3-Clause License.

# Maintainer: joaander / All Developers are free to add commands for new features


from hoomd import _hoomd
from hoomd.md import _md
import hoomd
from hoomd.operation import _HOOMDBaseObject
from hoomd.parameterdicts import ParameterDict, TypeParameterDict
from hoomd.filter import _ParticleFilter
from hoomd.typeparam import TypeParameter
from hoomd.typeconverter import OnlyType
from hoomd.variant import Variant
import copy


class _Method(_HOOMDBaseObject):
    pass


class NVT(_Method):
    R""" NVT Integration via the Nosé-Hoover thermostat.

    Args:
        filter (:py:mod:`hoomd.filter`): Subset of particles on which to apply this
            method.
        kT (:py:mod:`hoomd.variant` or :py:obj:`float`): Temperature set point
            for the Nosé-Hoover thermostat. (in energy units).
        tau (float): Coupling constant for the Nosé-Hoover thermostat. (in time
            units).

    :py:class:`NVT` performs constant volume, constant temperature simulations
    using the Nosé-Hoover thermostat, using the MTK equations described in Refs.
    `G. J. Martyna, D. J. Tobias, M. L. Klein  1994
    <http://dx.doi.org/10.1063/1.467468>`_ and `J. Cao, G. J. Martyna 1996
    <http://dx.doi.org/10.1063/1.470959>`_.

    :py:class:`NVT` is an integration method. It must be used in connection with
    ``mode_standard``.

    :py:class:`NVT` uses the proper number of degrees of freedom to compute the
    temperature of the system in both 2 and 3 dimensional systems, as long as
    the number of dimensions is set before the integrate.NVT command is
    specified.

    :math:`\tau` is related to the Nosé mass :math:`Q` by

    .. math::

        \tau = \sqrt{\frac{Q}{g k_B T_0}}

    where :math:`g` is the number of degrees of freedom, and :math:`k_B T_0` is
    the set point (*kT* above).

    *kT* can be a variant type, allowing for temperature ramps in simulation
    runs.

    A :py:class:`hoomd.compute.thermo` is automatically specified and associated
    with *group*.

    Examples::

        all = filter.All()
        nvt=hoomd.md.methods.NVT(filter=all, kT=1.0, tau=0.5)
        integrator = hoomd.md.Integrator(dt=0.005, methods=[nvt], forces=[lj])
    """

    def __init__(self, filter, kT, tau):

        # store metadata
        param_dict = ParameterDict(
            filter=_ParticleFilter,
            kT=Variant,
            tau=float(tau),
        )
        param_dict.update(dict(kT=kT, filter=filter))
        # set defaults
        self._param_dict.update(param_dict)

    def _attach(self):

        # initialize the reflected cpp class
<<<<<<< HEAD
        if not self._simulation.device.cpp_exec_conf.isCUDAEnabled():
=======
        if isinstance(simulation.device, hoomd.device.CPU):
>>>>>>> 3aad3f03
            my_class = _md.TwoStepNVTMTK
            thermo_cls = _hoomd.ComputeThermo
        else:
            my_class = _md.TwoStepNVTMTKGPU
            thermo_cls = _hoomd.ComputeThermoGPU

        group = self._simulation.state.get_group(self.filter)
        cpp_sys_def = self._simulation.state._cpp_sys_def
        thermo = thermo_cls(cpp_sys_def, group, "")
        self._cpp_obj = my_class(cpp_sys_def,
                                 group,
                                 thermo,
                                 self.tau,
                                 self.kT,
                                 "")
        super()._attach()


class npt(_Method):
    R""" NPT Integration via MTK barostat-thermostat.

    Args:
        group (``hoomd.group``): Group of particles on which to apply this method.
        kT (:py:mod:`hoomd.variant` or :py:obj:`float`): Temperature set point for the thermostat, not needed if *nph=True* (in energy units).
        tau (float): Coupling constant for the thermostat, not needed if *nph=True* (in time units).
        S (:py:class:`list` of :py:mod:`hoomd.variant` or :py:obj:`float`): Stress components set point for the barostat (in pressure units). In Voigt notation: [Sxx, Syy, Szz, Syz, Sxz, Sxy]
        P (:py:mod:`hoomd.variant` or :py:obj:`float`): Isotropic pressure set point for the barostat (in pressure units). Overrides *S* if set.
        tauP (float): Coupling constant for the barostat (in time units).
        couple (str): Couplings of diagonal elements of the stress tensor, can be "none", "xy", "xz","yz", or "xyz" (default).
        x (bool): if True, rescale *Lx* and x component of particle coordinates and velocities
        y (bool): if True, rescale *Ly* and y component of particle coordinates and velocities
        z (bool): if True, rescale *Lz* and z component of particle coordinates and velocities
        xy (bool): if True, rescale xy tilt factor and x and y components of particle coordinates and velocities
        xz (bool): if True, rescale xz tilt factor and x and z components of particle coordinates and velocities
        yz (bool): if True, rescale yz tilt factor and y and z components of particle coordinates and velocities
        all (bool): if True, rescale all lengths and tilt factors and components of particle coordinates and velocities
        nph (bool): if True, integrate without a thermostat, i.e. in the NPH ensemble
        rescale_all (bool): if True, rescale all particles, not only those in the group
        gamma: (:py:obj:`float`): Dimensionless damping factor for the box degrees of freedom (default: 0)

    :py:class:`npt` performs constant pressure, constant temperature simulations, allowing for a fully deformable
    simulation box.

    The integration method is based on the rigorous Martyna-Tobias-Klein equations of motion for NPT.
    For optimal stability, the update equations leave the phase-space measure invariant and are manifestly
    time-reversible.

    By default, :py:class:`npt` performs integration in a cubic box under hydrostatic pressure by simultaneously
    rescaling the lengths *Lx*, *Ly* and *Lz* of the simulation box.

    :py:class:`npt` can also perform more advanced integration modes. The integration mode
    is specified by a set of couplings and by specifying the box degrees of freedom that are put under
    barostat control.

    Couplings define which diagonal elements of the pressure tensor :math:`P_{\alpha,\beta}`
    should be averaged over, so that the corresponding box lengths are rescaled by the same amount.

    Valid couplings are:

    - none (all box lengths are updated independently)
    - xy (*Lx* and *Ly* are coupled)
    - xz (*Lx* and *Lz* are coupled)
    - yz (*Ly* and *Lz* are coupled)
    - xyz (*Lx* and *Ly* and *Lz* are coupled)

    The default coupling is **xyz**, i.e. the ratios between all box lengths stay constant.

    Degrees of freedom of the box specify which lengths and tilt factors of the box should be updated,
    and how particle coordinates and velocities should be rescaled.

    Valid keywords for degrees of freedom are:

    - x (the box length Lx is updated)
    - y (the box length Ly is updated)
    - z (the box length Lz is updated)
    - xy (the tilt factor xy is updated)
    - xz (the tilt factor xz is updated)
    - yz (the tilt factor yz is updated)
    - all (all elements are updated, equivalent to x, y, z, xy, xz, and yz together)

    Any of the six keywords can be combined together. By default, the x, y, and z degrees of freedom
    are updated.

    Note:
        If any of the diagonal x, y, z degrees of freedom is not being integrated, pressure tensor components
        along that direction are not considered for the remaining degrees of freedom.

    For example:

    - Specifying xyz couplings and x, y, and z degrees of freedom amounts to cubic symmetry (default)
    - Specifying xy couplings and x, y, and z degrees of freedom amounts to tetragonal symmetry.
    - Specifying no couplings and all degrees of freedom amounts to a fully deformable triclinic unit cell

    :py:class:`npt` Can also apply a constant stress to the simulation box. To do so, specify the symmetric
    stress tensor *S* instead of an isotropic pressure *P*.

    Note:
        :py:class:`npt` assumes that isotropic pressures are positive. Conventions for the stress tensor sometimes
        assume negative values on the diagonal. You need to set these values negative manually in HOOMD.

    :py:class:`npt` is an integration method. It must be used with ``mode_standard``.

    :py:class:`npt` uses the proper number of degrees of freedom to compute the temperature and pressure of the system in
    both 2 and 3 dimensional systems, as long as the number of dimensions is set before the :py:class:`npt` command
    is specified.

    For the MTK equations of motion, see:

    * `G. J. Martyna, D. J. Tobias, M. L. Klein  1994 <http://dx.doi.org/10.1063/1.467468>`_
    * `M. E. Tuckerman et. al. 2006 <http://dx.doi.org/10.1088/0305-4470/39/19/S18>`_
    * `T. Yu et. al. 2010 <http://dx.doi.org/10.1016/j.chemphys.2010.02.014>`_
    * Glaser et. al (2013), to be published

    Both *kT* and *P* can be variant types, allowing for temperature/pressure ramps in simulation runs.

    :math:`\tau` is related to the Nosé mass :math:`Q` by

    .. math::

        \tau = \sqrt{\frac{Q}{g k_B T_0}}

    where :math:`g` is the number of degrees of freedom, and :math:`k_B T_0` is the set point (*kT* above).

    A :py:class:`hoomd.compute.thermo` is automatically specified and associated with *group*.

    Examples::

        integrate.npt(group=all, kT=1.0, tau=0.5, tauP=1.0, P=2.0)
        integrator = integrate.npt(group=all, tau=1.0, kT=0.65, tauP = 1.2, P=2.0)
        # orthorhombic symmetry
        integrator = integrate.npt(group=all, tau=1.0, kT=0.65, tauP = 1.2, P=2.0, couple="none")
        # tetragonal symmetry
        integrator = integrate.npt(group=all, tau=1.0, kT=0.65, tauP = 1.2, P=2.0, couple="xy")
        # triclinic symmetry
        integrator = integrate.npt(group=all, tau=1.0, kT=0.65, tauP = 1.2, P=2.0, couple="none", rescale_all=True)
    """
    def __init__(self, group, kT=None, tau=None, S=None, P=None, tauP=None, couple="xyz", x=True, y=True, z=True, xy=False, xz=False, yz=False, all=False, nph=False, rescale_all=None, gamma=None):

        # check the input
        if (kT is None or tau is None):
            if nph is False:
                hoomd.context.current.device.cpp_msg.error("integrate.npt: Need temperature T and thermostat time scale tau.\n")
                raise RuntimeError("Error setting up NPT integration.")
            else:
                # use dummy values
                kT=1.0
                tau=1.0

        if (tauP is None):
                hoomd.context.current.device.cpp_msg.error("integrate.npt: Need barostat time scale tauP.\n")
                raise RuntimeError("Error setting up NPT integration.")

        # initialize base class
        _Method.__init__(self)

        # setup the variant inputs
        kT = hoomd.variant._setup_variant_input(kT)

        # If P is set
        if P is not None:
            self.S = [P,P,P,0,0,0]
        else:
            # S is a stress, should be [xx, yy, zz, yz, xz, xy]
            if S is not None and len(S)==6:
                self.S = S
            else:
                raise RuntimeError("Unrecognized stress tensor form")

        S = [hoomd.variant._setup_variant_input(self.S[i]) for i in range(6)]

        Svar = [S[i].cpp_variant for i in range(6)]

        # create the compute thermo for half time steps
        if group is hoomd.context.current.group_all:
            group_copy = copy.copy(group)
            group_copy.name = "__npt_all"
            thermo_group = hoomd.compute.thermo(group_copy)
            thermo_group.cpp_compute.setLoggingEnabled(False)
        else:
            thermo_group = hoomd.compute._get_unique_thermo(group=group)

        # create the compute thermo for full time step
        thermo_group_t = hoomd.compute._get_unique_thermo(group=group)

        # need to know if we are running 2D simulations
        twod = (hoomd.context.current.system_definition.getNDimensions() == 2)
        if twod:
            hoomd.context.current.device.cpp_msg.notice(2, "When running in 2D, z couplings and degrees of freedom are silently ignored.\n")

        # initialize the reflected c++ class
        if twod:
            # silently ignore any couplings that involve z
            if couple == "none":
                cpp_couple = _md.TwoStepNPTMTK.couplingMode.couple_none
            elif couple == "xy":
                cpp_couple = _md.TwoStepNPTMTK.couplingMode.couple_xy
            elif couple == "xz":
                cpp_couple = _md.TwoStepNPTMTK.couplingMode.couple_none
            elif couple == "yz":
                cpp_couple = _md.TwoStepNPTMTK.couplingMode.couple_none
            elif couple == "xyz":
                cpp_couple = _md.TwoStepNPTMTK.couplingMode.couple_xy
            else:
                hoomd.context.current.device.cpp_msg.error("Invalid coupling mode\n")
                raise RuntimeError("Error setting up NPT integration.")
        else:
            if couple == "none":
                cpp_couple = _md.TwoStepNPTMTK.couplingMode.couple_none
            elif couple == "xy":
                cpp_couple = _md.TwoStepNPTMTK.couplingMode.couple_xy
            elif couple == "xz":
                cpp_couple = _md.TwoStepNPTMTK.couplingMode.couple_xz
            elif couple == "yz":
                cpp_couple = _md.TwoStepNPTMTK.couplingMode.couple_yz
            elif couple == "xyz":
                cpp_couple = _md.TwoStepNPTMTK.couplingMode.couple_xyz
            else:
                hoomd.context.current.device.cpp_msg.error("Invalid coupling mode\n")
                raise RuntimeError("Error setting up NPT integration.")

        # set degrees of freedom flags
        # silently ignore z related degrees of freedom when running in 2d
        flags = 0
        if x or all:
            flags |= int(_md.TwoStepNPTMTK.baroFlags.baro_x)
        if y or all:
            flags |= int(_md.TwoStepNPTMTK.baroFlags.baro_y)
        if (z or all) and not twod:
            flags |= int(_md.TwoStepNPTMTK.baroFlags.baro_z)
        if xy or all:
            flags |= int(_md.TwoStepNPTMTK.baroFlags.baro_xy)
        if (xz or all) and not twod:
            flags |= int(_md.TwoStepNPTMTK.baroFlags.baro_xz)
        if (yz or all) and not twod:
            flags |= int(_md.TwoStepNPTMTK.baroFlags.baro_yz)

        if not hoomd.context.current.device.cpp_exec_conf.isCUDAEnabled():
            self.cpp_method = _md.TwoStepNPTMTK(hoomd.context.current.system_definition,
                                                group.cpp_group,
                                                thermo_group.cpp_compute,
                                                thermo_group_t.cpp_compute,
                                                tau,
                                                tauP,
                                                kT.cpp_variant,
                                                Svar,
                                                cpp_couple,
                                                flags,
                                                nph)
        else:
            self.cpp_method = _md.TwoStepNPTMTKGPU(hoomd.context.current.system_definition,
                                                   group.cpp_group,
                                                   thermo_group.cpp_compute,
                                                   thermo_group_t.cpp_compute,
                                                   tau,
                                                   tauP,
                                                   kT.cpp_variant,
                                                   Svar,
                                                   cpp_couple,
                                                   flags,
                                                   nph)

        if rescale_all is not None:
            self.cpp_method.setRescaleAll(rescale_all)

        if gamma is not None:
            self.cpp_method.setGamma(gamma)

        self.cpp_method.validateGroup()

        # store metadata
        self.group  = group
        self.kT = kT
        self.tau = tau
        self.tauP = tauP
        self.couple = couple
        self.rescale_all = rescale_all
        self.all = all
        self.x = x
        self.y = y
        self.z = z
        self.xy = xy
        self.xz = xz
        self.yz = yz
        self.nph = nph

    def set_params(self, kT=None, tau=None, S=None, P=None, tauP=None, rescale_all=None, gamma=None):
        R""" Changes parameters of an existing integrator.

        Args:
            kT (:py:mod:`hoomd.variant` or :py:obj:`float`): New temperature (if set) (in energy units)
            tau (float): New coupling constant (if set) (in time units)
            S (:py:class:`list` of :py:mod:`hoomd.variant` or :py:obj:`float`): New stress components set point (if set) for the barostat (in pressure units). In Voigt notation: [Sxx, Syy, Szz, Syz, Sxz, Sxy]
            P (:py:mod:`hoomd.variant` or :py:obj:`float`): New isotropic pressure set point (if set) for the barostat (in pressure units). Overrides *S* if set.
            tauP (float): New barostat coupling constant (if set) (in time units)
            rescale_all (bool): When True, rescale all particles, not only those in the group

        Examples::

            integrator.set_params(tau=0.6)
            integrator.set_params(dt=3e-3, kT=2.0, P=1.0)

        """
        self.check_initialization()

        # change the parameters
        if kT is not None:
            # setup the variant inputs
            kT = hoomd.variant._setup_variant_input(kT)
            self.kT = kT
            self.cpp_method.setT(kT.cpp_variant)
        if tau is not None:
            self.cpp_method.setTau(tau)
            self.tau = tau

        # If P is set
        if P is not None:
            self.S = [P,P,P,0,0,0]
        elif S is not None:
            # S is a stress, should be [xx, yy, zz, yz, xz, xy]
            if (len(S)==6):
                self.S = S
            else:
                raise RuntimeError("Unrecognized stress tensor form")

        if P is not None or S is not None:
            S = [hoomd.variant._setup_variant_input(self.S[i]) for i in range(6)]

            Svar = [S[i].cpp_variant for i in range(6)]
            self.cpp_method.setS(Svar)

        if tauP is not None:
            self.cpp_method.setTauP(tauP)
            self.tauP = tauP
        if rescale_all is not None:
            self.cpp_method.setRescaleAll(rescale_all)
            self.rescale_all = rescale_all
        if gamma is not None:
            self.cpp_method.setGamma(gamma)

    ## \internal
    # \brief Return information about this integration method
    #
    def get_metadata(self):
        # Metadata output involves transforming some variables into human-readable
        # form, so we override get_metadata()
        data = _Method.get_metadata(self)
        data['group'] = self.group.name
        if not self.nph:
            data['kT'] = self.kT
            data['tau'] = self.tau
        data['S'] = self.S
        data['tauP'] = self.tauP

        lengths = ''
        if self.x or self.all:
            lengths += 'x '
        if self.y or self.all:
            lengths += 'y '
        if self.z or self.all:
            lengths += 'z '
        if self.xy or self.all:
            lengths += 'xy '
        if self.xz or self.all:
            lengths += 'xz '
        if self.yz or self.all:
            lengths += 'yz '
        data['lengths'] = lengths.rstrip()
        if self.rescale_all is not None:
            data['rescale_all'] = self.rescale_all

        return data

    def randomize_velocities(self, seed):
        R""" Assign random velocities and angular momenta to particles in the
        group, sampling from the Maxwell-Boltzmann distribution. This method
        considers the dimensionality of the system and particle anisotropy, and
        removes drift (the center of mass velocity).

        .. versionadded:: 2.3

        Starting in version 2.5, `randomize_velocities` also chooses random values
        for the internal integrator variables.

        Args:
            seed (int): Random number seed

        Note:
            Randomization is applied at the start of the next call to ```hoomd.run```.

        Example::

            integrator = md.integrate.npt(group=group.all(), kT=1.0, tau=0.5, tauP=1.0, P=2.0)
            integrator.randomize_velocities(seed=42)
            run(100)

        """
        timestep = hoomd.get_step()
        kT = self.kT.cpp_variant.getValue(timestep)
        self.cpp_method.setRandomizeVelocitiesParams(kT, seed)


class nph(npt):
    R""" NPH Integration via MTK barostat-thermostat..

    Args:
        params: keyword arguments passed to :py:class:`npt`.
        gamma: (:py:obj:`float`, units of energy): Damping factor for the box degrees of freedom

    :py:class:`nph` performs constant pressure (NPH) simulations using a Martyna-Tobias-Klein barostat, an
    explicitly reversible and measure-preserving integration scheme. It allows for fully deformable simulation
    cells and uses the same underlying integrator as :py:class:`npt` (with *nph=True*).

    The available options are identical to those of :py:class:`npt`, except that *kT* cannot be specified.
    For further information, refer to the documentation of :py:class:`npt`.

    Note:
         A time scale *tauP* for the relaxation of the barostat is required. This is defined as the
         relaxation time the barostat would have at an average temperature *T_0 = 1*, and it
         is related to the internally used (Andersen) Barostat mass :math:`W` via
         :math:`W=d N T_0 \tau_P^2`, where :math:`d` is the dimensionality and :math:`N` the number
         of particles.

    :py:class:`nph` is an integration method and must be used with ``mode_standard``.

    Examples::

        # Triclinic unit cell
        nph=integrate.nph(group=all, P=2.0, tauP=1.0, couple="none", all=True)
        # Cubic unit cell
        nph = integrate.nph(group=all, P=2.0, tauP=1.0)
        # Relax the box
        nph = integrate.nph(group=all, P=0, tauP=1.0, gamma=0.1)
    """
    def __init__(self, **params):

        # initialize base class
        npt.__init__(self, nph=True, kT=1.0, **params)

    def randomize_velocities(self, kT, seed):
        R""" Assign random velocities and angular momenta to particles in the
        group, sampling from the Maxwell-Boltzmann distribution. This method
        considers the dimensionality of the system and particle anisotropy, and
        removes drift (the center of mass velocity).

        .. versionadded:: 2.3

        Starting in version 2.5, `randomize_velocities` also chooses random values
        for the internal integrator variables.

        Args:
            kT (float): Temperature (in energy units)
            seed (int): Random number seed

        Note:
            Randomization is applied at the start of the next call to ```hoomd.run```.

        Example::

            integrator = md.integrate.nph(group=group.all(), P=2.0, tauP=1.0)
            integrator.randomize_velocities(kT=1.0, seed=42)
            run(100)

        """
        self.cpp_method.setRandomizeVelocitiesParams(kT, seed)


class NVE(_Method):
    R""" NVE Integration via Velocity-Verlet

    Args:
        filter (:py:mod:`hoomd.filter`): Subset of particles on which to apply this
            method.
        limit (bool): (optional) Enforce that no particle moves more than a distance of \a limit in a single time step
        zero_force (bool): When set to true, particles in the \a group are integrated forward in time with constant
          velocity and any net force on them is ignored.


    :py:class:`NVE` performs constant volume, constant energy simulations using the standard
    Velocity-Verlet method. For poor initial conditions that include overlapping atoms, a
    limit can be specified to the movement a particle is allowed to make in one time step.
    After a few thousand time steps with the limit set, the system should be in a safe state
    to continue with unconstrained integration.

    Another use-case for :py:class:`NVE` is to fix the velocity of a certain group of particles. This can be achieved by
    setting the velocity of those particles in the initial condition and setting the *zero_force* option to True
    for that group. A True value for *zero_force* causes integrate.NVE to ignore any net force on each particle and
    integrate them forward in time with a constant velocity.

    Note:
        With an active limit, Newton's third law is effectively **not** obeyed and the system
        can gain linear momentum. Activate the :py:class:`hoomd.md.update.zero_momentum` updater during the limited NVE
        run to prevent this.

    :py:class:`NVE` is an integration method. It must be used with ``mode_standard``.

    A :py:class:`hoomd.compute.thermo` is automatically specified and associated with *group*.

    Examples::

        all = hoomd.filter.All()
        nve = hoomd.md.methods.NVE(filter=all)
        nve = hoomd.md.methods.NVE(filter=all, limit=0.01)
        nve = hoomd.md.methods.NVE(filter=all, zero_force=True)
        integrator = hoomd.md.Integrator(dt=0.005, methods=[nve], forces=[lj])

    """
    def __init__(self, filter, limit=None):

        # store metadata
        param_dict = ParameterDict(
            filter=_ParticleFilter,
            limit=OnlyType(float, allow_none=True),
            zero_force=OnlyType(bool, allow_none=False),
        )
        param_dict.update(dict(filter=filter, limit=limit, zero_force=False))

        # set defaults
        self._param_dict.update(param_dict)

    def _attach(self):

        # initialize the reflected c++ class
<<<<<<< HEAD
        sim = self._simulation
        if not sim.device.cpp_exec_conf.isCUDAEnabled():
            self._cpp_obj = _md.TwoStepNVE(sim.state._cpp_sys_def,
                                        sim.state.get_group(self.filter), False)
        else:
            self._cpp_obj = _md.TwoStepNVEGPU(
                sim.state._cpp_sys_def, sim.state.get_group(self.filter))
=======
        if isinstance(simulation.device, hoomd.device.CPU):
            self._cpp_obj = _md.TwoStepNVE(simulation.state._cpp_sys_def,
                                        simulation.state.get_group(self.filter), False)
        else:
            self._cpp_obj = _md.TwoStepNVEGPU(simulation.state._cpp_sys_def,
                                 simulation.state.get_group(self.filter))
>>>>>>> 3aad3f03

        # Attach param_dict and typeparam_dict
        super()._attach()

class Langevin(_Method):
    R""" Langevin dynamics.

    Args:
        filter (:py:mod:`hoomd.filter._ParticleFilter`): Group of particles to
            apply this method to.
        kT (:py:mod:`hoomd.variant` or :py:obj:`float`): Temperature of the
            simulation (in energy units).
        seed (int): Random seed to use for generating
            :math:`\vec{F}_\mathrm{R}`.
        alpha (float): When set, use :math:\alpha d:math: for the
            drag coefficient. Defaults to None
        tally_reservoir_energy (bool): If true, the energy exchange
            between the thermal reservoir and the particles is tracked. Total
            energy conservation can then be monitored by adding
            ``langevin_reservoir_energy_groupname`` to the logged quantities. Defaults to False.

    .. rubric:: Translational degrees of freedom

    :py:class:`Langevin` integrates particles forward in time according to the
    Langevin equations of motion:

    .. math::

        m \frac{d\vec{v}}{dt} = \vec{F}_\mathrm{C} - \gamma \cdot \vec{v} +
        \vec{F}_\mathrm{R}

        \langle \vec{F}_\mathrm{R} \rangle = 0

        \langle |\vec{F}_\mathrm{R}|^2 \rangle = 2 d kT \gamma / \delta t

    where :math:`\vec{F}_\mathrm{C}` is the force on the particle from all
    potentials and constraint forces, :math:`\gamma` is the drag coefficient,
    :math:`\vec{v}` is the particle's velocity, :math:`\vec{F}_\mathrm{R}` is a
    uniform random force, and :math:`d` is the dimensionality of the system (2
    or 3).  The magnitude of the random force is chosen via the
    fluctuation-dissipation theorem to be consistent with the specified drag and
    temperature, :math:`T`.  When :math:`kT=0`, the random force
    :math:`\vec{F}_\mathrm{R}=0`.

    :py:class:`Langevin` generates random numbers by hashing together the
    particle tag, user seed, and current time step index. See `C. L. Phillips
    et. al. 2011 <http://dx.doi.org/10.1016/j.jcp.2011.05.021>`_ for more
    information.

    .. attention::

        Change the seed if you reset the simulation time step to 0.
        If you keep the same seed, the simulation will continue with the same
        sequence of random numbers used previously and may cause unphysical
        correlations.

        For MPI runs: all ranks other than 0 ignore the seed input and use the
        value of rank 0.

    Langevin dynamics includes the acceleration term in the Langevin equation
    and is useful for gently thermalizing systems using a small gamma. This
    assumption is valid when underdamped: :math:`\frac{m}{\gamma} \gg \delta t`.
    Use `Brownian` if your system is not underdamped.

    :py:class:`Langevin` uses the same integrator as :py:class:`NVE` with the
    additional force term :math:`- \gamma \cdot \vec{v} + \vec{F}_\mathrm{R}`.
    The random force :math:`\vec{F}_\mathrm{R}` is drawn from a uniform random
    number distribution.

    You can specify :math:`\gamma` in two ways:

    1. Use ``set_gamma()`` to specify it directly, with independent
       values for each particle type in the system.
    2. Specify :math:`\alpha` which scales the particle diameter to
       :math:`\gamma = \alpha d_i`. The units of
       :math:`\alpha` are mass / distance / time.

    *kT* can be a variant type, allowing for temperature ramps in simulation
    runs.

    A :py:class:`hoomd.compute.thermo` is automatically created and associated
    with *group*.

    Warning:
        When restarting a simulation, the energy of the reservoir will be reset
        to zero.

    Examples::

        all=hoomd.filter.All()
        langevin = hoomd.md.methods.Langevin(filter=all, kT=0.2, seed=1, alpha=1.0)
        integrator = hoomd.md.Integrator(dt=0.001, methods=[langevin], forces=[lj])

    """

    def __init__(self, filter, kT, seed, alpha=None,
                 tally_reservoir_energy=False):

        # store metadata
        param_dict = ParameterDict(
            filter=_ParticleFilter,
            kT=Variant,
            seed=int(seed),
            alpha=OnlyType(float, allow_none=True),
            tally_reservoir_energy=bool(tally_reservoir_energy),
        )
        param_dict.update(dict(kT=kT, alpha=alpha, filter=filter))
        # set defaults
        self._param_dict.update(param_dict)

        gamma = TypeParameter('gamma', type_kind='particle_types',
                              param_dict=TypeParameterDict(1., len_keys=1)
                              )

        gamma_r = TypeParameter('gamma_r', type_kind='particle_types',
                                param_dict=TypeParameterDict((1., 1., 1.),
                                                             len_keys=1)
                                )

        self._extend_typeparam([gamma,gamma_r])

    def _attach(self):

        # initialize the reflected c++ class
<<<<<<< HEAD
        if not self._simulation.device.cpp_exec_conf.isCUDAEnabled():
=======
        if isinstance(simulation.device, hoomd.device.CPU):
>>>>>>> 3aad3f03
            my_class = _md.TwoStepLangevin
        else:
            my_class = _md.TwoStepLangevinGPU

        self._cpp_obj = my_class(self._simulation.state._cpp_sys_def,
                                 self._simulation.state.get_group(self.filter),
                                 self.kT, self.seed)

        # Attach param_dict and typeparam_dict
        super()._attach()


class Brownian(_Method):
    R""" Brownian dynamics.

    Args:
        filter (:py:mod:`hoomd.filter._ParticleFilter`): Group of particles to
            apply this method to.
        kT (:py:mod:`hoomd.variant` or :py:obj:`float`): Temperature of the
            simulation (in energy units).
        seed (int): Random seed to use for generating
            :math:`\vec{F}_\mathrm{R}`.
        alpha (float): (optional) When set, use :math:\alpha d:math: for the
            drag coefficient.

    :py:class:`Brownian` integrates particles forward in time according to the overdamped Langevin equations of motion,
    sometimes called Brownian dynamics, or the diffusive limit.

    .. math::

        \frac{d\vec{x}}{dt} = \frac{\vec{F}_\mathrm{C} + \vec{F}_\mathrm{R}}{\gamma}

        \langle \vec{F}_\mathrm{R} \rangle = 0

        \langle |\vec{F}_\mathrm{R}|^2 \rangle = 2 d k T \gamma / \delta t

        \langle \vec{v}(t) \rangle = 0

        \langle |\vec{v}(t)|^2 \rangle = d k T / m


    where :math:`\vec{F}_\mathrm{C}` is the force on the particle from all potentials and constraint forces,
    :math:`\gamma` is the drag coefficient, :math:`\vec{F}_\mathrm{R}`
    is a uniform random force, :math:`\vec{v}` is the particle's velocity, and :math:`d` is the dimensionality
    of the system. The magnitude of the random force is chosen via the fluctuation-dissipation theorem
    to be consistent with the specified drag and temperature, :math:`T`.
    When :math:`kT=0`, the random force :math:`\vec{F}_\mathrm{R}=0`.

    :py:class:`Brownian` generates random numbers by hashing together the particle tag, user seed, and current
    time step index. See `C. L. Phillips et. al. 2011 <http://dx.doi.org/10.1016/j.jcp.2011.05.021>`_ for more
    information.

    .. attention::
        Change the seed if you reset the simulation time step to 0. If you keep the same seed, the simulation
        will continue with the same sequence of random numbers used previously and may cause unphysical correlations.

        For MPI runs: all ranks other than 0 ignore the seed input and use the value of rank 0.

    :py:class:`Brownian` uses the integrator from `I. Snook, The Langevin and Generalised Langevin Approach to the Dynamics of
    Atomic, Polymeric and Colloidal Systems, 2007, section 6.2.5 <http://dx.doi.org/10.1016/B978-0-444-52129-3.50028-6>`_,
    with the exception that :math:`\vec{F}_\mathrm{R}` is drawn from a uniform random number distribution.

    In Brownian dynamics, particle velocities are completely decoupled from positions. At each time step,
    :py:class:`Brownian` draws a new velocity distribution consistent with the current set temperature so that
    :py:class:`hoomd.compute.thermo` will report appropriate temperatures and pressures if logged or needed by other
    commands.

    Brownian dynamics neglects the acceleration term in the Langevin equation. This assumption is valid when
    overdamped: :math:`\frac{m}{\gamma} \ll \delta t`. Use :py:class:`Langevin` if your system is not overdamped.

    You can specify :math:`\gamma` in two ways:

    1. Use ``set_gamma`` to specify it directly, with independent values for each particle type in the system.
    2. Specify :math:`\alpha` which scales the particle diameter to :math:`\gamma = \alpha d_i`. The units of
       :math:`\alpha` are mass / distance / time.

    *kT* can be a variant type, allowing for temperature ramps in simulation runs.

    A :py:class:`hoomd.compute.thermo` is automatically created and associated with *group*.

    Examples::

        all=hoomd.filter.All()
        brownian = hoomd.md.methods.Brownian(filter=all, kT=0.2, seed=1, alpha=1.0)
        integrator = hoomd.md.Integrator(dt=0.001, methods=[brownian], forces=[lj])

    """
    def __init__(self, filter, kT, seed, alpha=None):

        # store metadata
        param_dict = ParameterDict(
            filter=_ParticleFilter,
            kT=Variant,
            seed=int(seed),
            alpha=OnlyType(float, allow_none=True),
            )
        param_dict.update(dict(kT=kT, alpha=alpha, filter=filter))

        #set defaults
        self._param_dict.update(param_dict)

        gamma = TypeParameter('gamma', type_kind='particle_types',
                              param_dict=TypeParameterDict(1., len_keys=1)
                              )

        gamma_r = TypeParameter('gamma_r', type_kind='particle_types',
                                param_dict=TypeParameterDict((1., 1., 1.), len_keys=1)
                                )
        self._extend_typeparam([gamma,gamma_r])


    def _attach(self):

        # initialize the reflected c++ class
<<<<<<< HEAD
        sim = self._simulation
        if not sim.device.cpp_exec_conf.isCUDAEnabled():
            self._cpp_obj = _md.TwoStepBD(sim.state._cpp_sys_def,
                                          sim.state.get_group(self.filter),
=======
        if isinstance(simulation.device, hoomd.device.CPU):
            self._cpp_obj = _md.TwoStepBD(simulation.state._cpp_sys_def,
                                          simulation.state.get_group(self.filter),
>>>>>>> 3aad3f03
                                          self.kT, self.seed)
        else:
            self._cpp_obj = _md.TwoStepBDGPU(sim.state._cpp_sys_def,
                                             sim.state.get_group(self.filter),
                                             self.kT, self.seed)

        # Attach param_dict and typeparam_dict
        super()._attach()


class berendsen(_Method):
    R""" Applies the Berendsen thermostat.

    Args:
        group (``hoomd.group``): Group to which the Berendsen thermostat will be applied.
        kT (:py:mod:`hoomd.variant` or :py:obj:`float`): Temperature of thermostat. (in energy units).
        tau (float): Time constant of thermostat. (in time units)

    :py:class:`berendsen` rescales the velocities of all particles on each time step. The rescaling is performed so that
    the difference in the current temperature from the set point decays exponentially:
    `Berendsen et. al. 1984 <http://dx.doi.org/10.1063/1.448118>`_.

    .. math::

        \frac{dT_\mathrm{cur}}{dt} = \frac{T - T_\mathrm{cur}}{\tau}

    .. attention::
        :py:class:`berendsen` does not function with MPI parallel simulations.

    .. attention::
        :py:class:`berendsen` does not integrate rotational degrees of freedom.
    """
    def __init__(self, group, kT, tau):

        # Error out in MPI simulations
        if (_hoomd.is_MPI_available()):
            if hoomd.context.current.system_definition.getParticleData().getDomainDecomposition():
                hoomd.context.current.device.cpp_msg.error("integrate.berendsen is not supported in multi-processor simulations.\n\n")
                raise RuntimeError("Error setting up integration method.")

        # initialize base class
        _Method.__init__(self)

        # setup the variant inputs
        kT = hoomd.variant._setup_variant_input(kT)

        # create the compute thermo
        thermo = hoomd.compute._get_unique_thermo(group = group)

        # initialize the reflected c++ class
        if not hoomd.context.current.device.cpp_exec_conf.isCUDAEnabled():
            self.cpp_method = _md.TwoStepBerendsen(hoomd.context.current.system_definition,
                                                     group.cpp_group,
                                                     thermo.cpp_compute,
                                                     tau,
                                                     kT.cpp_variant)
        else:
            self.cpp_method = _md.TwoStepBerendsenGPU(hoomd.context.current.system_definition,
                                                        group.cpp_group,
                                                        thermo.cpp_compute,
                                                        tau,
                                                        kT.cpp_variant)

        # store metadata
        self.kT = kT
        self.tau = tau
        self.metadata_fields = ['kT','tau']

    def randomize_velocities(self, seed):
        R""" Assign random velocities and angular momenta to particles in the
        group, sampling from the Maxwell-Boltzmann distribution. This method
        considers the dimensionality of the system and particle anisotropy, and
        removes drift (the center of mass velocity).

        .. versionadded:: 2.3

        Args:
            seed (int): Random number seed

        Note:
            Randomization is applied at the start of the next call to ```hoomd.run```.

        Example::

            integrator = md.integrate.berendsen(group=group.all(), kT=1.0, tau=0.5)
            integrator.randomize_velocities(seed=42)
            run(100)

        """
        timestep = hoomd.get_step()
        kT = self.kT.cpp_variant.getValue(timestep)
        self.cpp_method.setRandomizeVelocitiesParams(kT, seed)<|MERGE_RESOLUTION|>--- conflicted
+++ resolved
@@ -84,11 +84,7 @@
     def _attach(self):
 
         # initialize the reflected cpp class
-<<<<<<< HEAD
-        if not self._simulation.device.cpp_exec_conf.isCUDAEnabled():
-=======
-        if isinstance(simulation.device, hoomd.device.CPU):
->>>>>>> 3aad3f03
+        if isinstance(self._simulation.device, hoomd.device.CPU):
             my_class = _md.TwoStepNVTMTK
             thermo_cls = _hoomd.ComputeThermo
         else:
@@ -611,22 +607,12 @@
     def _attach(self):
 
         # initialize the reflected c++ class
-<<<<<<< HEAD
-        sim = self._simulation
-        if not sim.device.cpp_exec_conf.isCUDAEnabled():
-            self._cpp_obj = _md.TwoStepNVE(sim.state._cpp_sys_def,
-                                        sim.state.get_group(self.filter), False)
+        if isinstance(self._simulation.device, hoomd.device.CPU):
+            self._cpp_obj = _md.TwoStepNVE(self._simulation.state._cpp_sys_def,
+                                        self._simulation.state.get_group(self.filter), False)
         else:
-            self._cpp_obj = _md.TwoStepNVEGPU(
-                sim.state._cpp_sys_def, sim.state.get_group(self.filter))
-=======
-        if isinstance(simulation.device, hoomd.device.CPU):
-            self._cpp_obj = _md.TwoStepNVE(simulation.state._cpp_sys_def,
-                                        simulation.state.get_group(self.filter), False)
-        else:
-            self._cpp_obj = _md.TwoStepNVEGPU(simulation.state._cpp_sys_def,
-                                 simulation.state.get_group(self.filter))
->>>>>>> 3aad3f03
+            self._cpp_obj = _md.TwoStepNVEGPU(self._simulation.state._cpp_sys_def,
+                                 self._simulation.state.get_group(self.filter))
 
         # Attach param_dict and typeparam_dict
         super()._attach()
@@ -751,11 +737,7 @@
     def _attach(self):
 
         # initialize the reflected c++ class
-<<<<<<< HEAD
-        if not self._simulation.device.cpp_exec_conf.isCUDAEnabled():
-=======
-        if isinstance(simulation.device, hoomd.device.CPU):
->>>>>>> 3aad3f03
+        if isinstance(self._simulation.device, hoomd.device.CPU):
             my_class = _md.TwoStepLangevin
         else:
             my_class = _md.TwoStepLangevinGPU
@@ -870,16 +852,10 @@
     def _attach(self):
 
         # initialize the reflected c++ class
-<<<<<<< HEAD
         sim = self._simulation
-        if not sim.device.cpp_exec_conf.isCUDAEnabled():
+        if isinstance(sim.device, hoomd.device.CPU):
             self._cpp_obj = _md.TwoStepBD(sim.state._cpp_sys_def,
                                           sim.state.get_group(self.filter),
-=======
-        if isinstance(simulation.device, hoomd.device.CPU):
-            self._cpp_obj = _md.TwoStepBD(simulation.state._cpp_sys_def,
-                                          simulation.state.get_group(self.filter),
->>>>>>> 3aad3f03
                                           self.kT, self.seed)
         else:
             self._cpp_obj = _md.TwoStepBDGPU(sim.state._cpp_sys_def,
