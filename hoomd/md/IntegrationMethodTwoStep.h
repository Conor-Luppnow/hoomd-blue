// Copyright (c) 2009-2021 The Regents of the University of Michigan
// This file is part of the HOOMD-blue project, released under the BSD 3-Clause License.

// Maintainer: joaander

#include "hoomd/ParticleGroup.h"
#include "hoomd/Profiler.h"
#include "hoomd/SystemDefinition.h"

#include <memory>

#ifndef __INTEGRATION_METHOD_TWO_STEP_H__
#define __INTEGRATION_METHOD_TWO_STEP_H__

#ifdef ENABLE_MPI
//! Forward declaration
class Communicator;
#endif

/*! \file IntegrationMethodTwoStep.h
    \brief Declares a base class for all two-step integration methods
*/

#ifdef __HIPCC__
#error This header cannot be compiled by nvcc
#endif

#include <pybind11/pybind11.h>

//! Integrates part of the system forward in two steps
/*! \b Overview
    A large class of integrators can be implemented in two steps:
    - Update position and velocity (w/ current accel)
    - Sum accelerations at the current position
    - Update position and velocity again (w/ newly calculated accel)

    It is also sometimes desirable to run part of the system with one integration method (i.e. NVE)
   and part with another (NPT). Or part of the system with an integrator and the other part none at
   all. To facilitate this, the IntegrationMethodTwoStep is being created. It is a generic class, of
   which sub classes (TwoStepNVT, TwoStepNVE, ...) will implement the specific two step integration
   method. A single integrator, IntegratorTwoStep, can contain several two step integration methods.
   It calls the first step on all of them, then calculates the forces, and then calls the second
   step on all methods. In this way, the entire system will be integrated forward correctly.

    This design is chosen so that a single integration method is only applied to a group of
   particles. To enforce this design constraint, the group is specified in the constructor to the
   base class method.

    However, some care needs to be put into thinking about the computation of the net force /
   accelerations. Prior to implementing IntegrationMethodTwoStep, Integrators on the CPU have the
   net force and acceleration summed in Integrator::computeAccelerations. While the GPU ones only
   compute the forces in that call, and sum the net force and acceleration within the 2nd step of
   the integrator. In an interaction with groups, this is not going to work out. If one integration
   method worked one way and another worked the other in the same IntegratorTwoStep, then the net
   force / acceleration would probably not be calculated properly. To avoid this problem, a net
   force and virial will summed within Integrator::computeNetForce() /
   Integrator::computeNetForceGPU() which is called at the proper time in IntegratorTwoStep() (and
   presumably other integration routines).

    One small note: each IntegrationTwoStep will have a deltaT. The value of this will be set by the
   integrator when Integrator::setDeltaT is called to ensure that all integration methods have the
   same delta t set.

    <b>Integrator variables</b>

    Integrator variables are registered and tracked, if needed, through the IntegratorData
   interface. Because of the need for valid restart tracking (see below), \b all integrators
   register even if they do not need to save state information.

    Furthermore, the base class IntegratorTwoStep needs to know whether or not it should recalculate
   the "first step" accelerations. Accelerations are saved in the restart file, so if a restart is
   valid for all of the integration methods, it should skip that step. To facilitate this, derived
   classes should call setValidRestart(true) if they have valid restart information.

    <b>Thermodynamic properties</b>

    Thermodynamic properties on given groups are computed by ComputeThermo. See the documentation of
   ComputeThermo for its design and logging capabilities. To compute temperature properly,
   ComputeThermo needs the number of degrees of freedom. Only the Integrator can know that as it is
   the integrator that grants degrees of freedom to the particles. hoomd will break the dependency
   requirement. At the start of every run, hoomd will ask for an updated NDOF for every
   ComputeThermo group and set it.

    For IntegratorTwoStep, each IntegrationMethodTwoStep will compute its own contribution to the
   degrees of freedom for each particle in the group. IntegratorTwoStep will sum the contributions
   to get the total. At that point, D will be deducted from the total to get the COM motion
   constraint correct.

    <b>Design requirements</b>
    Due to the nature of allowing multiple integration methods to run at once, some strict
   guidelines need to be laid down.
    -# All methods must use the same \a deltaT (this is enforced by having IntegratorTwoStep call
   setDeltaT on all of the methods inside it.
    -# integrateStepOne uses the particle acceleration currently set to advance particle positions
   forward one full step, and velocities are advanced forward a half step.
    -# integrateStepTwo assigns the current particle acceleration from the net force and updates the
   velocities forward for the second half step
    -# each integration method only applies these operations to the particles contained within its
   group (exceptions are allowed when box rescaling is needed) \ingroup updaters
*/
class PYBIND11_EXPORT IntegrationMethodTwoStep
    {
    public:
<<<<<<< HEAD
        //! Constructs the integration method and associates it with the system
        IntegrationMethodTwoStep(std::shared_ptr<SystemDefinition> sysdef,
                                 std::shared_ptr<ParticleGroup> group);
        virtual ~IntegrationMethodTwoStep() {}

        //! Abstract method that performs the first step of the integration
        /*! \param timestep Current time step
        */
        virtual void integrateStepOne(uint64_t timestep) {}

        //! Abstract method that performs the second step of the integration
        /*! \param timestep Current time step
        */
        virtual void integrateStepTwo(uint64_t timestep)
            {
            }

        //! Calculates force which keeps paricles on manifold in RATTLE integrators
        /*! \param timestep Current time step
        */
        virtual void includeRATTLEForce(uint64_t timestep)
            {
            }

        //! Sets the profiler for the integration method to use
        void setProfiler(std::shared_ptr<Profiler> prof);

        //! Set autotuner parameters
        /*! \param enable Enable/disable autotuning
            \param period period (approximate) in time steps when returning occurs

            Derived classes should override this to set the parameters of their autotuners.
        */
        virtual void setAutotunerParams(bool enable, unsigned int period)
            {
            }

        //! Change the timestep
        virtual void setDeltaT(Scalar deltaT);

        //! Access the group
        std::shared_ptr<ParticleGroup> getGroup() { return m_group; }

        //! Get whether this restart was valid
        bool isValidRestart() { return m_valid_restart; }

        //! Get the number of degrees of freedom granted to a given group
        virtual Scalar getTranslationalDOF(std::shared_ptr<ParticleGroup> query_group);

        //! Get needed pdata flags
        /*! Not all fields in ParticleData are computed by default. When derived classes need one of these optional
            fields, they must return the requested fields in getRequestedPDataFlags().
        */
        virtual PDataFlags getRequestedPDataFlags()
            {
            return PDataFlags(0);
            }

        //! Validate that all members in the particle group are valid (throw an exception if they are not)
        virtual void validateGroup();
=======
    //! Constructs the integration method and associates it with the system
    IntegrationMethodTwoStep(std::shared_ptr<SystemDefinition> sysdef,
                             std::shared_ptr<ParticleGroup> group);
    virtual ~IntegrationMethodTwoStep() { }

    //! Abstract method that performs the first step of the integration
    /*! \param timestep Current time step
     */
    virtual void integrateStepOne(uint64_t timestep) { }

    //! Abstract method that performs the second step of the integration
    /*! \param timestep Current time step
     */
    virtual void integrateStepTwo(uint64_t timestep) { }

    //! Calculates force which keeps paricles on manifold in RATTLE integrators
    /*! \param timestep Current time step
     */
    virtual void includeRATTLEForce(uint64_t timestep) { }

    //! Sets the profiler for the integration method to use
    void setProfiler(std::shared_ptr<Profiler> prof);

    //! Set autotuner parameters
    /*! \param enable Enable/disable autotuning
        \param period period (approximate) in time steps when returning occurs

        Derived classes should override this to set the parameters of their autotuners.
    */
    virtual void setAutotunerParams(bool enable, unsigned int period) { }

    //! Change the timestep
    void setDeltaT(Scalar deltaT);

    //! Access the group
    std::shared_ptr<ParticleGroup> getGroup()
        {
        return m_group;
        }

    //! Get whether this restart was valid
    bool isValidRestart()
        {
        return m_valid_restart;
        }

    //! Get the number of degrees of freedom granted to a given group
    virtual Scalar getTranslationalDOF(std::shared_ptr<ParticleGroup> query_group);

    //! Get needed pdata flags
    /*! Not all fields in ParticleData are computed by default. When derived classes need one of
       these optional fields, they must return the requested fields in getRequestedPDataFlags().
    */
    virtual PDataFlags getRequestedPDataFlags()
        {
        return PDataFlags(0);
        }

    //! Validate that all members in the particle group are valid (throw an exception if they are
    //! not)
    virtual void validateGroup();
>>>>>>> a7585d01

#ifdef ENABLE_MPI
    //! Set the communicator to use
    /*! \param comm MPI communication class
     */
    virtual void setCommunicator(std::shared_ptr<Communicator> comm)
        {
        assert(comm);
        m_comm = comm;
        }
#endif

    //! Set (an-)isotropic integration mode
    /*! \param aniso True if anisotropic integration is requested
     */
    void setAnisotropic(bool aniso)
        {
        // warn if we are moving isotropic->anisotropic and we
        // find no rotational degrees of freedom
        if (!m_aniso && aniso && this->getRotationalDOF(m_group) == Scalar(0))
            {
            m_exec_conf->msg->warning() << "Integrator #" << m_integrator_id
                                        << ": Anisotropic integration requested, but no rotational "
                                           "degrees of freedom found for its group"
                                        << std::endl;
            }

        m_aniso = aniso;
        }

    //! Return if we are integrating anisotropically
    bool getAnisotropic() const
        {
        return m_aniso;
        }

    //! Compute rotational degrees of freedom
    /*! \param query_group The group of particles to compute rotational DOF for
     */
    virtual Scalar getRotationalDOF(std::shared_ptr<ParticleGroup> query_group);

    //! Reinitialize the integration variables if needed (implemented in the actual subclasses)
    virtual void initializeIntegratorVariables() { }

    //! Return true if the method is momentum conserving
    virtual bool isMomentumConserving() const
        {
        return true;
        }

    protected:
    const std::shared_ptr<SystemDefinition>
        m_sysdef; //!< The system definition this method is associated with
    const std::shared_ptr<ParticleGroup> m_group; //!< The group of particles this method works on
    const std::shared_ptr<ParticleData>
        m_pdata;                      //!< The particle data this method is associated with
    std::shared_ptr<Profiler> m_prof; //!< The profiler this method is to use
    std::shared_ptr<const ExecutionConfiguration>
        m_exec_conf; //!< Stored shared ptr to the execution configuration
    bool m_aniso;    //!< True if anisotropic integration is requested

    Scalar m_deltaT; //!< The time step

    //! helper function to get the integrator variables from the particle data
    const IntegratorVariables& getIntegratorVariables()
        {
        return m_sysdef->getIntegratorData()->getIntegratorVariables(m_integrator_id);
        }

    //! helper function to store the integrator variables in the particle data
    void setIntegratorVariables(const IntegratorVariables& variables)
        {
        m_sysdef->getIntegratorData()->setIntegratorVariables(m_integrator_id, variables);
        }

    //! helper function to check if the restart information (if applicable) is usable
    bool
    restartInfoTestValid(const IntegratorVariables& v, std::string type, unsigned int nvariables);

    //! Set whether this restart is valid
    void setValidRestart(bool b)
        {
        m_valid_restart = b;
        }

#ifdef ENABLE_MPI
    std::shared_ptr<Communicator> m_comm; //!< The communicator to use for MPI
#endif
    private:
    unsigned int m_integrator_id; //!< Registered integrator id to access the state variables
    bool m_valid_restart;         //!< True if the restart info was valid when loading
    };

//! Exports the IntegrationMethodTwoStep class to python
void export_IntegrationMethodTwoStep(pybind11::module& m);

#endif // #ifndef __INTEGRATION_METHOD_TWO_STEP_H__<|MERGE_RESOLUTION|>--- conflicted
+++ resolved
@@ -101,68 +101,6 @@
 class PYBIND11_EXPORT IntegrationMethodTwoStep
     {
     public:
-<<<<<<< HEAD
-        //! Constructs the integration method and associates it with the system
-        IntegrationMethodTwoStep(std::shared_ptr<SystemDefinition> sysdef,
-                                 std::shared_ptr<ParticleGroup> group);
-        virtual ~IntegrationMethodTwoStep() {}
-
-        //! Abstract method that performs the first step of the integration
-        /*! \param timestep Current time step
-        */
-        virtual void integrateStepOne(uint64_t timestep) {}
-
-        //! Abstract method that performs the second step of the integration
-        /*! \param timestep Current time step
-        */
-        virtual void integrateStepTwo(uint64_t timestep)
-            {
-            }
-
-        //! Calculates force which keeps paricles on manifold in RATTLE integrators
-        /*! \param timestep Current time step
-        */
-        virtual void includeRATTLEForce(uint64_t timestep)
-            {
-            }
-
-        //! Sets the profiler for the integration method to use
-        void setProfiler(std::shared_ptr<Profiler> prof);
-
-        //! Set autotuner parameters
-        /*! \param enable Enable/disable autotuning
-            \param period period (approximate) in time steps when returning occurs
-
-            Derived classes should override this to set the parameters of their autotuners.
-        */
-        virtual void setAutotunerParams(bool enable, unsigned int period)
-            {
-            }
-
-        //! Change the timestep
-        virtual void setDeltaT(Scalar deltaT);
-
-        //! Access the group
-        std::shared_ptr<ParticleGroup> getGroup() { return m_group; }
-
-        //! Get whether this restart was valid
-        bool isValidRestart() { return m_valid_restart; }
-
-        //! Get the number of degrees of freedom granted to a given group
-        virtual Scalar getTranslationalDOF(std::shared_ptr<ParticleGroup> query_group);
-
-        //! Get needed pdata flags
-        /*! Not all fields in ParticleData are computed by default. When derived classes need one of these optional
-            fields, they must return the requested fields in getRequestedPDataFlags().
-        */
-        virtual PDataFlags getRequestedPDataFlags()
-            {
-            return PDataFlags(0);
-            }
-
-        //! Validate that all members in the particle group are valid (throw an exception if they are not)
-        virtual void validateGroup();
-=======
     //! Constructs the integration method and associates it with the system
     IntegrationMethodTwoStep(std::shared_ptr<SystemDefinition> sysdef,
                              std::shared_ptr<ParticleGroup> group);
@@ -195,7 +133,7 @@
     virtual void setAutotunerParams(bool enable, unsigned int period) { }
 
     //! Change the timestep
-    void setDeltaT(Scalar deltaT);
+    virtual void setDeltaT(Scalar deltaT);
 
     //! Access the group
     std::shared_ptr<ParticleGroup> getGroup()
@@ -224,7 +162,6 @@
     //! Validate that all members in the particle group are valid (throw an exception if they are
     //! not)
     virtual void validateGroup();
->>>>>>> a7585d01
 
 #ifdef ENABLE_MPI
     //! Set the communicator to use
