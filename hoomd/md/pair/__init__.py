--- conflicted
+++ resolved
@@ -133,16 +133,9 @@
 """
 
 from . import aniso
-<<<<<<< HEAD
-from .pair import (Pair, LJ, Gaussian, ExpandedLJ, Yukawa, Ewald, Morse, DPD,
-                   DPDConservative, DPDLJ, ForceShiftedLJ, Moliere, ZBL, Mie,
-                   ExpandedMie, ReactionField, DLVO, Buckingham, LJ1208, LJ0804,
-                   Fourier, OPP, Table, TWF, LJGauss)
-=======
 from .pair import (
     Pair,
     LJ,
-    Gauss,
     Gaussian,
     ExpandedLJ,
     ExpandedGaussian,
@@ -167,5 +160,4 @@
     Table,
     TWF,
     LJGauss,
-)
->>>>>>> b5e70f7a
+)