--- conflicted
+++ resolved
@@ -471,16 +471,10 @@
 
     // take a snapshot on rank 0
     m_pdata->takeSnapshot(snap);
-<<<<<<< HEAD
-    bool remove_existing_bodies = false;
-    unsigned int n_constituent_particles = 0;
-    unsigned int n_free_bodies = 0;
-=======
     bool remove_existing_constituents = false;
     unsigned int n_constituent_particles_to_add = 0;
     unsigned int n_free_particles = 0;
 
->>>>>>> f3a9eef3
     if (m_exec_conf->getRank() == 0)
         {
         ArrayHandle<unsigned int> h_body_len(m_body_len, access_location::host, access_mode::read);
@@ -566,23 +560,13 @@
                 size_t body_idx = m_body_idx(body_type, current_body_index);
 
                 // Update constituent particle snapshot properties from default.
-<<<<<<< HEAD
-                // Position, orientation, and types are handled by updateCompositeParticles.
-                snap.type[constituent_particle_tag]
-                    = h_body_type.data[m_body_idx(body_type, current_body_index)];
-                snap.body[constituent_particle_tag] = particle_tag;
-                snap.pos[constituent_particle_tag] = snap.pos[particle_tag];
-=======
                 snap.type[constituent_particle_tag] = h_body_type.data[body_idx];
                 snap.body[constituent_particle_tag] = particle_tag;
->>>>>>> f3a9eef3
                 if (!charges.empty())
                     {
                     snap.charge[constituent_particle_tag]
                         = charges.at(body_type)[current_body_index];
                     }
-<<<<<<< HEAD
-=======
 
                 // Set position and orientation of constituents
                 vec3<Scalar> body_position(snap.pos[particle_tag]);
@@ -602,7 +586,6 @@
                 global_box.wrap(snap.pos[constituent_particle_tag],
                                 snap.image[constituent_particle_tag]);
 
->>>>>>> f3a9eef3
                 // Since the central particle tags here will be [0, n_central_particles), we know
                 // that the molecule number will be the same as the central particle tag.
                 molecule_tag[constituent_particle_tag] = particle_tag;
