// Copyright (c) 2009-2021 The Regents of the University of Michigan
// This file is part of the HOOMD-blue project, released under the BSD 3-Clause License.

// Maintainer: joaander / Anyone is free to add their own pair potentials here

#ifndef __PAIR_POTENTIALS__H__
#define __PAIR_POTENTIALS__H__

#include "EvaluatorPairBuckingham.h"
#include "EvaluatorPairDLVO.h"
#include "EvaluatorPairDPDLJThermo.h"
#include "EvaluatorPairDPDThermo.h"
#include "EvaluatorPairEwald.h"
#include "EvaluatorPairExpandedMie.h"
#include "EvaluatorPairForceShiftedLJ.h"
#include "EvaluatorPairFourier.h"
#include "EvaluatorPairGauss.h"
#include "EvaluatorPairLJ.h"
#include "EvaluatorPairLJ0804.h"
#include "EvaluatorPairLJ1208.h"
#include "EvaluatorPairLJGauss.h"
#include "EvaluatorPairMie.h"
#include "EvaluatorPairMoliere.h"
#include "EvaluatorPairMorse.h"
#include "EvaluatorPairOPP.h"
#include "EvaluatorPairReactionField.h"
#include "EvaluatorPairSLJ.h"
#include "EvaluatorPairTWF.h"
#include "EvaluatorPairTable.h"
#include "EvaluatorPairYukawa.h"
#include "EvaluatorPairZBL.h"
#include "PotentialPair.h"
#include "PotentialPairDPDThermo.h"

#ifdef ENABLE_HIP
#include "AllDriverPotentialPairGPU.cuh"
#include "PotentialPairDPDThermoGPU.cuh"
#include "PotentialPairDPDThermoGPU.h"
#include "PotentialPairGPU.h"
#endif

/*! \file AllPairPotentials.h
    \brief Handy list of typedefs for all of the templated pair potentials in hoomd
*/

#ifdef __HIPCC__
#error This header cannot be compiled by nvcc
#endif

//! Pair potential force compute for lj forces
typedef PotentialPair<EvaluatorPairLJ> PotentialPairLJ;
//! Pair potential force compute for gaussian forces
typedef PotentialPair<EvaluatorPairGauss> PotentialPairGauss;
//! Pair potential force compute for slj forces
typedef PotentialPair<EvaluatorPairSLJ> PotentialPairSLJ;
//! Pair potential force compute for yukawa forces
typedef PotentialPair<EvaluatorPairYukawa> PotentialPairYukawa;
//! Pair potential force compute for ewald forces
typedef PotentialPair<EvaluatorPairEwald> PotentialPairEwald;
//! Pair potential force compute for morse forces
typedef PotentialPair<EvaluatorPairMorse> PotentialPairMorse;
//! Pair potential force compute for dpd conservative forces
typedef PotentialPair<EvaluatorPairDPDThermo> PotentialPairDPD;
//! Pair potential force compute for Moliere forces
typedef PotentialPair<EvaluatorPairMoliere> PotentialPairMoliere;
//! Pair potential force compute for ZBL forces
typedef PotentialPair<EvaluatorPairZBL> PotentialPairZBL;
//! Pair potential force compute for dpd thermostat and conservative forces
typedef PotentialPairDPDThermo<EvaluatorPairDPDThermo> PotentialPairDPDThermoDPD;
//! Pair potential force compute for dpdlj conservative forces (not intended to be used)
typedef PotentialPair<EvaluatorPairDPDLJThermo> PotentialPairDPDLJ;
//! Pair potential force compute for dpd thermostat and LJ conservative forces
typedef PotentialPairDPDThermo<EvaluatorPairDPDLJThermo> PotentialPairDPDLJThermoDPD;
//! Pair potential force compute for force shifted LJ
typedef PotentialPair<EvaluatorPairForceShiftedLJ> PotentialPairForceShiftedLJ;
//! Pair potential force compute for Mie potential
typedef PotentialPair<EvaluatorPairMie> PotentialPairMie;
//! Pair potential force compute for Expanded Mie potential
typedef PotentialPair<EvaluatorPairExpandedMie> PotentialPairExpandedMie;
//! Pair potential force compute for ReactionField potential
typedef PotentialPair<EvaluatorPairReactionField> PotentialPairReactionField;
//! Pair potential force compute for Buckingham forces
typedef PotentialPair<EvaluatorPairBuckingham> PotentialPairBuckingham;
//! Pair potential force compute for lj1208 forces
typedef PotentialPair<EvaluatorPairLJ1208> PotentialPairLJ1208;
//! Pair potential force compute for lj0804 forces
typedef PotentialPair<EvaluatorPairLJ0804> PotentialPairLJ0804;
//! Pair potential force compute for DLVO potential
typedef PotentialPair<EvaluatorPairDLVO> PotentialPairDLVO;
//! Pair potential force compute for Fourier potential
typedef PotentialPair<EvaluatorPairFourier> PotentialPairFourier;
//! Pair potential force compute for oscillating pair potential
typedef PotentialPair<EvaluatorPairOPP> PotentialPairOPP;
/// Pair potential force compute for Ten wolde and Frenkels globular protein
/// model
typedef PotentialPair<EvaluatorPairTWF> PotentialPairTWF;
//! Pair potential force compute for lj-gauss pair potential
typedef PotentialPair<EvaluatorPairLJGauss> PotentialPairLJGauss;
<<<<<<< HEAD
=======
/// Tabulateed pair potential
typedef PotentialPair<EvaluatorPairTable> PotentialPairTable;
>>>>>>> 2eae696d

#ifdef ENABLE_HIP
//! Pair potential force compute for lj forces on the GPU
typedef PotentialPairGPU<EvaluatorPairLJ, gpu_compute_ljtemp_forces> PotentialPairLJGPU;
//! Pair potential force compute for gaussian forces on the GPU
typedef PotentialPairGPU<EvaluatorPairGauss, gpu_compute_gauss_forces> PotentialPairGaussGPU;
//! Pair potential force compute for slj forces on the GPU
typedef PotentialPairGPU<EvaluatorPairSLJ, gpu_compute_slj_forces> PotentialPairSLJGPU;
//! Pair potential force compute for yukawa forces on the GPU
typedef PotentialPairGPU<EvaluatorPairYukawa, gpu_compute_yukawa_forces> PotentialPairYukawaGPU;
//! Pair potential force compute for ewald forces on the GPU
typedef PotentialPairGPU<EvaluatorPairEwald, gpu_compute_ewald_forces> PotentialPairEwaldGPU;
//! Pair potential force compute for morse forces on the GPU
typedef PotentialPairGPU<EvaluatorPairMorse, gpu_compute_morse_forces> PotentialPairMorseGPU;
//! Pair potential force compute for dpd conservative forces on the GPU
typedef PotentialPairGPU<EvaluatorPairDPDThermo, gpu_compute_dpdthermo_forces> PotentialPairDPDGPU;
//! Pair potential force compute for Moliere forces on the GPU
typedef PotentialPairGPU<EvaluatorPairMoliere, gpu_compute_moliere_forces> PotentialPairMoliereGPU;
//! Pair potential force compute for ZBL forces on the GPU
typedef PotentialPairGPU<EvaluatorPairZBL, gpu_compute_zbl_forces> PotentialPairZBLGPU;
//! Pair potential force compute for dpd thermostat and conservative forces on the GPU
typedef PotentialPairDPDThermoGPU<EvaluatorPairDPDThermo, gpu_compute_dpdthermodpd_forces>
    PotentialPairDPDThermoDPDGPU;
//! Pair potential force compute for dpdlj conservative forces on the GPU (not intended to be used)
typedef PotentialPairGPU<EvaluatorPairDPDLJThermo, gpu_compute_dpdljthermo_forces>
    PotentialPairDPDLJGPU;
//! Pair potential force compute for dpd thermostat and LJ conservative forces on the GPU
typedef PotentialPairDPDThermoGPU<EvaluatorPairDPDLJThermo, gpu_compute_dpdljthermodpd_forces>
    PotentialPairDPDLJThermoDPDGPU;
//! Pair potential force compute for force shifted LJ on the GPU
typedef PotentialPairGPU<EvaluatorPairForceShiftedLJ, gpu_compute_force_shifted_lj_forces>
    PotentialPairForceShiftedLJGPU;
//! Pair potential force compute for Mie potential
typedef PotentialPairGPU<EvaluatorPairMie, gpu_compute_mie_forces> PotentialPairMieGPU;
//! Pair potential force compute for shifted Mie potential on the GPU
typedef PotentialPairGPU<EvaluatorPairExpandedMie, gpu_compute_expanded_mie_forces>
    PotentialPairExpandedMieGPU;
//! Pair potential force compute for reaction field forces on the GPU
typedef PotentialPairGPU<EvaluatorPairReactionField, gpu_compute_reaction_field_forces>
    PotentialPairReactionFieldGPU;
//! Pair potential force compute for Buckingham forces on the GPU
typedef PotentialPairGPU<EvaluatorPairBuckingham, gpu_compute_buckingham_forces>
    PotentialPairBuckinghamGPU;
//! Pair potential force compute for lj1208 forces on the GPU
typedef PotentialPairGPU<EvaluatorPairLJ1208, gpu_compute_lj1208_forces> PotentialPairLJ1208GPU;
//! Pair potential force compute for lj0804 forces on the GPU
typedef PotentialPairGPU<EvaluatorPairLJ0804, gpu_compute_lj0804_forces> PotentialPairLJ0804GPU;
//! Pair potential force compute for DLVO forces on the GPU
typedef PotentialPairGPU<EvaluatorPairDLVO, gpu_compute_dlvo_forces> PotentialPairDLVOGPU;
//! Pair potential force compute for Fourier forces on the gpu
typedef PotentialPairGPU<EvaluatorPairFourier, gpu_compute_fourier_forces> PotentialPairFourierGPU;
//! Pair potential force compute for oscillating pair potential
typedef PotentialPairGPU<EvaluatorPairOPP, gpu_compute_opp_forces> PotentialPairOPPGPU;
//! Pair potential force compute for Table pair potential on the GPU
typedef PotentialPairGPU<EvaluatorPairTable, gpu_compute_table_forces> PotentialPairTableGPU;
/// Pair potential force compute for Ten wolde and Frenkels globular protein
/// model
typedef PotentialPairGPU<EvaluatorPairTWF, gpu_compute_twf_forces> PotentialPairTWFGPU;

//! Pair potential force compute for lj-gauss pair potential
typedef PotentialPairGPU<EvaluatorPairLJGauss, gpu_compute_lj_gauss_forces> PotentialPairLJGaussGPU;
#endif

#endif // __PAIR_POTENTIALS_H__<|MERGE_RESOLUTION|>--- conflicted
+++ resolved
@@ -96,11 +96,8 @@
 typedef PotentialPair<EvaluatorPairTWF> PotentialPairTWF;
 //! Pair potential force compute for lj-gauss pair potential
 typedef PotentialPair<EvaluatorPairLJGauss> PotentialPairLJGauss;
-<<<<<<< HEAD
-=======
 /// Tabulateed pair potential
 typedef PotentialPair<EvaluatorPairTable> PotentialPairTable;
->>>>>>> 2eae696d
 
 #ifdef ENABLE_HIP
 //! Pair potential force compute for lj forces on the GPU
