--- conflicted
+++ resolved
@@ -183,10 +183,6 @@
     py::class_<IntegrationMethodTwoStep, std::shared_ptr<IntegrationMethodTwoStep> >(m, "IntegrationMethodTwoStep")
         .def(py::init< std::shared_ptr<SystemDefinition>, std::shared_ptr<ParticleGroup> >())
         .def("validateGroup", &IntegrationMethodTwoStep::validateGroup)
-<<<<<<< HEAD
-        .def("setRandomizeVelocitiesParams", &IntegrationMethodTwoStep::setRandomizeVelocitiesParams)
-=======
->>>>>>> d5d513db
         .def_property_readonly("filter", [](const std::shared_ptr<IntegrationMethodTwoStep> method)
                                              {
                                              return method->getGroup()->getFilter();
