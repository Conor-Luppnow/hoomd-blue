// Copyright (c) 2009-2021 The Regents of the University of Michigan
// This file is part of the HOOMD-blue project, released under the BSD 3-Clause License.

// Maintainer: jglaser

#ifndef __ANISO_POTENTIAL_PAIR_GPU_H__
#define __ANISO_POTENTIAL_PAIR_GPU_H__

#ifdef ENABLE_HIP

#include "AnisoPotentialPair.h"
#include "AnisoPotentialPairGPU.cuh"
#include "hoomd/Autotuner.h"

/*! \file AnisoPotentialPairGPU.h
    \brief Defines the template class for standard pair potentials on the GPU
    \note This header cannot be compiled by nvcc
*/

#ifdef __HIPCC__
#error This header cannot be compiled by nvcc
#endif

#include <pybind11/pybind11.h>

namespace hoomd
    {
namespace md
    {
//! Template class for computing anisotropic pair potentials on the GPU
/*! Derived from AnisoPotentialPair, this class provides exactly the same interface for computing
   anisotropic pair potentials, forces and torques.  In the same way as PotentialPair, this class
   serves as a shell dealing with all the details common to every pair potential calculation while
   te \a evaluator calculates \f$V(\vec r,\vec e_i, \vec e_j)\f$ in a generic way.

    \tparam evaluator EvaluatorPair class used to evaluate potential, force and torque.
    \tparam gpu_cgpf Driver function that calls gpu_compute_pair_forces<evaluator>()

    \sa export_AnisoPotentialPairGPU()
*/
template<class evaluator,
         hipError_t gpu_cgpf(const kernel::a_pair_args_t& pair_args,
                             const typename evaluator::param_type* d_params,
                             const typename evaluator::shape_type* d_shape_params)>
class AnisoPotentialPairGPU : public AnisoPotentialPair<evaluator>
    {
    public:
    //! Construct the pair potential
    AnisoPotentialPairGPU(std::shared_ptr<SystemDefinition> sysdef,
                          std::shared_ptr<NeighborList> nlist);
    //! Destructor
    virtual ~AnisoPotentialPairGPU() {};

    //! Set the kernel runtime parameters
    /*! \param param Kernel parameters
     */
    void setTuningParam(unsigned int param)
        {
        m_param = param;
        }

    //! Set autotuner parameters
    /*! \param enable Enable/disable autotuning
        \param period period (approximate) in time steps when returning occurs

        Derived classes should override this to set the parameters of their autotuners.
     */
    virtual void setAutotunerParams(bool enable, unsigned int period)
        {
        AnisoPotentialPair<evaluator>::setAutotunerParams(enable, period);
        m_tuner->setPeriod(period);
        m_tuner->setEnabled(enable);
        }

    virtual void
    setParams(unsigned int typ1, unsigned int typ2, const typename evaluator::param_type& param);

    virtual void setShape(unsigned int typ, const typename evaluator::shape_type& shape_param);

    protected:
    std::unique_ptr<Autotuner> m_tuner; //!< Autotuner for block size and threads per particle
    unsigned int m_param;               //!< Kernel tuning parameter

    //! Actually compute the forces
    virtual void computeForces(uint64_t timestep);
    };

template<class evaluator,
         hipError_t gpu_cgpf(const kernel::a_pair_args_t& pair_args,
                             const typename evaluator::param_type* d_params,
                             const typename evaluator::shape_type* d_shape_params)>
AnisoPotentialPairGPU<evaluator, gpu_cgpf>::AnisoPotentialPairGPU(
    std::shared_ptr<SystemDefinition> sysdef,
    std::shared_ptr<NeighborList> nlist)
    : AnisoPotentialPair<evaluator>(sysdef, nlist), m_param(0)
    {
    // can't run on the GPU if there aren't any GPUs in the execution configuration
    if (!this->m_exec_conf->isCUDAEnabled())
        {
        this->m_exec_conf->msg->error()
            << "ai_pair." << evaluator::getName()
            << ": Creating a AnisoPotentialPairGPU with no GPU in the execution configuration"
            << std::endl
            << std::endl;
        throw std::runtime_error("Error initializing AnisoPotentialPairGPU");
        }

    // initialize autotuner
    // the full block size and threads_per_particle matrix is searched,
    // encoded as block_size*10000 + threads_per_particle
    std::vector<unsigned int> valid_params;
    unsigned int warp_size = this->m_exec_conf->dev_prop.warpSize;
    for (unsigned int block_size = warp_size; block_size <= 1024; block_size += warp_size)
        {
        for (auto s : Autotuner::getTppListPow2(warp_size))
            {
            valid_params.push_back(block_size * 10000 + s);
            }
        }

    m_tuner.reset(new Autotuner(valid_params,
                                5,
                                100000,
                                "aniso_pair_" + evaluator::getName(),
                                this->m_exec_conf));
#ifdef ENABLE_MPI
    // synchronize autotuner results across ranks
    m_tuner->setSync(bool(this->m_pdata->getDomainDecomposition()));
#endif
    }

template<class evaluator,
         hipError_t gpu_cgpf(const kernel::a_pair_args_t& pair_args,
                             const typename evaluator::param_type* d_params,
                             const typename evaluator::shape_type* d_shape_params)>
void AnisoPotentialPairGPU<evaluator, gpu_cgpf>::computeForces(uint64_t timestep)
    {
    this->m_nlist->compute(timestep);

    // start the profile
    if (this->m_prof)
        this->m_prof->push(this->m_exec_conf, this->m_prof_name);

    // The GPU implementation CANNOT handle a half neighborlist, error out now
    bool third_law = this->m_nlist->getStorageMode() == NeighborList::half;
    if (third_law)
        {
        this->m_exec_conf->msg->error()
            << "ai_pair." << evaluator::getName()
            << ": AnisoPotentialPairGPU cannot handle a half neighborlist" << std::endl
            << std::endl;
        throw std::runtime_error("Error computing forces in AnisoPotentialPairGPU");
        }

    // access the neighbor list
    ArrayHandle<unsigned int> d_n_neigh(this->m_nlist->getNNeighArray(),
                                        access_location::device,
                                        access_mode::read);
    ArrayHandle<unsigned int> d_nlist(this->m_nlist->getNListArray(),
                                      access_location::device,
                                      access_mode::read);
    ArrayHandle<size_t> d_head_list(this->m_nlist->getHeadList(),
                                    access_location::device,
                                    access_mode::read);

    // access the particle data
    ArrayHandle<Scalar4> d_pos(this->m_pdata->getPositions(),
                               access_location::device,
                               access_mode::read);
    ArrayHandle<Scalar> d_diameter(this->m_pdata->getDiameters(),
                                   access_location::device,
                                   access_mode::read);
    ArrayHandle<Scalar> d_charge(this->m_pdata->getCharges(),
                                 access_location::device,
                                 access_mode::read);
    ArrayHandle<Scalar4> d_orientation(this->m_pdata->getOrientationArray(),
                                       access_location::device,
                                       access_mode::read);
    ArrayHandle<unsigned int> d_tag(this->m_pdata->getTags(),
                                    access_location::device,
                                    access_mode::read);

    BoxDim box = this->m_pdata->getBox();

    // access parameters
    ArrayHandle<Scalar> d_rcutsq(this->m_rcutsq, access_location::device, access_mode::read);
    ArrayHandle<Scalar4> d_force(this->m_force, access_location::device, access_mode::overwrite);
    ArrayHandle<Scalar4> d_torque(this->m_torque, access_location::device, access_mode::overwrite);
    ArrayHandle<Scalar> d_virial(this->m_virial, access_location::device, access_mode::overwrite);

    // access flags
    PDataFlags flags = this->m_pdata->getFlags();

    this->m_exec_conf->beginMultiGPU();

    if (!m_param)
        this->m_tuner->begin();
    unsigned int param = !m_param ? this->m_tuner->getParam() : m_param;
    unsigned int block_size = param / 10000;
    unsigned int threads_per_particle = param % 10000;

    // On the first iteration, shape parameters are updated. For optimization,
    // could track this between calls to avoid extra copying.
    bool first = true;

<<<<<<< HEAD
    gpu_cgpf(a_pair_args_t(d_force.data,
                           d_torque.data,
                           d_virial.data,
                           this->m_virial.getPitch(),
                           this->m_pdata->getN(),
                           this->m_pdata->getMaxN(),
                           d_pos.data,
                           d_diameter.data,
                           d_charge.data,
                           d_orientation.data,
                           d_tag.data,
                           box,
                           d_n_neigh.data,
                           d_nlist.data,
                           d_head_list.data,
                           d_rcutsq.data,
                           this->m_pdata->getNTypes(),
                           block_size,
                           this->m_shift_mode,
                           flags[pdata_flag::pressure_tensor],
                           threads_per_particle,
                           this->m_pdata->getGPUPartition(),
                           this->m_exec_conf->dev_prop,
                           first),
             this->m_params.data(),
             this->m_shape_params.data());

=======
    gpu_cgpf(kernel::a_pair_args_t(d_force.data,
                                   d_torque.data,
                                   d_virial.data,
                                   this->m_virial.getPitch(),
                                   this->m_pdata->getN(),
                                   this->m_pdata->getMaxN(),
                                   d_pos.data,
                                   d_diameter.data,
                                   d_charge.data,
                                   d_orientation.data,
                                   d_tag.data,
                                   box,
                                   d_n_neigh.data,
                                   d_nlist.data,
                                   d_head_list.data,
                                   d_rcutsq.data,
                                   this->m_pdata->getNTypes(),
                                   block_size,
                                   this->m_shift_mode,
                                   flags[pdata_flag::pressure_tensor],
                                   threads_per_particle,
                                   this->m_pdata->getGPUPartition(),
                                   this->m_exec_conf->dev_prop,
                                   first),
             d_params.data,
             d_shape_params.data);
>>>>>>> ed60448e
    if (!m_param)
        this->m_tuner->end();

    if (this->m_exec_conf->isCUDAErrorCheckingEnabled())
        CHECK_CUDA_ERROR();

    this->m_exec_conf->endMultiGPU();

    if (this->m_prof)
        this->m_prof->pop(this->m_exec_conf);
    }

<<<<<<< HEAD
template<class evaluator,
         hipError_t gpu_cgpf(const a_pair_args_t& pair_args,
                             const typename evaluator::param_type* d_params,
                             const typename evaluator::shape_type* d_shape_params)>
void AnisoPotentialPairGPU<evaluator, gpu_cgpf>::setParams(
    unsigned int typ1,
    unsigned int typ2,
    const typename evaluator::param_type& param)
    {
    AnisoPotentialPair<evaluator>::setParams(typ1, typ2, param);
    this->m_params[this->m_typpair_idx(typ1, typ2)].set_memory_hint();
    this->m_params[this->m_typpair_idx(typ2, typ1)].set_memory_hint();
    }

template<class evaluator,
         hipError_t gpu_cgpf(const a_pair_args_t& pair_args,
                             const typename evaluator::param_type* d_params,
                             const typename evaluator::shape_type* d_shape_params)>
void AnisoPotentialPairGPU<evaluator, gpu_cgpf>::setShape(
    unsigned int typ,
    const typename evaluator::shape_type& shape_param)
    {
    AnisoPotentialPair<evaluator>::setShape(typ, shape_param);
    this->m_shape_params[typ].set_memory_hint();
    }

=======
namespace detail
    {
>>>>>>> ed60448e
//! Export this pair potential to python
/*! \param name Name of the class in the exported python module
    \tparam T Class type to export. \b Must be an instantiated AnisoPotentialPairGPU class template.
    \tparam Base Base class of \a T. \b Must be PotentialPair<evaluator> with the same evaluator as
   used in \a T.
*/
template<class T, class Base>
void export_AnisoPotentialPairGPU(pybind11::module& m, const std::string& name)
    {
    pybind11::class_<T, Base, std::shared_ptr<T>>(m, name.c_str())
        .def(pybind11::init<std::shared_ptr<SystemDefinition>, std::shared_ptr<NeighborList>>())
        .def("setTuningParam", &T::setTuningParam);
    }

    } // end namespace detail
    } // end namespace md
    } // end namespace hoomd

#endif // ENABLE_HIP
#endif // __ANISO_POTENTIAL_PAIR_GPU_H__<|MERGE_RESOLUTION|>--- conflicted
+++ resolved
@@ -203,7 +203,6 @@
     // could track this between calls to avoid extra copying.
     bool first = true;
 
-<<<<<<< HEAD
     gpu_cgpf(a_pair_args_t(d_force.data,
                            d_torque.data,
                            d_virial.data,
@@ -231,34 +230,6 @@
              this->m_params.data(),
              this->m_shape_params.data());
 
-=======
-    gpu_cgpf(kernel::a_pair_args_t(d_force.data,
-                                   d_torque.data,
-                                   d_virial.data,
-                                   this->m_virial.getPitch(),
-                                   this->m_pdata->getN(),
-                                   this->m_pdata->getMaxN(),
-                                   d_pos.data,
-                                   d_diameter.data,
-                                   d_charge.data,
-                                   d_orientation.data,
-                                   d_tag.data,
-                                   box,
-                                   d_n_neigh.data,
-                                   d_nlist.data,
-                                   d_head_list.data,
-                                   d_rcutsq.data,
-                                   this->m_pdata->getNTypes(),
-                                   block_size,
-                                   this->m_shift_mode,
-                                   flags[pdata_flag::pressure_tensor],
-                                   threads_per_particle,
-                                   this->m_pdata->getGPUPartition(),
-                                   this->m_exec_conf->dev_prop,
-                                   first),
-             d_params.data,
-             d_shape_params.data);
->>>>>>> ed60448e
     if (!m_param)
         this->m_tuner->end();
 
@@ -271,7 +242,6 @@
         this->m_prof->pop(this->m_exec_conf);
     }
 
-<<<<<<< HEAD
 template<class evaluator,
          hipError_t gpu_cgpf(const a_pair_args_t& pair_args,
                              const typename evaluator::param_type* d_params,
@@ -298,10 +268,8 @@
     this->m_shape_params[typ].set_memory_hint();
     }
 
-=======
 namespace detail
     {
->>>>>>> ed60448e
 //! Export this pair potential to python
 /*! \param name Name of the class in the exported python module
     \tparam T Class type to export. \b Must be an instantiated AnisoPotentialPairGPU class template.
