--- conflicted
+++ resolved
@@ -349,13 +349,9 @@
 
 
         all = filter.All()
-<<<<<<< HEAD
-        active = hoomd.md.force.Active(filter=hoomd.filter.All(),rotation_diff=0.01)
-=======
         active = hoomd.md.force.Active(
-            filter=hoomd.filter.All(), seed=1, rotation_diff=0.01
-            )
->>>>>>> e845a8a8
+            filter=hoomd.filter.All(), rotation_diff=0.01
+            )
         active.active_force['A','B'] = (1,0,0)
         active.active_torque['A','B'] = (0,0,0)
     """
@@ -373,15 +369,9 @@
             dict(
                 constraint=None,
                 rotation_diff=rotation_diff,
-                seed=seed,
                 filter=filter,
             )
-<<<<<<< HEAD
-        param_dict.update(dict(constraint=None,
-                               rotation_diff=rotation_diff, filter=filter))
-=======
-        )
->>>>>>> e845a8a8
+        )
         # set defaults
         self._param_dict.update(param_dict)
 
@@ -418,18 +408,12 @@
         self._cpp_obj = my_class(
             self._simulation.state._cpp_sys_def,
             self._simulation.state._get_group(self.filter),
-<<<<<<< HEAD
-            self.rotation_diff,
-            _hoomd.make_scalar3(0, 0, 0), 0, 0, 0)
-=======
-            self.seed,
             self.rotation_diff,
             _hoomd.make_scalar3(0, 0, 0),
             0,
             0,
             0,
         )
->>>>>>> e845a8a8
 
         # Attach param_dict and typeparam_dict
         super()._attach()
