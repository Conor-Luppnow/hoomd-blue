--- conflicted
+++ resolved
@@ -50,11 +50,7 @@
                    ParticleData.cc
                    ParticleGroup.cc
                    Profiler.cc
-<<<<<<< HEAD
-=======
                    PythonLocalDataAccess.cc
-                   PythonUpdater.cc
->>>>>>> 33037f36
                    PythonAnalyzer.cc
                    PythonTuner.cc
                    PythonUpdater.cc
