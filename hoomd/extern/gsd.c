// Copyright (c) 2016-2019 The Regents of the University of Michigan
// This file is part of the General Simulation Data (GSD) project, released under the BSD 2-Clause License.

#include <sys/stat.h>
#ifdef _WIN32

#define GSD_USE_MMAP 0
#include <io.h>

#else // linux / mac

#define _XOPEN_SOURCE 500
#include <unistd.h>
#include <sys/mman.h>
#define GSD_USE_MMAP 1

#endif

#ifdef __APPLE__
#include <limits.h>
#endif

#include <stdlib.h>
#include <stdio.h>
#include <fcntl.h>
#include <errno.h>
#include <stddef.h>

#include "gsd.h"

/*! \file gsd.c
    \brief Implements the GSD C API
*/

// define windows wrapper functions
#ifdef _WIN32
#define lseek _lseeki64
#define open _open
#define ftruncate _chsize
#define fsync _commit
typedef int64_t ssize_t;

int S_IRUSR = _S_IREAD;
int S_IWUSR = _S_IWRITE;
int S_IRGRP = _S_IREAD;
int S_IWGRP = _S_IWRITE;

ssize_t pread(int fd, void *buf, size_t count, int64_t offset)
    {
    // Note: _read only accepts unsigned int values
    if (count > UINT_MAX)
        return -1;

    int64_t oldpos = _telli64(fd);
    _lseeki64(fd, offset, SEEK_SET);
    ssize_t result = _read(fd, buf, (unsigned int)count);
    _lseeki64(fd, oldpos, SEEK_SET);
    return result;
    }

ssize_t pwrite(int fd, const void *buf, size_t count, int64_t offset)
    {
    // Note: _write only accepts unsigned int values
    if (count > UINT_MAX)
        return -1;

    int64_t oldpos = _telli64(fd);
    _lseeki64(fd, offset, SEEK_SET);
    ssize_t result = _write(fd, buf, (unsigned int)count);
    _lseeki64(fd, oldpos, SEEK_SET);
    return result;
    }

#endif

static ssize_t __pwrite_retry(int fd, const void *buf, size_t count, int64_t offset)
    {
    size_t total_bytes_written = 0;
    const char *ptr = (char *)buf;

    // perform multiple pwrite calls to complete a large write successfully
    while (total_bytes_written < count)
        {
        size_t to_write = count - total_bytes_written;
        #if defined(_WIN32) || defined(__APPLE__)
        // win32 and apple raise an error for writes greater than INT_MAX
        if (to_write > INT_MAX/2) to_write = INT_MAX/2;
        #endif

        errno = 0;
        ssize_t bytes_written = pwrite(fd, ptr + total_bytes_written, to_write, offset + total_bytes_written);
        if (bytes_written == -1 || (bytes_written == 0 && errno != 0))
            return -1;

        total_bytes_written += bytes_written;
        }

    return total_bytes_written;
    }

static ssize_t __pread_retry(int fd, void *buf, size_t count, int64_t offset)
    {
    size_t total_bytes_read = 0;
    char *ptr = (char *)buf;

    // perform multiple pread calls to complete a large write successfully
    while (total_bytes_read < count)
        {
        size_t to_read = count - total_bytes_read;
        #if defined(_WIN32) || defined(__APPLE__)
        // win32 and apple raise errors for reads greater than INT_MAX
        if (to_read > INT_MAX/2) to_read = INT_MAX/2;
        #endif

        errno = 0;
        ssize_t bytes_read = pread(fd, ptr + total_bytes_read, to_read, offset + total_bytes_read);
        if (bytes_read == -1 || (bytes_read == 0 && errno != 0))
            return -1;

        total_bytes_read += bytes_read;

        // handle end of file
        if (bytes_read == 0)
            return total_bytes_read;
        }

    return total_bytes_read;
    }

/*! \internal
    \brief Utility function to expand the memory space for the index block
    \param handle handle to the open gsd file
*/
static int __gsd_expand_index(struct gsd_handle *handle)
    {
    // multiply the index size each time it grows
    // this allows the index to grow rapidly to accommodate new frames
    const int multiplication_factor = 2;

    // save the old size and update the new size
    size_t old_size = handle->header.index_allocated_entries;
    handle->header.index_allocated_entries = old_size * multiplication_factor;

    if (handle->open_flags == GSD_OPEN_READWRITE)
        {
        // allocate the new larger index block
        handle->index = (struct gsd_index_entry *)realloc(handle->index, sizeof(struct gsd_index_entry) * old_size * multiplication_factor);
        if (handle->index == NULL)
            return -1;

        // zero the new memory
        memset(handle->index + old_size, 0, sizeof(struct gsd_index_entry) * (old_size * multiplication_factor - old_size));

        // now, put the new larger index at the end of the file
        handle->header.index_location = lseek(handle->fd, 0, SEEK_END);
        ssize_t bytes_written = __pwrite_retry(handle->fd,
                                               handle->index,
                                               sizeof(struct gsd_index_entry) * handle->header.index_allocated_entries,
                                               handle->header.index_location);

        if (bytes_written == -1 || bytes_written != sizeof(struct gsd_index_entry) * handle->header.index_allocated_entries)
            return -1;

        // set the new file size
        handle->file_size = handle->header.index_location + bytes_written;
        }
    else if (handle->open_flags == GSD_OPEN_APPEND)
        {
        // in append mode, we don't have the whole index stored in memory. Instead, we need to copy it in chunks
        // from the file's old position to the new position
        const size_t buf_size = 1024*16;
        char buf[1024*16];

        int64_t new_index_location = lseek(handle->fd, 0, SEEK_END);
        int64_t old_index_location = handle->header.index_location;
        size_t total_bytes_written = 0;
        size_t old_index_bytes = old_size * sizeof(struct gsd_index_entry);
        while (total_bytes_written < old_index_bytes)
            {
            size_t bytes_to_copy = buf_size;
            if (old_index_bytes - total_bytes_written < buf_size)
                bytes_to_copy = old_index_bytes - total_bytes_written;

            ssize_t bytes_read = __pread_retry(handle->fd,
                                               buf,
                                               bytes_to_copy,
                                               old_index_location + total_bytes_written);

            if (bytes_read == -1 || bytes_read != bytes_to_copy)
                return -1;

            ssize_t bytes_written = __pwrite_retry(handle->fd,
                                                   buf,
                                                   bytes_to_copy,
                                                   new_index_location + total_bytes_written);

            if (bytes_written == -1 || bytes_written != bytes_to_copy)
                return -1;
            total_bytes_written += bytes_written;
            }

        // fill the new index space with 0s
        memset(buf, 0, buf_size);
        size_t new_index_bytes = old_size * sizeof(struct gsd_index_entry) * multiplication_factor;
        while (total_bytes_written < new_index_bytes)
            {
            size_t bytes_to_copy = buf_size;
            if (new_index_bytes - total_bytes_written < buf_size)
                bytes_to_copy = new_index_bytes - total_bytes_written;

            ssize_t bytes_written = __pwrite_retry(handle->fd,
                                                   buf,
                                                   bytes_to_copy,
                                                   new_index_location + total_bytes_written);

            if (bytes_written == -1 || bytes_written != bytes_to_copy)
                return -1;
            total_bytes_written += bytes_written;
            }

        // update to the new index location in the header
        handle->header.index_location = new_index_location;
        handle->file_size = handle->header.index_location + total_bytes_written;
        }

    // sync the expanded index
    int retval = fsync(handle->fd);
    if (retval != 0)
        return -1;

    // write the new header out
    ssize_t bytes_written = __pwrite_retry(handle->fd, &(handle->header), sizeof(struct gsd_header), 0);
    if (bytes_written == -1 || bytes_written != sizeof(struct gsd_header))
        return -1;

    // sync the updated header
    retval = fsync(handle->fd);
    if (retval != 0)
        return -1;

    return 0;
    }

/*! \internal
    \brief utility function to search the namelist and return the id assigned to the name
    \param handle handle to the open gsd file
    \param name string name
    \param append Set to true to allow appending new names into the index, false to disallow

    \return the id assigned to the name, or UINT16_MAX if not found and append is false
*/
uint16_t __gsd_get_id(struct gsd_handle *handle, const char *name, uint8_t append)
    {
    // search for the name in the namelist
    size_t i;
    for (i = 0; i < handle->namelist_num_entries; i++)
        {
        if (0 == strncmp(name, handle->namelist[i].name, sizeof(handle->namelist[i].name)))
            return i;
        }

    // append the name if allowed
    if (append &&
        (handle->open_flags == GSD_OPEN_READWRITE || handle->open_flags == GSD_OPEN_APPEND) &&
        handle->namelist_num_entries < handle->header.namelist_allocated_entries)
        {
        strncpy(handle->namelist[handle->namelist_num_entries].name, name, sizeof(struct gsd_namelist_entry)-1);
        handle->namelist[handle->namelist_num_entries].name[sizeof(struct gsd_namelist_entry)-1] = 0;

        // update the namelist on disk
        ssize_t bytes_written = __pwrite_retry(handle->fd,
                                               &(handle->namelist[handle->namelist_num_entries]),
                                               sizeof(struct gsd_namelist_entry),
                                               handle->header.namelist_location
                                                   + sizeof(struct gsd_namelist_entry)*handle->namelist_num_entries);

        if (bytes_written == -1 || bytes_written != sizeof(struct gsd_namelist_entry))
            return UINT16_MAX;

        handle->namelist_num_entries++;

<<<<<<< HEAD
        // sync the expanded namelist
=======
        // mark that synchronization is needed
>>>>>>> 006f427c
        handle->needs_sync = true;

        return handle->namelist_num_entries-1;
        }
    else
        {
        // otherwise, return not found
        return UINT16_MAX;
        }
    }

/*! \param fd file descriptor to initialize

    Truncate the file and write a new gsd header.
*/
int __gsd_initialize_file(int fd, const char *application, const char *schema, uint32_t schema_version)
    {
    // check if the file was created
    if (fd == -1)
        return -1;

    int retval = ftruncate(fd, 0);
    if (retval != 0)
        return retval;

    // populate header fields
    struct gsd_header header;
    memset(&header, 0, sizeof(header));

    header.magic = 0x65DF65DF65DF65DF;
    header.gsd_version = gsd_make_version(1,0);
    strncpy(header.application, application, sizeof(header.application)-1);
    header.application[sizeof(header.application)-1] = 0;
    strncpy(header.schema, schema, sizeof(header.schema)-1);
    header.schema[sizeof(header.schema)-1] = 0;
    header.schema_version = schema_version;
    header.index_location = sizeof(header);
    header.index_allocated_entries = 128;
    header.namelist_location = header.index_location + sizeof(struct gsd_index_entry)*header.index_allocated_entries;
    header.namelist_allocated_entries = 128;
    memset(header.reserved, 0, sizeof(header.reserved));

    // write the header out
    ssize_t bytes_written = __pwrite_retry(fd, &header, sizeof(header), 0);
    if (bytes_written == -1 || bytes_written != sizeof(header))
        return -1;

    // allocate and zero default index memory
    struct gsd_index_entry index[128];
    memset(index, 0, sizeof(index));

    // write the empty index out
    bytes_written = __pwrite_retry(fd, index, sizeof(index), sizeof(header));
    if (bytes_written == -1 || bytes_written != sizeof(index))
        return -1;

    // allocate and zero the namelist memory
    struct gsd_namelist_entry namelist[128];
    memset(namelist, 0, sizeof(namelist));

    // write the namelist out
    bytes_written = __pwrite_retry(fd, namelist, sizeof(namelist), sizeof(header)+sizeof(index));
    if (bytes_written == -1 || bytes_written != sizeof(namelist))
        return -1;

    // sync file
    retval = fsync(fd);
    if (retval != 0)
        return -1;

    return 0;
    }

/*! \internal
    \brief Utility function to validate index entry
    \param handle handle to the open gsd file
    \param idx index of entry to validate

    \returns 1 if the entry is valid, 0 if it is not
*/
static int __is_entry_valid(struct gsd_handle *handle, size_t idx)
    {
    const struct gsd_index_entry entry = handle->index[idx];

    // check for valid type
    if (gsd_sizeof_type((enum gsd_type)entry.type) == 0)
        {
        return 0;
        }

    // validate that we don't read past the end of the file
    size_t size = entry.N * entry.M * gsd_sizeof_type((enum gsd_type)entry.type);
    if ((entry.location + size) > handle->file_size)
        {
        return 0;
        }

    // check for valid frame (frame cannot be more than the number of index entries)
    if (entry.frame >= handle->header.index_allocated_entries)
        {
        return 0;
        }

    // check for valid id
    if (entry.id >= handle->namelist_num_entries)
        {
        return 0;
        }

    // check for valid flags
    if (entry.flags != 0)
        {
        return 0;
        }

    return 1;
    }

/*! \param handle Handle to read the header

    \pre handle->fd is an open file.
    \pre handle->open_flags is set.

    Read in the file index.
*/
int __gsd_read_header(struct gsd_handle* handle)
    {
    // check if the file was created
    if (handle->fd == -1)
        return -1;

    // read the header
    ssize_t bytes_read = __pread_retry(handle->fd, &handle->header, sizeof(struct gsd_header), 0);
    if (bytes_read == -1)
        {
        return -1;
        }
    if (bytes_read != sizeof(struct gsd_header))
        {
        return -2;
        }

    // validate the header
    if (handle->header.magic != 0x65DF65DF65DF65DF)
        return -2;

    if (handle->header.gsd_version < gsd_make_version(1,0) && handle->header.gsd_version != gsd_make_version(0,3))
        return -3;
    if (handle->header.gsd_version >= gsd_make_version(2,0))
        return -3;

    // determine the file size
    handle->file_size = lseek(handle->fd, 0, SEEK_END);

    // map the file in read only mode
    #if GSD_USE_MMAP
    if (handle->open_flags == GSD_OPEN_READONLY)
        {
        size_t page_size = getpagesize();
        size_t index_size = sizeof(struct gsd_index_entry) * handle->header.index_allocated_entries;
        size_t offset = (handle->header.index_location / page_size) * page_size;
        handle->mapped_data = mmap(NULL, index_size+(handle->header.index_location - offset), PROT_READ, MAP_SHARED, handle->fd, offset);
        handle->index = (struct gsd_index_entry *) (((char *)handle->mapped_data) + (handle->header.index_location - offset));

        if (handle->mapped_data == MAP_FAILED)
            return -1;
        }
    else if (handle->open_flags == GSD_OPEN_READWRITE)
    #endif
        {
        // read the indices into our own memory
        handle->mapped_data = NULL;

        // validate that the index block exists inside the file
        if (handle->header.index_location + sizeof(struct gsd_index_entry) * handle->header.index_allocated_entries > handle->file_size)
            return -4;

        // read the index block
        handle->index = (struct gsd_index_entry *)malloc(sizeof(struct gsd_index_entry) * handle->header.index_allocated_entries);
        if (handle->index == NULL)
            return -5;

        bytes_read = __pread_retry(handle->fd,
                                   handle->index,
                                   sizeof(struct gsd_index_entry) * handle->header.index_allocated_entries,
                                   handle->header.index_location);

        if (bytes_read == -1 || bytes_read != sizeof(struct gsd_index_entry) * handle->header.index_allocated_entries)
            return -1;
        }
    #if GSD_USE_MMAP
    else if (handle->open_flags == GSD_OPEN_APPEND)
        {
        // in append mode, we want to avoid reading the entire index in memory, but we also don't want to bother
        // keeping the mapping up to date. Map the index for now to determine index_num_entries, but then
        // unmap it and use different logic to manage a cache of only unwritten index entries

        // mmap may fail if offset is not a multiple of the page size, so we
        // always memory map from the beginning of the file and then access the
        // index pointer by its offset.
        size_t page_size = getpagesize();
        size_t index_size = sizeof(struct gsd_index_entry) * handle->header.index_allocated_entries;
        size_t offset = (handle->header.index_location / page_size) * page_size;
        handle->mapped_data = mmap(NULL, index_size+(handle->header.index_location - offset), PROT_READ, MAP_SHARED, handle->fd, offset);
        handle->index = (struct gsd_index_entry *) (((char *)handle->mapped_data) + (handle->header.index_location - offset));

        if (handle->mapped_data == MAP_FAILED)
            return -1;
        }
    #endif

    // since the namelist is small, we always allocate memory for it rather than memory mapping
    // validate that the namelist block exists inside the file
    if (handle->header.namelist_location + sizeof(struct gsd_namelist_entry) * handle->header.namelist_allocated_entries > handle->file_size)
        return -4;

    // read the namelist block
    handle->namelist = (struct gsd_namelist_entry *)malloc(sizeof(struct gsd_namelist_entry) * handle->header.namelist_allocated_entries);
    if (handle->namelist == NULL)
        return -5;

    bytes_read = __pread_retry(handle->fd,
                               handle->namelist,
                               sizeof(struct gsd_namelist_entry) * handle->header.namelist_allocated_entries,
                               handle->header.namelist_location);

    if (bytes_read == -1 || bytes_read != sizeof(struct gsd_namelist_entry) * handle->header.namelist_allocated_entries)
        return -1;

    // determine the number of namelist entries (marked by an empty string)
    // base case: the namelist is full
    handle->namelist_num_entries = handle->header.namelist_allocated_entries;

    // general case, find the first namelist entry that is the empty string
    size_t i;
    for (i = 0; i < handle->header.namelist_allocated_entries; i++)
        {
        if (handle->namelist[i].name[0] == 0)
            {
            handle->namelist_num_entries = i;
            break;
            }
        }

    // file is corrupt if first index entry is invalid
    if (handle->index[0].location != 0 && !__is_entry_valid(handle, 0))
        {
        return -4;
        }

    if (handle->index[0].location == 0)
        {
        handle->index_num_entries = 0;
        }
    else
        {
        // determine the number of index entries (marked by location = 0)
        // binary search for the first index entry with location 0
        size_t L = 0;
        size_t R = handle->header.index_allocated_entries;

        // progressively narrow the search window by halves
        do
            {
            size_t m = (L+R)/2;

            // file is corrupt if any index entry is invalid or frame does not increase monotonically
            if (handle->index[m].location != 0 &&
                (!__is_entry_valid(handle, m) || handle->index[m].frame < handle->index[L].frame))
                {
                return -4;
                }

            if (handle->index[m].location != 0)
                L = m;
            else
                R = m;
            } while ((R-L) > 1);

        // this finds R = the first index entry with location = 0
        handle->index_num_entries = R;
        }

    // determine the current frame counter
    if (handle->index_num_entries == 0)
        {
        handle->cur_frame = 0;
        }
    else
        {
        handle->cur_frame = handle->index[handle->index_num_entries-1].frame + 1;
        }

    // at this point, all valid index entries have been written to disk
    handle->index_written_entries = handle->index_num_entries;

    if (handle->open_flags == GSD_OPEN_APPEND)
        {
        #if GSD_USE_MMAP
        // in append mode, we need to tear down the temporary mapping and allocate a temporary buffer
        // to hold indices for a single frame
        size_t page_size = getpagesize();
        size_t index_size = sizeof(struct gsd_index_entry) * handle->header.index_allocated_entries;
        size_t offset = (handle->header.index_location / page_size) * page_size;
        int retval = munmap(handle->mapped_data, index_size+(handle->header.index_location - offset));
        handle->index = NULL;

        if (retval != 0)
            return -1;
        #else
        free(handle->index);
        #endif

        handle->append_index_size = 1;
        handle->index = (struct gsd_index_entry *)malloc(sizeof(struct gsd_index_entry) * handle->append_index_size);
        if (handle->index == NULL)
            return -5;

        handle->mapped_data = NULL;
        }

    return 0;
    }

/*! \param major major version
    \param minor minor version

    \return a packed version number aaaa.bbbb suitable for storing in a gsd file version entry.
*/
uint32_t gsd_make_version(unsigned int major, unsigned int minor)
    {
    return major << 16 | minor;
    }

/*! \param fname File name
    \param application Generating application name (truncated to 63 chars)
    \param schema Schema name for data to be written in this GSD file (truncated to 63 chars)
    \param schema_version Version of the scheme data to be written (make with gsd_make_version())

    \post Create an empty gsd file in a file of the given name. Overwrite any existing file at that location.

    The generated gsd file is not opened. Call gsd_open() to open it for writing.

    \return 0 on success, -1 on a file IO failure - see errno for details
*/
int gsd_create(const char *fname, const char *application, const char *schema, uint32_t schema_version)
    {
    int extra_flags = 0;
    #ifdef _WIN32
    extra_flags = _O_BINARY;
    #endif

    // create the file
    int fd = open(fname, O_RDWR | O_CREAT | O_TRUNC | extra_flags,  S_IRUSR | S_IWUSR | S_IRGRP | S_IWGRP);
    int retval = __gsd_initialize_file(fd, application, schema, schema_version);
    close(fd);
    return retval;
    }

/*! \param handle Handle to open
    \param fname File name
    \param application Generating application name (truncated to 63 chars)
    \param schema Schema name for data to be written in this GSD file (truncated to 63 chars)
    \param schema_version Version of the scheme data to be written (make with gsd_make_version())
    \param flags Either GSD_OPEN_READWRITE, or GSD_OPEN_APPEND
    \param exclusive_create Set to non-zero to force exclusive creation of the file

    \post Create an empty gsd file in a file of the given name. Overwrite any existing file at that location.

    Open the generated gsd file in *handle*.

    The file descriptor is closed if there when an error opening the file.

    \return 0 on success. Negative value on failure:
        * -1: IO error (check errno)
        * -2: Not a GSD file
        * -3: Invalid GSD file version
        * -4: Corrupt file
        * -5: Unable to allocate memory
        * -6: Invalid argument
*/
int gsd_create_and_open(struct gsd_handle* handle,
                        const char *fname,
                        const char *application,
                        const char *schema,
                        uint32_t schema_version,
                        const enum gsd_open_flag flags,
                        int exclusive_create)
    {
    int extra_flags = 0;
    #ifdef _WIN32
    extra_flags = _O_BINARY;
    #endif

    // set the open flags in the handle
    if (flags == GSD_OPEN_READWRITE)
        {
        handle->open_flags = GSD_OPEN_READWRITE;
        }
    else if (flags == GSD_OPEN_READONLY)
        {
        return -6;
        }
    else if (flags == GSD_OPEN_APPEND)
        {
        handle->open_flags = GSD_OPEN_APPEND;
        }

    // set the exclusive create bit
    if (exclusive_create)
        extra_flags |= O_EXCL;

    // create the file
    handle->fd = open(fname, O_RDWR | O_CREAT | O_TRUNC | extra_flags,  S_IRUSR | S_IWUSR | S_IRGRP | S_IWGRP);
    int retval = __gsd_initialize_file(handle->fd, application, schema, schema_version);
    if (retval != 0)
        {
        close(handle->fd);
        return retval;
        }

    retval = __gsd_read_header(handle);
    if (retval != 0)
        {
        close(handle->fd);
        }
    return retval;
    }

/*! \param handle Handle to open
    \param fname File name to open
    \param flags Either GSD_OPEN_READWRITE, GSD_OPEN_READONLY, or GSD_OPEN_APPEND

    \pre The file name \a fname is a GSD file.

    \post Open a GSD file and populates the handle for use by API calls.

    The file descriptor is closed if there when an error opening the file.

    \return 0 on success. Negative value on failure:
        * -1: IO error (check errno)
        * -2: Not a GSD file
        * -3: Invalid GSD file version
        * -4: Corrupt file
        * -5: Unable to allocate memory
*/
int gsd_open(struct gsd_handle* handle, const char *fname, const enum gsd_open_flag flags)
    {
    // allocate the handle
    memset(handle, 0, sizeof(struct gsd_handle));
    handle->index = NULL;
    handle->namelist = NULL;
    handle->cur_frame = 0;

    int extra_flags = 0;
    #ifdef _WIN32
    extra_flags = _O_BINARY;
    #endif

    // open the file
    if (flags == GSD_OPEN_READWRITE)
        {
        handle->fd = open(fname, O_RDWR | extra_flags);
        handle->open_flags = GSD_OPEN_READWRITE;
        }
    else if (flags == GSD_OPEN_READONLY)
        {
        handle->fd = open(fname, O_RDONLY | extra_flags);
        handle->open_flags = GSD_OPEN_READONLY;
        }
    else if (flags == GSD_OPEN_APPEND)
        {
        handle->fd = open(fname, O_RDWR | extra_flags);
        handle->open_flags = GSD_OPEN_APPEND;
        }

    int retval = __gsd_read_header(handle);
    if (retval != 0)
        {
        close(handle->fd);
        }
    return retval;
    }

/*! \param handle Handle to an open GSD file

    Truncate the gsd file, then write a new header. Truncating a file removes all frames and data chunks. The
    application, schema, and schema version are not modified. Truncating may be useful when writing restart files
    to reduce the metadata load on Lustre file servers.

    \return 0 on success. Negative value on failure:
        * -1: IO error (check errno)
        * -2: Invalid input
        * -3: Invalid GSD file version
        * -4: Corrupt file
        * -5: Unable to allocate memory
*/
int gsd_truncate(struct gsd_handle* handle)
    {
    if (handle == NULL)
        return -2;
    if (handle->open_flags == GSD_OPEN_READONLY)
        return -2;

    // deallocate indices
    if (handle->namelist != NULL)
        {
        free(handle->namelist);
        handle->namelist = NULL;
        }

    if (handle->index != NULL)
        {
        free(handle->index);
        handle->index = NULL;
        }

    // keep a copy of the old header
    struct gsd_header old_header = handle->header;
    int retval = __gsd_initialize_file(handle->fd,
                                       old_header.application,
                                       old_header.schema,
                                       old_header.schema_version);

    if (retval != 0)
        return retval;

    return __gsd_read_header(handle);
    }

/*! \param handle Handle to an open GSD file

    \pre \a handle was opened by gsd_open().
    \pre gsd_end_frame() has been called since the last call to gsd_write_chunk().

    \post The file is closed.
    \post \a handle is freed and can no longer be used.

    \warning Do not write chunks to the file with gsd_write_chunk() and then immediately close the file with gsd_close().
    This will result in data loss. Data chunks written by gsd_write_chunk() are not updated in the index until
    gsd_end_frame() is called. This is by design to prevent partial frames in files.

    \return 0 on success, -1 on a file IO failure - see errno for details, and -2 on invalid input
*/
int gsd_close(struct gsd_handle* handle)
    {
    if (handle == NULL)
        return -2;

    // save the fd so we can use it after freeing the handle
    int fd = handle->fd;

    // zero and free memory allocated in the handle
    #if GSD_USE_MMAP
    if (handle->mapped_data != NULL)
        {
        size_t page_size = getpagesize();
        size_t index_size = sizeof(struct gsd_index_entry) * handle->header.index_allocated_entries;
        size_t offset = (handle->header.index_location / page_size) * page_size;
        int retval = munmap(handle->mapped_data, index_size+(handle->header.index_location - offset));
        handle->mapped_data = NULL;
        handle->index = NULL;

        if (retval != 0)
            return -1;

        memset(handle, 0, sizeof(struct gsd_handle));
        }
    else
    #endif
        {
        if (handle->index != NULL)
            {
            free(handle->index);
            handle->index = NULL;

            memset(handle, 0, sizeof(struct gsd_handle));
            }
        }

    if (handle->namelist != NULL)
        {
        free(handle->namelist);
        handle->namelist = NULL;
        }

    // close the file
    int retval = close(fd);
    if (retval != 0)
        return -1;

    return 0;
    }

/*! \param handle Handle to an open GSD file

    \pre \a handle was opened by gsd_open().
    \pre gsd_write_chunk() has been called at least once since the last call to gsd_end_frame().

    \post The current frame counter is increased by 1 and cached indexes are written to disk.

    \return 0 on success, -1 on a file IO failure - see errno for details, and -2 on invalid input
*/
int gsd_end_frame(struct gsd_handle* handle)
    {
    if (handle == NULL)
        return -2;
    if (handle->open_flags == GSD_OPEN_READONLY)
        return -2;

    // all data chunks have already been written to the file and the index updated in memory. To end a frame, all we
    // need to do is increment the frame counter
    handle->cur_frame++;

    // and write unwritten index entries to the file (if there are any to write)
    uint64_t entries_to_write = handle->index_num_entries - handle->index_written_entries;
    if (entries_to_write > 0)
        {
        // write just those unwritten entries to the end of the index block
        int64_t write_pos = handle->header.index_location + sizeof(struct gsd_index_entry)*handle->index_written_entries;

        // in append mode, the start of the write is at the start of the index in memory
        // in readwrite mode, the entire index is in memory, so start at index_written_entries
        struct gsd_index_entry* data = handle->index;
        if (handle->open_flags != GSD_OPEN_APPEND)
            data += handle->index_written_entries;

        ssize_t bytes_written = __pwrite_retry(handle->fd,
                                              data,
                                              sizeof(struct gsd_index_entry)*entries_to_write,
                                              write_pos);

        if (bytes_written == -1 || bytes_written != sizeof(struct gsd_index_entry)*entries_to_write)
            return -1;

        handle->index_written_entries += entries_to_write;
        }

<<<<<<< HEAD
=======
    // this sync is triggered by the namelist update
>>>>>>> 006f427c
    if (handle->needs_sync)
        {
        int retval = fsync(handle->fd);
        if (retval != 0)
            return -1;
        handle->needs_sync = false;
        }

    return 0;
    }

/*! \param handle Handle to an open GSD file
    \param name Name of the data chunk (truncated to 63 chars)
    \param type type ID that identifies the type of data in \a data
    \param N Number of rows in the data
    \param M Number of columns in the data
    \param flags set to 0, non-zero values reserved for future use
    \param data Data buffer

    \pre \a handle was opened by gsd_open().
    \pre \a name is a unique name for data chunks in the given frame.
    \pre data is allocated and contains at least `N * M * gsd_sizeof_type(type)` bytes.

    \post The given data chunk is written to the end of the file and its location is updated in the in-memory index.

    \return 0 on success, -1 on a file IO failure - see errno for details, -2 on invalid input, and -3 when out of names
*/
int gsd_write_chunk(struct gsd_handle* handle,
                    const char *name,
                    enum gsd_type type,
                    uint64_t N,
                    uint32_t M,
                    uint8_t flags,
                    const void *data)
    {
    // validate input
    if (data == NULL)
        return -2;
    if (M == 0)
        return -2;
    if (handle->open_flags == GSD_OPEN_READONLY)
        return -2;

    // populate fields in the index_entry data
    struct gsd_index_entry index_entry;
    memset(&index_entry, 0, sizeof(index_entry));
    index_entry.frame = handle->cur_frame;
    index_entry.id = __gsd_get_id(handle, name, 1);
    if (index_entry.id == UINT16_MAX)
        return -3;
    index_entry.type = (uint8_t)type;
    index_entry.N = N;
    index_entry.M = M;
    size_t size = N * M * gsd_sizeof_type(type);

    // find the location at the end of the file for the chunk
    index_entry.location = handle->file_size;

    // write the data
    ssize_t bytes_written = __pwrite_retry(handle->fd, data, size, index_entry.location);
    if (bytes_written == -1 || bytes_written != size)
        return -1;

    // update the file_size in the handle
    handle->file_size += bytes_written;

    // update the index entry in the index
    // need to expand the index if it is already full
    if (handle->index_num_entries >= handle->header.index_allocated_entries)
        {
        int retval = __gsd_expand_index(handle);
        if (retval != 0)
            return -1;
        }

    // once we get here, there is a free slot to add this entry to the index
    size_t slot = handle->index_num_entries;

    // in append mode, only unwritten entries are stored in memory
    if (handle->open_flags == GSD_OPEN_APPEND)
        {
        slot -= handle->index_written_entries;
        if (slot >= handle->append_index_size)
            {
            handle->append_index_size *= 2;
            handle->index = (struct gsd_index_entry *)realloc(handle->index, handle->append_index_size*sizeof(struct gsd_index_entry));
            if (handle->index == NULL)
                return -1;
            }
        }
    handle->index[slot] = index_entry;
    handle->index_num_entries++;

    return 0;
    }

/*! \param handle Handle to an open GSD file

    \pre \a handle was opened by gsd_open().

    \return The number of frames in the file, or 0 on error
*/
uint64_t gsd_get_nframes(struct gsd_handle* handle)
    {
    if (handle == NULL)
        return 0;
    return handle->cur_frame;
    }

/*! \param handle Handle to an open GSD file
    \param frame Frame to look for chunk
    \param name Name of the chunk to find

    \pre \a handle was opened by gsd_open() in read or readwrite mode.

    \return A pointer to the found chunk, or NULL if not found
*/
const struct gsd_index_entry* gsd_find_chunk(struct gsd_handle* handle, uint64_t frame, const char *name)
    {
    if (handle == NULL)
        return NULL;
    if (name == NULL)
        return NULL;
    if (frame >= gsd_get_nframes(handle))
        return NULL;
    if (handle->open_flags == GSD_OPEN_APPEND)
        return NULL;

    // find the id for the given name
    uint16_t match_id = __gsd_get_id(handle, name, 0);
    if (match_id == UINT16_MAX)
        return NULL;

    // binary search for the first index entry at the requested frame
    size_t L = 0;
    size_t R = handle->index_num_entries;

    // progressively narrow the search window by halves
    do
        {
        size_t m = (L+R)/2;

        if (frame < handle->index[m].frame)
            R = m;
        else
            L = m;
        } while ((R-L) > 1);

    // this finds L = the rightmost index with the desired frame
    int64_t cur_index;

    // search all index entries with the matching frame
    for (cur_index = L; (cur_index >= 0) && (handle->index[cur_index].frame == frame); cur_index--)
        {
        // if the frame matches, check the id
        if (match_id == handle->index[cur_index].id)
            {
            return &(handle->index[cur_index]);
            }
        }

    // if we got here, we didn't find the specified chunk
    return NULL;
    }

/*! \param handle Handle to an open GSD file
    \param data Data buffer to read into
    \param chunk Chunk to read

    \pre \a handle was opened by gsd_open() in read or readwrite mode.
    \pre \a chunk was found by gsd_find_chunk().
    \pre \a data points to an allocated buffer with at least `N * M * gsd_sizeof_type(type)` bytes.

    \return 0 on success, -1 on a file IO failure - see errno for details, and -2 on invalid input
*/
int gsd_read_chunk(struct gsd_handle* handle, void* data, const struct gsd_index_entry* chunk)
    {
    if (handle == NULL)
        return -2;
    if (data == NULL)
        return -2;
    if (chunk == NULL)
        return -2;
    if (handle->open_flags == GSD_OPEN_APPEND)
        return -2;

    size_t size = chunk->N * chunk->M * gsd_sizeof_type((enum gsd_type)chunk->type);
    if (size == 0)
        return -3;
    if (chunk->location == 0)
        return -3;

    // validate that we don't read past the end of the file
    if ((chunk->location + size) > handle->file_size)
        {
        return -3;
        }

    ssize_t bytes_read = __pread_retry(handle->fd, data, size, chunk->location);
    if (bytes_read == -1 || bytes_read != size)
        {
        return -1;
        }

    return 0;
    }

/*! \param type Type ID to query

    \return Size of the given type, or 0 for an unknown type ID.
*/
size_t gsd_sizeof_type(enum gsd_type type)
    {
    if (type == GSD_TYPE_UINT8)
        return 1;
    else if (type == GSD_TYPE_UINT16)
        return 2;
    else if (type == GSD_TYPE_UINT32)
        return 4;
    else if (type == GSD_TYPE_UINT64)
        return 8;
    else if (type == GSD_TYPE_INT8)
        return 1;
    else if (type == GSD_TYPE_INT16)
        return 2;
    else if (type == GSD_TYPE_INT32)
        return 4;
    else if (type == GSD_TYPE_INT64)
        return 8;
    else if (type == GSD_TYPE_FLOAT)
        return 4;
    else if (type == GSD_TYPE_DOUBLE)
        return 8;
    else
        return 0;
    }

/*! \param handle Handle to an open GSD file
    \param match String to match
    \param prev Search starting point

    \pre \a handle was opened by gsd_open()
    \pre \a prev was returned by a previous call to gsd_find_matching_chunk_name

    To find the first matching chunk name, pass NULL for prev. Pass in the previous found string to find the next
    after that, and so on. Chunk names match if they begin with the string in \a match. Chunk names returned
    by this function may be present in at least one frame.

    \return Pointer to a string, NULL if no more matching chunks are found found, or NULL if \a prev is invalid
*/
const char *gsd_find_matching_chunk_name(struct gsd_handle* handle, const char* match, const char *prev)
    {
    if (handle == NULL)
        return NULL;
    if (match == NULL)
        return NULL;
    if (handle->namelist_num_entries == 0)
        return NULL;

    // determine search start index
    size_t start;
    if (prev == NULL)
        {
        start = 0;
        }
    else
        {
        if (prev < handle->namelist[0].name)
            return NULL;

        ptrdiff_t d = prev - handle->namelist[0].name;
        if (d % sizeof(struct gsd_namelist_entry) != 0)
            return NULL;
        start = d / sizeof(struct gsd_namelist_entry) + 1;
        }

    size_t match_len = strnlen(match, sizeof(handle->namelist[0].name));
    size_t i;
    for (i = start; i < handle->namelist_num_entries; i++)
        {
        if (0 == strncmp(match, handle->namelist[i].name, match_len))
            return handle->namelist[i].name;
        }

    // searched past the end of the list, return NULL
    return NULL;
    }


// undefine windows wrapper macros
#ifdef _WIN32
#undef lseek
#undef write
#undef read
#undef open
#undef ftruncate

#endif<|MERGE_RESOLUTION|>--- conflicted
+++ resolved
@@ -279,11 +279,7 @@
 
         handle->namelist_num_entries++;
 
-<<<<<<< HEAD
-        // sync the expanded namelist
-=======
         // mark that synchronization is needed
->>>>>>> 006f427c
         handle->needs_sync = true;
 
         return handle->namelist_num_entries-1;
@@ -922,10 +918,7 @@
         handle->index_written_entries += entries_to_write;
         }
 
-<<<<<<< HEAD
-=======
     // this sync is triggered by the namelist update
->>>>>>> 006f427c
     if (handle->needs_sync)
         {
         int retval = fsync(handle->fd);
