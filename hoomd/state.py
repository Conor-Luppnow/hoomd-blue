--- conflicted
+++ resolved
@@ -173,7 +173,6 @@
     dihedrals, `N_impropers` impropers, and `N_special_pairs` special pairs.
     Each of these data structures is similar, differing in the number of
     particles in the group and what operations use them. Bonds, angles,
-<<<<<<< HEAD
     dihedrals, and impropers contain 2, 3, 4, and 4 particles
     per group respectively. Bonds specify the toplogy used when computing
     energies and forces in `md.bond`, angles define the same for `md.angle`,
@@ -184,17 +183,6 @@
     interactions in some molecular dynamics force fields: see
     `md.special_pair`. Each bonded group is defined by a type id, the
     group members, and a tag.
-=======
-    dihedrals, and impropers contain 2, 3, 4, and 4 particles per group
-    respectively. Bonds define the connectivity used when computing energies and
-    forces in `md.bond`, angles define the same for `md.angle`, dihedrals for
-    `md.dihedral` and impropers for `md.improper`. These collectively implement
-    bonding potentials used in molecular dynamics force fields. Like bonds,
-    special pairs define connections between two particles, but special pairs
-    are intended to adjust the 1-4 pairwise interactions in some molecular
-    dynamics force fields: see `md.special_pair`. Each bonded group is defined
-    by a type id, the group members, and a tag.
->>>>>>> 0527043b
 
     - ``bond_typeid``: type id :math:`[\\mathrm{dimensionless}]` -
       An integer in the interval ``[0,len(bond_types))`` that identifies the
@@ -203,16 +191,6 @@
       angle types, `dihedral_types` lists the dihedral types, `improper_types`
       lists the improper types, and `special_pair_types` lists the special pair
       types.
-<<<<<<< HEAD
-    - group members: a list of integers in the range ``[0,max(p_tag)]`` that
-      defines the tags of the particles in the bond (2), angle (3),
-      dihedral (4), improper (4), or special pair (2).
-    - :math:`b_\\mathrm{tag}`` : tag :math:`[\\mathrm{dimensionless}]` -
-      integer that uniquely identifies a given bond. The bonds are in
-      tag order when writing and initializing to/from a GSD file or snapshot
-      :math:`b_\\mathrm{tag,i} = i`. When accessing data in local snapshots,
-      bonds may be in any order.
-=======
     - ``bond_group``: A list of integers in the interval
       :math:`[0, \\max(\\mathrm{particle\\_tag})]`` that defines the tags of the
       particles in the bond (2), angle in ``angle_group`` (3), dihedral
@@ -225,7 +203,6 @@
       snapshots, bonds may be in any order. The same applies to angles with
       ``angle_tag``, dihedrals with ``dihedral_tag``, impropers with
       ``improper_tag``, and special pairs with ``pair_tag``.
->>>>>>> 0527043b
 
     .. rubric:: Constraints
 
@@ -402,14 +379,8 @@
     def types(self):
         """dict[str, list[str]]: dictionary of all types in the state.
 
-<<<<<<< HEAD
-        Combines the data from `State.particle_types`, `State.bond_types`,
-        `State.angle_types`, 'State.dihedral_types`,
-        `State.improper_types`, and `State.special_pair_types` into a
-=======
         Combines the data from `particle_types`, `bond_types`, `angle_types`,
         `dihedral_types`, `improper_types`, and `special_pair_types` into a
->>>>>>> 0527043b
         dictionary with keys matching the property names.
         """
         return dict(particle_types=self.particle_types,
@@ -565,22 +536,12 @@
         """hoomd.data.LocalSnapshot: Expose simulation data on the CPU.
 
         Provides access directly to the system state's particle, bond, angle,
-<<<<<<< HEAD
-        dihedral, improper, constaint, and pair data through a
-        context manager. Data in `State.cpu_local_snapshot` is MPI rank local,
-        and the `hoomd.data.LocalSnapshot` object is only usable within a
-        context manager (i.e. ``with sim.state.cpu_local_snapshot as data:``).
-        Attempts to assess data outside the context manager will result in
-        errors. The local snapshot interface is similar to that of
-        `hoomd.Snapshot`.
-=======
         dihedral, improper, constaint, and pair data through a context manager.
         Data in `State.cpu_local_snapshot` is MPI rank local, and the
         `hoomd.data.LocalSnapshot` object is only usable within a context
         manager (i.e. ``with sim.state.cpu_local_snapshot as data:``). Attempts
         to assess data outside the context manager will result in errors. The
         local snapshot interface is similar to that of `Snapshot`.
->>>>>>> 0527043b
 
         The `hoomd.data.LocalSnapshot` data access is mediated through
         `hoomd.data.array.HOOMDArray` objects. This lets us ensure memory safety
@@ -617,22 +578,12 @@
         """hoomd.data.LocalSnapshotGPU: Expose simulation data on the GPU.
 
         Provides access directly to the system state's particle, bond, angle,
-<<<<<<< HEAD
-        dihedral, improper, constaint, and pair data through a
-        context manager. Data in `State.gpu_local_snapshot` is GPU local,
-        and the `hoomd.data.LocalSnapshotGPU` object is only usable within a
-        context manager (i.e. ``with sim.state.gpu_local_snapshot as data:``).
-        Attempts to assess data outside the context manager will result in
-        errors. The local snapshot interface is similar to that of
-        `hoomd.Snapshot`.
-=======
         dihedral, improper, constaint, and pair data through a context manager.
         Data in `State.gpu_local_snapshot` is GPU local, and the
         `hoomd.data.LocalSnapshotGPU` object is only usable within a context
         manager (i.e. ``with sim.state.gpu_local_snapshot as data:``). Attempts
         to assess data outside the context manager will result in errors. The
         local snapshot interface is similar to that of `Snapshot`.
->>>>>>> 0527043b
 
         The `hoomd.data.LocalSnapshotGPU` data access is mediated through
         `hoomd.data.array.HOOMDGPUArray` objects. This helps us maintain memory
