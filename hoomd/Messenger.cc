// Copyright (c) 2009-2019 The Regents of the University of Michigan
// This file is part of the HOOMD-blue project, released under the BSD 3-Clause License.


// Maintainer: joaander

/*! \file Messenger.cc
    \brief Defines the Messenger class
*/

#include "ExecutionConfiguration.h"
#include "Messenger.h"
#include "ClockSource.h"

#ifdef ENABLE_MPI
#include "HOOMDMPI.h"
#endif

#include <stdlib.h>
#include <vector>

#include <pybind11/iostream.h>
#include <sstream>
#include <assert.h>
using namespace std;

namespace py = pybind11;

#ifdef ENABLE_MPI
//! Class that supports writing to a shared log file using MPI-IO
class mpi_io : public std::streambuf
    {
    public:
        //! Constructor
        mpi_io(const MPI_Comm& mpi_comm, const std::string& filename);
        virtual ~mpi_io()
            {
            close();
            };

        //! Close the log file
        void close();

        //! \return true if file is open
        bool is_open()
            {
            return m_file_open;
            }

        //! Write a character
        virtual int overflow( int ch );

    private:
        MPI_Comm m_mpi_comm;        //!< The MPI communicator
        MPI_File m_file;            //!< The file handle
        bool m_file_open;           //!< Whether the file is open
    };
#endif

/*! \post Warning and error streams are set to cerr
    \post The notice stream is set to cout
    \post The notice level is set to 2
    \post prefixes are "error!!!!" , "warning!!" and "notice"
*/
Messenger::Messenger(std::shared_ptr<MPIConfiguration> mpi_config)
    : m_mpi_config(mpi_config)
    {
    m_err_stream = &cerr;
    m_warning_stream = &cerr;
    m_notice_stream = &cout;

    m_nullstream = std::shared_ptr<nullstream>(new nullstream());
    m_notice_level = 2;
    m_err_prefix     = "**ERROR**";
    m_warning_prefix = "*Warning*";
    m_notice_prefix  = "notice";

    if (! m_mpi_config)
        {
        // create one on the fly
        m_mpi_config = std::shared_ptr<MPIConfiguration>(new MPIConfiguration());
        }

    // silence output on non-zero ranks
    assert(m_mpi_config);
    if (m_mpi_config->getRank() != 0)
        m_notice_level = 0;

#ifdef ENABLE_MPI
    m_shared_filename = "";
#endif
    }

Messenger::Messenger(const Messenger& msg)
    {
    m_err_stream = msg.m_err_stream;
    m_warning_stream = msg.m_warning_stream;
    m_notice_stream = msg.m_notice_stream;
    m_streambuf_out = msg.m_streambuf_out;
    m_streambuf_err = msg.m_streambuf_err;
    m_nullstream = msg.m_nullstream;
    m_file_out = msg.m_file_out;
    m_file_err = msg.m_file_err;
    m_err_prefix = msg.m_err_prefix;
    m_warning_prefix = msg.m_warning_prefix;
    m_notice_prefix = msg.m_notice_prefix;
    m_notice_level = msg.m_notice_level;

    m_mpi_config = msg.m_mpi_config;

    #ifdef ENABLE_MPI
    m_shared_filename = msg.m_shared_filename;
    #endif
    }

Messenger& Messenger::operator=(Messenger& msg)
    {
    m_err_stream = msg.m_err_stream;
    m_warning_stream = msg.m_warning_stream;
    m_notice_stream = msg.m_notice_stream;
    m_streambuf_out = msg.m_streambuf_out;
    m_streambuf_err = msg.m_streambuf_err;
    m_nullstream = msg.m_nullstream;
    m_file_out = msg.m_file_out;
    m_file_err = msg.m_file_err;
    m_err_prefix = msg.m_err_prefix;
    m_warning_prefix = msg.m_warning_prefix;
    m_notice_prefix = msg.m_notice_prefix;
    m_notice_level = msg.m_notice_level;

    m_mpi_config = msg.m_mpi_config;

    #ifdef ENABLE_MPI
    m_shared_filename = msg.m_shared_filename;
    #endif

    return *this;
    }

Messenger::~Messenger()
    {
<<<<<<< HEAD
    if (! m_is_closed)
        {
        close();
        }
=======
    // set pointers to NULL
    m_err_stream = NULL;
    m_warning_stream = NULL;
    m_notice_stream = NULL;
>>>>>>> 8aad799b
    }

/*! \returns The error stream for use in printing error messages
    \post If the error prefix is not the empty string, the message is preceded with
    "${error_prefix}: ".

    error() is intended to be used as a collective method where all MPI ranks report the same error. Only rank 0
    will print the error.
*/
std::ostream& Messenger::error()
    {
    assert(m_err_stream);
    #ifdef ENABLE_MPI
    if (m_mpi_config->getNRanks() > 1)
        {
        return *m_nullstream;
        }
    #endif
    reopenPythonIfNeeded();
    if (m_err_prefix != string(""))
        *m_err_stream << m_err_prefix << ": ";
    if (m_mpi_config->getNRanks() > 1)
        *m_err_stream << " (Rank " << m_mpi_config->getRank() << "): ";
    return *m_err_stream;
    }

/*! \returns The error stream for use in printing error messages
    \post If the error prefix is not the empty string, the message is preceded with
    "${error_prefix}: (Rank N):".

    errorAllRanks() is intended to be used when only one or a small number of ranks report an error. All ranks that call
    will errorAllRanks() will write output. Callers should flush the stream.
*/
std::ostream& Messenger::errorAllRanks()
    {
    assert(m_err_stream);

    reopenPythonIfNeeded();

    // Delay so that multiple ranks calling this have a good chance of writing non-overlapping messages
    Sleep(m_mpi_config->getRank()*10);

    if (m_err_prefix != string(""))
        *m_err_stream << m_err_prefix << ": ";
    if (m_mpi_config->getNRanks() > 1)
        *m_err_stream << " (Rank " << m_mpi_config->getRank() << "): ";

    return *m_err_stream;
    }

/*! \param msg Message to print
    \sa error()
*/
void Messenger::errorStr(const std::string& msg)
    {
    error() << msg << std::flush;
    }

/*! \returns The warning stream for use in printing warning messages
    \post If the warning prefix is not the empty string, the message is preceded with
    "${warning_prefix}: ".
*/
std::ostream& Messenger::warning()
    {
    if (m_mpi_config->getRank() != 0) return *m_nullstream;

    assert(m_warning_stream);
    reopenPythonIfNeeded();
    if (m_warning_prefix != string(""))
        *m_warning_stream << m_warning_prefix << ": ";
    return *m_warning_stream;
    }

/*! \param msg Message to print
    \sa warning()
*/
void Messenger::warningStr(const std::string& msg)
    {
    warning() << msg << std::flush;;
    }

/*! \returns The notice stream for use in printing notice messages
    \post If the notice prefix is not the empty string and the level is greater than 1 the message is preceded with
    "${notice_prefix}(n): ".

    If level is greater than the notice level, a null stream is returned so that the output is not printed.
*/
std::ostream& Messenger::notice(unsigned int level)
    {
    assert(m_notice_stream);
    if (level <= m_notice_level)
        {
        reopenPythonIfNeeded();
        if (m_notice_prefix != string("") && level > 1)
            *m_notice_stream << m_notice_prefix << "(" << level << "): ";
        return *m_notice_stream;
        }
    else
        {
        return *m_nullstream;
        }
    }

/*! Outputs the the collective notice string on the processor with rank zero, in rank order.

 \param level The notice level
 \param msg Content of the notice
 */
void Messenger::collectiveNoticeStr(unsigned int level, const std::string& msg)
    {
    std::vector<std::string> rank_notices;

    #ifdef ENABLE_MPI
    gather_v(msg, rank_notices, 0, m_mpi_config->getCommunicator());
    #else
    rank_notices.push_back(msg);
    #endif

    #ifdef ENABLE_MPI
    if (m_mpi_config->getRank() == 0)
        {
        if (rank_notices.size() > 1)
            {
            // Output notices in rank order, combining similar ones
            std::vector<std::string>::iterator notice_it;
            std::string last_msg = rank_notices[0];
            int last_output_rank = -1;
            for (notice_it = rank_notices.begin(); notice_it != rank_notices.end() + 1; notice_it++)
                {
                if (notice_it == rank_notices.end() || *notice_it != last_msg)
                    {
                    int rank = notice_it - rank_notices.begin();
                    // output message for accumulated ranks
                    if (last_output_rank+1 == rank-1)
                        notice(level) << "Rank " << last_output_rank + 1 << ": " << last_msg << std::flush;
                    else
                        notice(level) << "Ranks " << last_output_rank + 1 << "-" << rank-1 << ": " << last_msg << std::flush;

                    if (notice_it != rank_notices.end())
                        {
                        last_msg = *notice_it;
                        last_output_rank = rank-1;
                        }
                    }
                }
            }
        else
    #endif
            {
            // output without prefix
            notice(level) << rank_notices[0] << std::flush;
            }
    #ifdef ENABLE_MPI
        }
    #endif
    }

/*! \param level Notice level
    \param msg Message to print
    \sa notice()
*/
void Messenger::noticeStr(unsigned int level, const std::string& msg)
    {
    notice(level) << msg << std::flush;
    }

/*! \param fname File name
    The file is overwritten if it exists. If there is an error opening the file, all level's streams are left
    as is and an error() is issued.
*/
void Messenger::openFile(const std::string& fname)
    {
    m_file_out = std::shared_ptr<std::ostream>(new ofstream(fname.c_str()));
    m_file_err = std::shared_ptr<std::ostream>();
    m_err_stream = m_file_out.get();
    m_warning_stream = m_file_out.get();
    m_notice_stream = m_file_out.get();
    }

/*! Sets all messenger output streams to ones that use PySys_WriteStd* functions so that messenger output
    is sent through sys.std*. This is useful in jupyter notebooks so that the output is displayed in the
    notebook properly. It is also useful if the user decides to remap sys.stdout to something.

    The iostream writes acquire the GIL, so they are safe to call from methods that have released the GIL.
*/
void Messenger::openPython()
    {
    // only import sys on first load
    if (!m_python_open)
        m_sys = pybind11::module::import("sys");

    m_pystdout = m_sys.attr("stdout");
    m_pystderr = m_sys.attr("stderr");

    m_streambuf_out = std::shared_ptr<std::streambuf>(new pybind11::detail::pythonbuf(m_pystdout));
    m_streambuf_err = std::shared_ptr<std::streambuf>(new pybind11::detail::pythonbuf(m_pystderr));

    // now update the error, warning, and notice streams
    m_file_out = std::shared_ptr<std::ostream>(new std::ostream(m_streambuf_out.get()));
    m_file_err = std::shared_ptr<std::ostream>(new std::ostream(m_streambuf_err.get()));

    m_err_stream = m_file_err.get();
    m_warning_stream = m_file_err.get();
    m_notice_stream = m_file_out.get();
    m_python_open = true;
    }

/*! Some notebook operations swap out sys.stdout and sys.stderr. Check if these have been swapped and reopen
    the output streams as necessary.
*/
void Messenger::reopenPythonIfNeeded()
    {
    // only attempt to reopen python streams if we previously opened them
    // and python is initialized
    if (m_python_open && Py_IsInitialized())
        {
        // flush and reopen the streams if sys.stdout or sys.stderr change
        pybind11::object new_pystdout = m_sys.attr("stdout");
        pybind11::object new_pystderr = m_sys.attr("stderr");
        if (!new_pystdout.is(m_pystdout) || !new_pystderr.is(m_pystderr))
            {
            m_file_out->flush();
            m_file_err->flush();
            openPython();
            }
        }
    }

#ifdef ENABLE_MPI
/*! Open a shared file for error, warning, and notice streams

    A suffix .rank (where rank is the partition number)
    is appended to the filename
*/
void Messenger::openSharedFile()
    {
    std::ostringstream oss;
    oss << m_shared_filename << "." << m_mpi_config->getPartition();
    m_streambuf_out = std::shared_ptr< std::streambuf >(new mpi_io((const MPI_Comm&) m_mpi_config->getCommunicator(), oss.str()));

    // now update the error, warning, and notice streams
    m_file_out = std::shared_ptr<std::ostream>(new std::ostream(m_streambuf_out.get()));
    m_file_err = std::shared_ptr<std::ostream>();
    m_err_stream = m_file_out.get();
    m_warning_stream = m_file_out.get();
    m_notice_stream = m_file_out.get();
    }
#endif

/*! Any open file is closed. stdout is opened again for notices and stderr for warnings and errors.
*/
void Messenger::openStd()
    {
    m_file_out = std::shared_ptr<std::ostream>();
    m_file_err = std::shared_ptr<std::ostream>();
    m_err_stream = &cerr;
    m_warning_stream = &cerr;
    m_notice_stream = &cout;
    }

#ifdef ENABLE_MPI
/*! \param filename The output filename
    \param mpi_comm The MPI communicator to use for MPI file IO
 */
mpi_io::mpi_io(const MPI_Comm& mpi_comm, const std::string& filename)
    : m_mpi_comm(mpi_comm),  m_file_open(false)
    {
    assert(m_mpi_comm);

    // overwrite old file
    MPI_File_delete((char *)filename.c_str(), MPI_INFO_NULL);

    // open the log file
    int ret = MPI_File_open(m_mpi_comm, (char *)filename.c_str(),  MPI_MODE_CREATE | MPI_MODE_WRONLY | MPI_MODE_UNIQUE_OPEN, MPI_INFO_NULL, &m_file);

    if (ret == 0)
        m_file_open = true;
    }

int mpi_io::overflow( int ch )
    {
    assert(m_file_open);

    char out_data = char(ch);

    // write value to log file using MPI-IO
    MPI_Status status;
    MPI_File_write_shared(m_file, &out_data, 1, MPI_CHAR, &status);
    return 0;
    }

void mpi_io::close()
    {
    if (m_file_open)
        MPI_File_close(&m_file);

    m_file_open = false;
    }

#endif

void Messenger::close()
    {
    // set pointers to NULL
    m_err_stream = NULL;
    m_warning_stream = NULL;
    m_notice_stream = NULL;

    #ifdef ENABLE_MPI
    releaseSharedMem();
    #endif

    m_is_closed = true;

    openStd();
    }

void export_Messenger(py::module& m)
    {
    py::class_<Messenger, std::shared_ptr<Messenger> >(m,"Messenger")
        .def(py::init< std::shared_ptr<MPIConfiguration> >())
        .def("error", &Messenger::errorStr)
        .def("warning", &Messenger::warningStr)
        .def("notice", &Messenger::noticeStr)
        .def("getNoticeLevel", &Messenger::getNoticeLevel)
        .def("setNoticeLevel", &Messenger::setNoticeLevel)
        .def("getErrorPrefix", &Messenger::getErrorPrefix, py::return_value_policy::reference_internal)
        .def("setErrorPrefix", &Messenger::setErrorPrefix)
        .def("getWarningPrefix", &Messenger::getWarningPrefix, py::return_value_policy::reference_internal)
        .def("setWarningPrefix", &Messenger::setWarningPrefix)
        .def("getNoticePrefix", &Messenger::getNoticePrefix, py::return_value_policy::reference_internal)
        .def("setWarningPrefix", &Messenger::setWarningPrefix)
        .def("openFile", &Messenger::openFile)
        .def("openPython", &Messenger::openPython)
        .def("close", &Messenger::close)
#ifdef ENABLE_MPI
        .def("setSharedFile", &Messenger::setSharedFile)
#endif
        .def("openStd", &Messenger::openStd)
         ;
    }<|MERGE_RESOLUTION|>--- conflicted
+++ resolved
@@ -139,17 +139,10 @@
 
 Messenger::~Messenger()
     {
-<<<<<<< HEAD
-    if (! m_is_closed)
-        {
-        close();
-        }
-=======
     // set pointers to NULL
     m_err_stream = NULL;
     m_warning_stream = NULL;
     m_notice_stream = NULL;
->>>>>>> 8aad799b
     }
 
 /*! \returns The error stream for use in printing error messages
@@ -451,22 +444,6 @@
 
 #endif
 
-void Messenger::close()
-    {
-    // set pointers to NULL
-    m_err_stream = NULL;
-    m_warning_stream = NULL;
-    m_notice_stream = NULL;
-
-    #ifdef ENABLE_MPI
-    releaseSharedMem();
-    #endif
-
-    m_is_closed = true;
-
-    openStd();
-    }
-
 void export_Messenger(py::module& m)
     {
     py::class_<Messenger, std::shared_ptr<Messenger> >(m,"Messenger")
@@ -484,7 +461,6 @@
         .def("setWarningPrefix", &Messenger::setWarningPrefix)
         .def("openFile", &Messenger::openFile)
         .def("openPython", &Messenger::openPython)
-        .def("close", &Messenger::close)
 #ifdef ENABLE_MPI
         .def("setSharedFile", &Messenger::setSharedFile)
 #endif
