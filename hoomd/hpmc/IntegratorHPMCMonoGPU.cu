// Copyright (c) 2009-2019 The Regents of the University of Michigan
// This file is part of the HOOMD-blue project, released under the BSD 3-Clause License.

#include "IntegratorHPMCMonoGPUTypes.cuh"
#include "hoomd/GPUPartition.cuh"

#include "hoomd/GPUPartition.cuh"
#include "hoomd/RandomNumbers.h"
#include "hoomd/RNGIdentifiers.h"
#include "hoomd/CachedAllocator.h"

#include <thrust/device_ptr.h>
#include <thrust/reduce.h>
#include <thrust/execution_policy.h>


namespace hpmc
{
namespace gpu
{
namespace kernel
{

//! Kernel to generate expanded cells
/*! \param d_excell_idx Output array to list the particle indices in the expanded cells
    \param d_excell_size Output array to list the number of particles in each expanded cell
    \param excli Indexer for the expanded cells
    \param d_cell_idx Particle indices in the normal cells
    \param d_cell_size Number of particles in each cell
    \param d_cell_adj Cell adjacency list
    \param ci Cell indexer
    \param cli Cell list indexer
    \param cadji Cell adjacency indexer
    \param ngpu Number of active devices

    gpu_hpmc_excell_kernel executes one thread per cell. It gathers the particle indices from all neighboring cells
    into the output expanded cell.
*/
__global__ void hpmc_excell(unsigned int *d_excell_idx,
                            unsigned int *d_excell_size,
                            const Index2D excli,
                            const unsigned int *d_cell_idx,
                            const unsigned int *d_cell_size,
                            const unsigned int *d_cell_adj,
                            const Index3D ci,
                            const Index2D cli,
                            const Index2D cadji,
                            const unsigned int ngpu)
    {
    // compute the output cell
    unsigned int my_cell = 0;
    my_cell = blockDim.x * blockIdx.x + threadIdx.x;

    if (my_cell >= ci.getNumElements())
        return;

    unsigned int my_cell_size = 0;

    // loop over neighboring cells and build up the expanded cell list
    for (unsigned int offset = 0; offset < cadji.getW(); offset++)
        {
        unsigned int neigh_cell = d_cell_adj[cadji(offset, my_cell)];

        // iterate over per-device cell lists
        for (unsigned int igpu = 0; igpu < ngpu; ++igpu)
            {
            unsigned int neigh_cell_size = d_cell_size[neigh_cell+igpu*ci.getNumElements()];

            for (unsigned int k = 0; k < neigh_cell_size; k++)
                {
                // read in the index of the new particle to add to our cell
                unsigned int new_idx = d_cell_idx[cli(k, neigh_cell)+igpu*cli.getNumElements()];
                d_excell_idx[excli(my_cell_size, my_cell)] = new_idx;
                my_cell_size++;
                }
            }
        }

    // write out the final size
    d_excell_size[my_cell] = my_cell_size;
    }

//! Kernel for grid shift
/*! \param d_postype postype of each particle
    \param d_image Image flags for each particle
    \param N number of particles
    \param box Simulation box
    \param shift Vector by which to translate the particles

    Shift all the particles by a given vector.

    \ingroup hpmc_kernels
*/
__global__ void hpmc_shift(Scalar4 *d_postype,
                          int3 *d_image,
                          const unsigned int N,
                          const BoxDim box,
                          const Scalar3 shift)
    {
    // identify the active cell that this thread handles
    unsigned int my_pidx = blockIdx.x * blockDim.x + threadIdx.x;

    // this thread is inactive if it indexes past the end of the particle list
    if (my_pidx >= N)
        return;

    // pull in the current position
    Scalar4 postype = d_postype[my_pidx];

    // shift the position
    Scalar3 pos = make_scalar3(postype.x, postype.y, postype.z);
    pos += shift;

    // wrap the particle back into the box
    int3 image = d_image[my_pidx];
    box.wrap(pos, image);

    // write out the new position and orientation
    d_postype[my_pidx] = make_scalar4(pos.x, pos.y, pos.z, postype.w);
    d_image[my_pidx] = image;
    }

//!< Kernel to evaluate convergence
__global__ void hpmc_check_convergence(
                 const unsigned int *d_trial_move_type,
                 const unsigned int *d_reject_out_of_cell,
                 unsigned int *d_reject_in,
                 unsigned int *d_reject_out,
                 unsigned int *d_condition,
                 const unsigned int nwork,
                 const unsigned work_offset)
    {
    // the particle we are handling
    unsigned int work_idx = blockIdx.x*blockDim.x + threadIdx.x;
    if (work_idx >= nwork)
        return;
    unsigned int i = work_idx + work_offset;

    // is this particle considered?
    bool move_active = d_trial_move_type[i] > 0;

    // combine with reject flag from gen_moves for particles which are always rejected
    bool reject_out_of_cell = d_reject_out_of_cell[i];
    bool reject = d_reject_out[i];

    // did the answer change since the last iteration?
    if (move_active && !reject_out_of_cell && reject != d_reject_in[i])
        {
        // flag that we're not done yet (a trivial race condition upon write)
        *d_condition = 1;
        }

    // update the reject flags
    d_reject_out[i] = reject || reject_out_of_cell;

    // clear input
    d_reject_in[i] = reject_out_of_cell;
    }
<<<<<<< HEAD

//! Generate number of depletants per particle
__global__ void generate_num_depletants(const unsigned int seed,
                                        const unsigned int timestep,
                                        const unsigned int select,
                                        const unsigned int num_types,
                                        const unsigned int depletant_type_a,
                                        const unsigned int depletant_type_b,
                                        const Index2D depletant_idx,
                                        const unsigned int work_offset,
                                        const unsigned int nwork,
                                        const Scalar *d_lambda,
                                        const Scalar4 *d_postype,
                                        unsigned int *d_n_depletants)
    {
    unsigned int idx = threadIdx.x + blockDim.x*blockIdx.x;

    if (idx >= nwork)
        return;

    idx += work_offset;

    hoomd::RandomGenerator rng_poisson(hoomd::RNGIdentifier::HPMCDepletantNum, idx, seed, timestep,
        select*depletant_idx.getNumElements() + depletant_idx(depletant_type_a,depletant_type_b));
    Index2D typpair_idx(num_types);
    unsigned int type_i = __scalar_as_int(d_postype[idx].w);
    d_n_depletants[idx] = hoomd::PoissonDistribution<Scalar>(
        d_lambda[type_i*depletant_idx.getNumElements()+depletant_idx(depletant_type_a,depletant_type_b)])(rng_poisson);
    }

__global__ void hpmc_reduce_counters(const unsigned int ngpu,
                     const unsigned int pitch,
                     const hpmc_counters_t *d_per_device_counters,
                     hpmc_counters_t *d_counters,
                     const unsigned int implicit_pitch,
                     const Index2D depletant_idx,
                     const hpmc_implicit_counters_t *d_per_device_implicit_counters,
                     hpmc_implicit_counters_t *d_implicit_counters)
    {
    for (unsigned int igpu = 0; igpu < ngpu; ++igpu)
        {
        *d_counters = *d_counters + d_per_device_counters[igpu*pitch];

        for (unsigned int itype = 0; itype < depletant_idx.getNumElements(); ++itype)
            d_implicit_counters[itype] = d_implicit_counters[itype] + d_per_device_implicit_counters[itype+igpu*implicit_pitch];
        }
    }

=======
>>>>>>> 3a311cba
} // end namespace kernel

//! Driver for kernel::hpmc_excell()
void hpmc_excell(unsigned int *d_excell_idx,
                 unsigned int *d_excell_size,
                 const Index2D& excli,
                 const unsigned int *d_cell_idx,
                 const unsigned int *d_cell_size,
                 const unsigned int *d_cell_adj,
                 const Index3D& ci,
                 const Index2D& cli,
                 const Index2D& cadji,
                 const unsigned int ngpu,
                 const unsigned int block_size)
    {
    assert(d_excell_idx);
    assert(d_excell_size);
    assert(d_cell_idx);
    assert(d_cell_size);
    assert(d_cell_adj);

    // determine the maximum block size and clamp the input block size down
    static int max_block_size = -1;
    if (max_block_size == -1)
        {
        hipFuncAttributes attr;
        hipFuncGetAttributes(&attr, reinterpret_cast<const void*>(kernel::hpmc_excell));
        max_block_size = attr.maxThreadsPerBlock;
        }

    // setup the grid to run the kernel
    dim3 threads(min(block_size, (unsigned int)max_block_size), 1, 1);
    dim3 grid(ci.getNumElements() / block_size + 1, 1, 1);

    hipLaunchKernelGGL(kernel::hpmc_excell, dim3(grid), dim3(threads), 0, 0, d_excell_idx,
                                           d_excell_size,
                                           excli,
                                           d_cell_idx,
                                           d_cell_size,
                                           d_cell_adj,
                                           ci,
                                           cli,
                                           cadji,
                                           ngpu);

    }

//! Kernel driver for kernel::hpmc_shift()
void hpmc_shift(Scalar4 *d_postype,
                int3 *d_image,
                const unsigned int N,
                const BoxDim& box,
                const Scalar3 shift,
                const unsigned int block_size)
    {
    assert(d_postype);
    assert(d_image);

    // setup the grid to run the kernel
    dim3 threads_shift(block_size, 1, 1);
    dim3 grid_shift(N / block_size + 1, 1, 1);

    hipLaunchKernelGGL(kernel::hpmc_shift, dim3(grid_shift), dim3(threads_shift), 0, 0, d_postype,
                                                      d_image,
                                                      N,
                                                      box,
                                                      shift);

    // after this kernel we return control of cuda managed memory to the host
    hipDeviceSynchronize();
    }

void hpmc_check_convergence(const unsigned int *d_trial_move_type,
                 const unsigned int *d_reject_out_of_cell,
                 unsigned int *d_reject_in,
                 unsigned int *d_reject_out,
                 unsigned int *d_condition,
                 const GPUPartition& gpu_partition,
                 const unsigned int block_size)
    {
    // determine the maximum block size and clamp the input block size down
    static int max_block_size = -1;
    if (max_block_size == -1)
        {
        hipFuncAttributes attr;
        hipFuncGetAttributes(&attr, reinterpret_cast<const void*>(kernel::hpmc_check_convergence));
        max_block_size = attr.maxThreadsPerBlock;
        }

    // setup the grid to run the kernel
    unsigned int run_block_size = min(block_size, (unsigned int)max_block_size);

    dim3 threads(run_block_size, 1, 1);

    for (int idev = gpu_partition.getNumActiveGPUs() - 1; idev >= 0; --idev)
        {
        auto range = gpu_partition.getRangeAndSetGPU(idev);

        unsigned int nwork = range.second - range.first;
        const unsigned int num_blocks = nwork/run_block_size + 1;
        dim3 grid(num_blocks, 1, 1);

        hipLaunchKernelGGL(kernel::hpmc_check_convergence, grid, threads, 0, 0,
            d_trial_move_type,
            d_reject_out_of_cell,
            d_reject_in,
            d_reject_out,
            d_condition,
            nwork,
            range.first);
        }
    }

void generate_num_depletants(const unsigned int seed,
                             const unsigned int timestep,
                             const unsigned int select,
                             const unsigned int num_types,
                             const unsigned int depletant_type_a,
                             const unsigned int depletant_type_b,
                             const Index2D depletant_idx,
                             const Scalar *d_lambda,
                             const Scalar4 *d_postype,
                             unsigned int *d_n_depletants,
                             const unsigned int block_size,
                             const hipStream_t *streams,
                             const GPUPartition& gpu_partition)
    {
    // determine the maximum block size and clamp the input block size down
    static unsigned int max_block_size = UINT_MAX;
    if (max_block_size == UINT_MAX)
        {
        hipFuncAttributes attr;
        hipFuncGetAttributes(&attr, reinterpret_cast<const void*>(kernel::generate_num_depletants));
        max_block_size = attr.maxThreadsPerBlock;
        }

    unsigned int run_block_size = min(block_size, max_block_size);

    for (int idev = gpu_partition.getNumActiveGPUs() - 1; idev >= 0; --idev)
        {
        auto range = gpu_partition.getRangeAndSetGPU(idev);
        unsigned int nwork = range.second - range.first;

        hipLaunchKernelGGL(kernel::generate_num_depletants, nwork/run_block_size+1, run_block_size, 0, streams[idev],
            seed,
            timestep,
            select,
            num_types,
            depletant_type_a,
            depletant_type_b,
            depletant_idx,
            range.first,
            nwork,
            d_lambda,
            d_postype,
            d_n_depletants);
        }
    }

void get_max_num_depletants(unsigned int *d_n_depletants,
                            unsigned int *max_n_depletants,
                            const hipStream_t *streams,
                            const GPUPartition& gpu_partition,
                            CachedAllocator& alloc)
    {
    thrust::device_ptr<unsigned int> n_depletants(d_n_depletants);
    for (int idev = gpu_partition.getNumActiveGPUs() - 1; idev >= 0; --idev)
        {
        auto range = gpu_partition.getRangeAndSetGPU(idev);

        #ifdef __HIP_PLATFORM_HCC__
        max_n_depletants[idev] = thrust::reduce(thrust::hip::par(alloc).on(streams[idev]),
        #else
        max_n_depletants[idev] = thrust::reduce(thrust::cuda::par(alloc).on(streams[idev]),
        #endif
            n_depletants + range.first,
            n_depletants + range.second,
            0,
            thrust::maximum<unsigned int>());
        }
    }

void reduce_counters(const unsigned int ngpu,
                     const unsigned int pitch,
                     const hpmc_counters_t *d_per_device_counters,
                     hpmc_counters_t *d_counters,
                     const unsigned int implicit_pitch,
                     const Index2D depletant_idx,
                     const hpmc_implicit_counters_t *d_per_device_implicit_counters,
                     hpmc_implicit_counters_t *d_implicit_counters)
    {
    hipLaunchKernelGGL(kernel::hpmc_reduce_counters, 1, 1, 0, 0,
                     ngpu,
                     pitch,
                     d_per_device_counters,
                     d_counters,
                     implicit_pitch,
                     depletant_idx,
                     d_per_device_implicit_counters,
                     d_implicit_counters);
    }

} // end namespace gpu
} // end namespace hpmc
<|MERGE_RESOLUTION|>--- conflicted
+++ resolved
@@ -3,16 +3,6 @@
 
 #include "IntegratorHPMCMonoGPUTypes.cuh"
 #include "hoomd/GPUPartition.cuh"
-
-#include "hoomd/GPUPartition.cuh"
-#include "hoomd/RandomNumbers.h"
-#include "hoomd/RNGIdentifiers.h"
-#include "hoomd/CachedAllocator.h"
-
-#include <thrust/device_ptr.h>
-#include <thrust/reduce.h>
-#include <thrust/execution_policy.h>
-
 
 namespace hpmc
 {
@@ -156,57 +146,6 @@
     // clear input
     d_reject_in[i] = reject_out_of_cell;
     }
-<<<<<<< HEAD
-
-//! Generate number of depletants per particle
-__global__ void generate_num_depletants(const unsigned int seed,
-                                        const unsigned int timestep,
-                                        const unsigned int select,
-                                        const unsigned int num_types,
-                                        const unsigned int depletant_type_a,
-                                        const unsigned int depletant_type_b,
-                                        const Index2D depletant_idx,
-                                        const unsigned int work_offset,
-                                        const unsigned int nwork,
-                                        const Scalar *d_lambda,
-                                        const Scalar4 *d_postype,
-                                        unsigned int *d_n_depletants)
-    {
-    unsigned int idx = threadIdx.x + blockDim.x*blockIdx.x;
-
-    if (idx >= nwork)
-        return;
-
-    idx += work_offset;
-
-    hoomd::RandomGenerator rng_poisson(hoomd::RNGIdentifier::HPMCDepletantNum, idx, seed, timestep,
-        select*depletant_idx.getNumElements() + depletant_idx(depletant_type_a,depletant_type_b));
-    Index2D typpair_idx(num_types);
-    unsigned int type_i = __scalar_as_int(d_postype[idx].w);
-    d_n_depletants[idx] = hoomd::PoissonDistribution<Scalar>(
-        d_lambda[type_i*depletant_idx.getNumElements()+depletant_idx(depletant_type_a,depletant_type_b)])(rng_poisson);
-    }
-
-__global__ void hpmc_reduce_counters(const unsigned int ngpu,
-                     const unsigned int pitch,
-                     const hpmc_counters_t *d_per_device_counters,
-                     hpmc_counters_t *d_counters,
-                     const unsigned int implicit_pitch,
-                     const Index2D depletant_idx,
-                     const hpmc_implicit_counters_t *d_per_device_implicit_counters,
-                     hpmc_implicit_counters_t *d_implicit_counters)
-    {
-    for (unsigned int igpu = 0; igpu < ngpu; ++igpu)
-        {
-        *d_counters = *d_counters + d_per_device_counters[igpu*pitch];
-
-        for (unsigned int itype = 0; itype < depletant_idx.getNumElements(); ++itype)
-            d_implicit_counters[itype] = d_implicit_counters[itype] + d_per_device_implicit_counters[itype+igpu*implicit_pitch];
-        }
-    }
-
-=======
->>>>>>> 3a311cba
 } // end namespace kernel
 
 //! Driver for kernel::hpmc_excell()
@@ -320,94 +259,5 @@
         }
     }
 
-void generate_num_depletants(const unsigned int seed,
-                             const unsigned int timestep,
-                             const unsigned int select,
-                             const unsigned int num_types,
-                             const unsigned int depletant_type_a,
-                             const unsigned int depletant_type_b,
-                             const Index2D depletant_idx,
-                             const Scalar *d_lambda,
-                             const Scalar4 *d_postype,
-                             unsigned int *d_n_depletants,
-                             const unsigned int block_size,
-                             const hipStream_t *streams,
-                             const GPUPartition& gpu_partition)
-    {
-    // determine the maximum block size and clamp the input block size down
-    static unsigned int max_block_size = UINT_MAX;
-    if (max_block_size == UINT_MAX)
-        {
-        hipFuncAttributes attr;
-        hipFuncGetAttributes(&attr, reinterpret_cast<const void*>(kernel::generate_num_depletants));
-        max_block_size = attr.maxThreadsPerBlock;
-        }
-
-    unsigned int run_block_size = min(block_size, max_block_size);
-
-    for (int idev = gpu_partition.getNumActiveGPUs() - 1; idev >= 0; --idev)
-        {
-        auto range = gpu_partition.getRangeAndSetGPU(idev);
-        unsigned int nwork = range.second - range.first;
-
-        hipLaunchKernelGGL(kernel::generate_num_depletants, nwork/run_block_size+1, run_block_size, 0, streams[idev],
-            seed,
-            timestep,
-            select,
-            num_types,
-            depletant_type_a,
-            depletant_type_b,
-            depletant_idx,
-            range.first,
-            nwork,
-            d_lambda,
-            d_postype,
-            d_n_depletants);
-        }
-    }
-
-void get_max_num_depletants(unsigned int *d_n_depletants,
-                            unsigned int *max_n_depletants,
-                            const hipStream_t *streams,
-                            const GPUPartition& gpu_partition,
-                            CachedAllocator& alloc)
-    {
-    thrust::device_ptr<unsigned int> n_depletants(d_n_depletants);
-    for (int idev = gpu_partition.getNumActiveGPUs() - 1; idev >= 0; --idev)
-        {
-        auto range = gpu_partition.getRangeAndSetGPU(idev);
-
-        #ifdef __HIP_PLATFORM_HCC__
-        max_n_depletants[idev] = thrust::reduce(thrust::hip::par(alloc).on(streams[idev]),
-        #else
-        max_n_depletants[idev] = thrust::reduce(thrust::cuda::par(alloc).on(streams[idev]),
-        #endif
-            n_depletants + range.first,
-            n_depletants + range.second,
-            0,
-            thrust::maximum<unsigned int>());
-        }
-    }
-
-void reduce_counters(const unsigned int ngpu,
-                     const unsigned int pitch,
-                     const hpmc_counters_t *d_per_device_counters,
-                     hpmc_counters_t *d_counters,
-                     const unsigned int implicit_pitch,
-                     const Index2D depletant_idx,
-                     const hpmc_implicit_counters_t *d_per_device_implicit_counters,
-                     hpmc_implicit_counters_t *d_implicit_counters)
-    {
-    hipLaunchKernelGGL(kernel::hpmc_reduce_counters, 1, 1, 0, 0,
-                     ngpu,
-                     pitch,
-                     d_per_device_counters,
-                     d_counters,
-                     implicit_pitch,
-                     depletant_idx,
-                     d_per_device_implicit_counters,
-                     d_implicit_counters);
-    }
-
 } // end namespace gpu
 } // end namespace hpmc
