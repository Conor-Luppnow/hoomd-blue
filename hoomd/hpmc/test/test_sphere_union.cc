
#include "hoomd/ExecutionConfiguration.h"

#include "hoomd/test/upp11_config.h"

HOOMD_UP_MAIN();




#include "hoomd/hpmc/IntegratorHPMC.h"
#include "hoomd/hpmc/Moves.h"
#include "hoomd/hpmc/ShapeUnion.h"

#include <iostream>
#include <string>

#include <hoomd/extern/pybind/include/pybind11/pybind11.h>
#include <memory>

using namespace hpmc;
using namespace std;
using namespace hpmc::detail;

unsigned int err_count;

template<class Shape, unsigned int max_n_members>
void build_tree(typename ShapeUnion<Shape, max_n_members>::param_type& data)
    {
    typedef typename ShapeUnion<Shape, max_n_members>::param_type::gpu_tree_type gpu_tree_type;
    typename gpu_tree_type::obb_tree_type tree;
    hpmc::detail::OBB *obbs;
    int retval = posix_memalign((void**)&obbs, 32, sizeof(hpmc::detail::OBB)*data.N);
    if (retval != 0)
        {
        throw std::runtime_error("Error allocating aligned AABB memory.");
        }

    // construct bounding box tree
    for (unsigned int i = 0; i < data.N; ++i)
        {
        Shape dummy(quat<Scalar>(data.morientation[i]), data.mparams[i]);
        obbs[i] = OBB(dummy.getAABB(data.mpos[i]));
        }

    tree.buildTree(obbs, data.N);
    free(obbs);
    data.tree = gpu_tree_type(tree);
    }

UP_TEST( construction )
    {
    // parameters
    quat<Scalar> o(1.0, vec3<Scalar>(-3.0, 9.0, 6.0));
    o = o * (Scalar)(Scalar(1.0)/sqrt(norm2(o)));

    // lopsided dumbbell: spheres of radius 0.25 and 0.5, located at x= +/- 0.25
    Scalar x_i(-0.25);
    Scalar x_j(0.25);
    Scalar R_i(0.25);
    Scalar R_j(0.5);
    Scalar R(x_j + R_j);
    ShapeSphere::param_type par_i;
    par_i.radius = R_i;
    par_i.ignore = 0;
    ShapeSphere::param_type par_j;
    par_j.radius = R_j;
    par_i.ignore = 0;

    ShapeUnion<ShapeSphere, 8>::param_type params;
    params.N = 2;
    params.diameter = 2*R;
    params.mpos[0] = vec3<Scalar>(x_i, 0, 0);
    params.mpos[1] = vec3<Scalar>(x_j, 0, 0);
    params.morientation[0] = o;
    params.morientation[1] = o;
    params.mparams[0] = par_i;
    params.mparams[1] = par_j;
    params.moverlap[0] = 1;
    params.moverlap[1] = 1;
    build_tree<ShapeSphere, 8>(params);

    // construct and check
<<<<<<< HEAD
    ShapeUnion<ShapeSphere> a(o, params);
=======
    ShapeUnion<ShapeSphere, 8> a(o, params);
>>>>>>> c62a2fcb
    MY_CHECK_CLOSE(a.orientation.s, o.s, tol);
    MY_CHECK_CLOSE(a.orientation.v.x, o.v.x, tol);
    MY_CHECK_CLOSE(a.orientation.v.y, o.v.y, tol);
    MY_CHECK_CLOSE(a.orientation.v.z, o.v.z, tol);
    MY_CHECK_CLOSE(a.members.diameter, R*2, tol);

    MY_CHECK_CLOSE(a.members.morientation[0].s, o.s, tol);
    MY_CHECK_CLOSE(a.members.morientation[0].v.x, o.v.x, tol);
    MY_CHECK_CLOSE(a.members.morientation[1].v.y, o.v.y, tol);
    MY_CHECK_CLOSE(a.members.morientation[1].v.z, o.v.z, tol);
    MY_CHECK_CLOSE(a.members.mpos[0].x, x_i, tol);
    MY_CHECK_CLOSE(a.members.mpos[1].x, x_j, tol);

    UP_ASSERT(a.hasOrientation());

    MY_CHECK_CLOSE(a.getCircumsphereDiameter(), R*2, tol);
    }

UP_TEST( non_overlap )
    {
    // parameters
    quat<Scalar> o;
    quat<Scalar> o_a;
    quat<Scalar> o_b;
    vec3<Scalar> r_a;
    vec3<Scalar> r_b;

    // dumbbell: spheres of radius 0.25, located at x= +/- 0.25
    Scalar x_i(-0.25);
    Scalar x_j(0.25);
    Scalar R_i(0.25);
    Scalar R_j(0.25);
    Scalar R(x_j + R_j);
    ShapeSphere::param_type par_i;
    par_i.radius = R_i;
    par_i.ignore = 0;
    ShapeSphere::param_type par_j;
    par_j.radius = R_j;
    par_i.ignore = 0;

    ShapeUnion<ShapeSphere, 8>::param_type params;
    params.N = 2;
    params.diameter = 2*R;
    params.mpos[0] = vec3<Scalar>(x_i, 0, 0);
    params.mpos[1] = vec3<Scalar>(x_j, 0, 0);
    params.morientation[0] = o;
    params.morientation[1] = o;
    params.mparams[0] = par_i;
    params.mparams[1] = par_j;
    params.ignore = 0;
    params.moverlap[0] = 1;
    params.moverlap[1] = 1;
    build_tree<ShapeSphere, 8>(params);

    // create two identical dumbbells
    ShapeUnion<ShapeSphere, 8> a(o_a, params);
    ShapeUnion<ShapeSphere, 8> b(o_b, params);

    // trivial orientation
    r_a = vec3<Scalar>(0,0,0);
    r_b = vec3<Scalar>(1.01, 0, 0);
    UP_ASSERT(!test_overlap(r_b - r_a, a, b, err_count));
    UP_ASSERT(!test_overlap(r_a - r_b, b, a, err_count));
    r_b = vec3<Scalar>(0, 0.51, 0);
    UP_ASSERT(!test_overlap(r_b - r_a, a, b, err_count));
    UP_ASSERT(!test_overlap(r_a - r_b, b, a, err_count));

    // rotate vertical: pi/2 about y axis
    Scalar alpha = M_PI/2.0;
    o_a = quat<Scalar>(cos(alpha/2.0), (Scalar)sin(alpha/2.0) * vec3<Scalar>(0,1,0));
    o_b = o_a;
    a.orientation = o_a;
    b.orientation = o_b;
    r_b = vec3<Scalar>(0.51, 0, 0);
    UP_ASSERT(!test_overlap(r_b - r_a, a, b, err_count));
    UP_ASSERT(!test_overlap(r_a - r_b, b, a, err_count));
    r_b = vec3<Scalar>(0, 1.01, 0);
    UP_ASSERT(!test_overlap(r_b - r_a, a, b, err_count));
    UP_ASSERT(!test_overlap(r_a - r_b, b, a, err_count));

    // 'a' x-axis aligned, 'b' z-axis aligned
    a.orientation = quat<Scalar>();
    r_b = vec3<Scalar>(0.75, 0, 0);
    UP_ASSERT(!test_overlap(r_b - r_a, a, b, err_count));
    UP_ASSERT(!test_overlap(r_a - r_b, b, a, err_count));
    r_b = vec3<Scalar>(0, 0, 0.75);
    UP_ASSERT(!test_overlap(r_b - r_a, a, b, err_count));
    UP_ASSERT(!test_overlap(r_a - r_b, b, a, err_count));
    r_b = vec3<Scalar>(0.76, 0, 0.25);
    UP_ASSERT(!test_overlap(r_b - r_a, a, b, err_count));
    UP_ASSERT(!test_overlap(r_a - r_b, b, a, err_count));
    }

UP_TEST( overlapping_dumbbells )
    {
    // parameters
    quat<Scalar> o;
    quat<Scalar> o_a;
    quat<Scalar> o_b;
    vec3<Scalar> r_a;
    vec3<Scalar> r_b;

    // dumbbell: spheres of radius 0.25, located at x= +/- 0.25
    Scalar x_i(-0.25);
    Scalar x_j(0.25);
    Scalar R_i(0.25);
    Scalar R_j(0.25);
    Scalar R(x_j + R_j);
    ShapeSphere::param_type par_i;
    par_i.radius = R_i;
    par_i.ignore = 0;
    ShapeSphere::param_type par_j;
    par_j.radius = R_j;
    par_i.ignore = 0;

    ShapeUnion<ShapeSphere, 8>::param_type params;
    params.N = 2;
    params.diameter = 2*R;
    params.mpos[0] = vec3<Scalar>(x_i, 0, 0);
    params.mpos[1] = vec3<Scalar>(x_j, 0, 0);
    params.morientation[0] = o;
    params.morientation[1] = o;
    params.mparams[0] = par_i;
    params.mparams[1] = par_j;
    params.ignore = 0;
    params.moverlap[0] = 1;
    params.moverlap[1] = 1;
    build_tree<ShapeSphere, 8>(params);

    // create two identical dumbbells
    ShapeUnion<ShapeSphere, 8> a(o_a, params);
    ShapeUnion<ShapeSphere, 8> b(o_b, params);

    // trivial orientation
    r_a = vec3<Scalar>(0,0,0);
    r_b = vec3<Scalar>(0.99, 0, 0);
    UP_ASSERT(test_overlap(r_b - r_a, a, b, err_count));
    UP_ASSERT(test_overlap(r_a - r_b, b, a, err_count));
    r_b = vec3<Scalar>(0, 0.49, 0);
    UP_ASSERT(test_overlap(r_b - r_a, a, b, err_count));
    UP_ASSERT(test_overlap(r_a - r_b, b, a, err_count));

    // rotate vertical: pi/2 about y axis
    Scalar alpha = M_PI/2.0;
    o_a = quat<Scalar>(cos(alpha/2.0), (Scalar)sin(alpha/2.0) * vec3<Scalar>(0,1,0));
    o_b = o_a;
    a.orientation = o_a;
    b.orientation = o_b;
    r_b = vec3<Scalar>(0.49, 0, 0);
    UP_ASSERT(test_overlap(r_b - r_a, a, b, err_count));
    UP_ASSERT(test_overlap(r_a - r_b, b, a, err_count));
    r_b = vec3<Scalar>(0, 0, 0.99);
    UP_ASSERT(test_overlap(r_b - r_a, a, b, err_count));
    UP_ASSERT(test_overlap(r_a - r_b, b, a, err_count));

    // 'a' x-axis aligned, 'b' z-axis aligned
    a.orientation = quat<Scalar>();
    r_b = vec3<Scalar>(0.68, 0, 0);
    UP_ASSERT(test_overlap(r_b - r_a, a, b, err_count));
    UP_ASSERT(test_overlap(r_a - r_b, b, a, err_count));
    r_b = vec3<Scalar>(0, 0, 0.68);
    UP_ASSERT(test_overlap(r_b - r_a, a, b, err_count));
    UP_ASSERT(test_overlap(r_a - r_b, b, a, err_count));
    r_b = vec3<Scalar>(0.74, 0, 0.25);
    UP_ASSERT(test_overlap(r_b - r_a, a, b, err_count));
    UP_ASSERT(test_overlap(r_a - r_b, b, a, err_count));
    }<|MERGE_RESOLUTION|>--- conflicted
+++ resolved
@@ -81,11 +81,7 @@
     build_tree<ShapeSphere, 8>(params);
 
     // construct and check
-<<<<<<< HEAD
-    ShapeUnion<ShapeSphere> a(o, params);
-=======
     ShapeUnion<ShapeSphere, 8> a(o, params);
->>>>>>> c62a2fcb
     MY_CHECK_CLOSE(a.orientation.s, o.s, tol);
     MY_CHECK_CLOSE(a.orientation.v.x, o.v.x, tol);
     MY_CHECK_CLOSE(a.orientation.v.y, o.v.y, tol);
