--- conflicted
+++ resolved
@@ -23,44 +23,7 @@
 
 namespace hpmc
 {
-<<<<<<< HEAD
-// template < unsigned int old_max_verts, unsigned int new_max_verts >
-// detail::poly3d_verts<new_max_verts> cast_poly3d_verts(const detail::poly3d_verts<old_max_verts>& old_verts)
-//     {
-//     // restricting this cast from small arrays to larger ones ok because it can not invalidate
-//     // any of the data. The otherway is not true and I don't want to worry about that
-//     // right now.
-//     #if  old_max_verts > new_max_verts
-//         #error "must cast to a larger number of vertices"
-//     #endif
-//
-//     // All data guaranteed to be valid because of static_assert above
-//     detail::poly3d_verts<new_max_verts> verts;
-//     verts.N = old_verts.N;
-//     verts.diameter = old_verts.diameter;
-//     verts.sweep_radius = old_verts.sweep_radius;
-//     verts.ignore = old_verts.ignore;
-//
-//     // initialize because we have observed strange behaviour if we don't.
-//     for (unsigned int i = 0; i < new_max_verts; i++)
-//         {
-//         if( i < old_verts.N )
-//             {
-//                 verts.x[i] = old_verts.x[i];
-//                 verts.y[i] = old_verts.y[i];
-//                 verts.z[i] = old_verts.z[i];
-//             }
-//         else
-//             {
-//             verts.x[i] = verts.y[i] = verts.z[i] = OverlapReal(0);
-//             }
-//         }
-//
-//     return verts;
-//     }
-
-=======
->>>>>>> a53ceb43
+
 struct SphereWall
     {
     SphereWall() : rsq(0), inside(false), origin(0,0,0), verts(new detail::poly3d_verts(1,false)) {}
