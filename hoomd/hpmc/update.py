<<<<<<< HEAD
# Copyright (c) 2009-2017 The Regents of the University of Michigan
=======
# Copyright (c) 2009-2018 The Regents of the University of Michigan
>>>>>>> a4a24a6d
# This file is part of the HOOMD-blue project, released under the BSD 3-Clause License.

""" HPMC updaters.
"""

from . import _hpmc
from . import integrate
from . import compute
from hoomd import _hoomd

import math

from hoomd.update import _updater
import hoomd

class boxmc(_updater):
    R""" Apply box updates to sample isobaric and related ensembles.

    Args:

        mc (:py:mod:`hoomd.hpmc.integrate`): HPMC integrator object for system on which to apply box updates
        betaP (:py:class:`float` or :py:mod:`hoomd.variant`): :math:`\frac{p}{k_{\mathrm{B}}T}`. (units of inverse area in 2D or
                                                    inverse volume in 3D) Apply your chosen reduced pressure convention
                                                    externally.
        seed (int): random number seed for MC box changes

    One or more Monte Carlo move types are applied to evolve the simulation box. By default, no moves are applied.
    Activate desired move types using the following methods with a non-zero weight:

    - :py:meth:`aspect` - box aspect ratio moves
    - :py:meth:`length` - change box lengths independently
    - :py:meth:`shear` - shear the box
    - :py:meth:`volume` - scale the box lengths uniformly
    - :py:meth:`ln_volume` - scale the box lengths uniformly with logarithmic increments

    Pressure inputs to update.boxmc are defined as :math:`\beta P`. Conversions from a specific definition of reduced
    pressure :math:`P^*` are left for the user to perform.

    Note:
        All *delta* and *weight* values for all move types default to 0.

    Example::

        mc = hpmc.integrate.sphere(seed=415236, d=0.3)
        boxMC = hpmc.update.boxmc(mc, betaP=1.0, seed=9876)
        boxMC.set_betap(2.0)
        boxMC.ln_volume(delta=0.01, weight=2.0)
        boxMC.length(delta=(0.1,0.1,0.1), weight=4.0)
        run(30) # perform approximately 10 volume moves and 20 length moves

    """
    def __init__(self, mc, betaP, seed):
        hoomd.util.print_status_line();
        # initialize base class
        _updater.__init__(self);

        # Updater gets called at every timestep. Whether to perform a move is determined independently
        # according to frequency parameter.
        period = 1

        if not isinstance(mc, integrate.mode_hpmc):
            hoomd.context.msg.warning("update.boxmc: Must have a handle to an HPMC integrator.\n");
            return;

        self.betaP = hoomd.variant._setup_variant_input(betaP);

        self.seed = int(seed)

        # create the c++ mirror class
        self.cpp_updater = _hpmc.UpdaterBoxMC(hoomd.context.current.system_definition,
                                               mc.cpp_integrator,
                                               self.betaP.cpp_variant,
                                               1,
                                               self.seed,
                                               );
        self.setupUpdater(period);

        self.volume_delta = 0.0;
        self.volume_weight = 0.0;
        self.ln_volume_delta = 0.0;
        self.ln_volume_weight = 0.0;
        self.length_delta = [0.0, 0.0, 0.0];
        self.length_weight = 0.0;
        self.shear_delta = [0.0, 0.0, 0.0];
        self.shear_weight = 0.0;
        self.shear_reduce = 0.0;
        self.aspect_delta = 0.0;
        self.aspect_weight = 0.0;

        self.metadata_fields = ['betaP',
                                 'seed',
                                 'volume_delta',
                                 'volume_weight',
                                 'ln_volume_delta',
                                 'ln_volume_weight',
                                 'length_delta',
                                 'length_weight',
                                 'shear_delta',
                                 'shear_weight',
                                 'shear_reduce',
                                 'aspect_delta',
                                 'aspect_weight']

    def set_betap(self, betaP):
        R""" Update the pressure set point for Metropolis Monte Carlo volume updates.

        Args:
            betaP (float) or (:py:mod:`hoomd.variant`): :math:`\frac{p}{k_{\mathrm{B}}T}`. (units of inverse area in 2D or
                inverse volume in 3D) Apply your chosen reduced pressure convention
                externally.
        """
        self.betaP = hoomd.variant._setup_variant_input(betaP)
        self.cpp_updater.setP(self.betaP.cpp_variant)

    def volume(self, delta=None, weight=None):
        R""" Enable/disable isobaric volume move and set parameters.

        Args:
            delta (float): maximum change of the box area (2D) or volume (3D).
            weight (float): relative weight of this box move type relative to other box move types. 0 disables this move type.

        Sample the isobaric distribution of box volumes by rescaling the box.

        Note:
            When an argument is None, the value is left unchanged from its current state.

        Example::

            box_update.volume(delta=0.01)
            box_update.volume(delta=0.01, weight=2)
            box_update.volume(delta=0.01, weight=0.15)

        Returns:
            A :py:class:`dict` with the current values of *delta* and *weight*.

        """
        hoomd.util.print_status_line();
        self.check_initialization();

        if weight is not None:
            self.volume_weight = float(weight)

        if delta is not None:
            self.volume_delta = float(delta)

        self.cpp_updater.volume(self.volume_delta, self.volume_weight);
        return {'delta': self.volume_delta, 'weight': self.volume_weight};

    def ln_volume(self, delta=None, weight=None):
        R""" Enable/disable isobaric volume move and set parameters.

        Args:
            delta (float): maximum change of **ln(V)** (where V is box area (2D) or volume (3D)).
            weight (float): relative weight of this box move type relative to other box move types. 0 disables this move type.

        Sample the isobaric distribution of box volumes by rescaling the box.

        Note:
            When an argument is None, the value is left unchanged from its current state.

        Example::

            box_update.ln_volume(delta=0.001)
            box_update.ln_volume(delta=0.001, weight=2)
            box_update.ln_volume(delta=0.001, weight=0.15)

        Returns:
            A :py:class:`dict` with the current values of *delta* and *weight*.

        """
        hoomd.util.print_status_line();
        self.check_initialization();

        if weight is not None:
            self.ln_volume_weight = float(weight)

        if delta is not None:
            self.ln_volume_delta = float(delta)

        self.cpp_updater.ln_volume(self.ln_volume_delta, self.ln_volume_weight);
        return {'delta': self.ln_volume_delta, 'weight': self.ln_volume_weight};

    def length(self, delta=None, weight=None):
        R""" Enable/disable isobaric box dimension move and set parameters.

        Args:
            delta (:py:class:`float` or :py:class:`tuple`): maximum change of the box thickness for each pair of parallel planes
                                               connected by the corresponding box edges. I.e. maximum change of
                                               HOOMD-blue box parameters Lx, Ly, Lz. A single float *x* is equivalent to
                                               (*x*, *x*, *x*).
            weight (float): relative weight of this box move type relative to other box move types. 0 disables this
                            move type.

        Sample the isobaric distribution of box dimensions by rescaling the plane-to-plane distance of box faces,
        Lx, Ly, Lz (see :ref:`boxdim`).

        Note:
            When an argument is None, the value is left unchanged from its current state.

        Example::

            box_update.length(delta=(0.01, 0.01, 0.0)) # 2D box changes
            box_update.length(delta=(0.01, 0.01, 0.01), weight=2)
            box_update.length(delta=0.01, weight=2)
            box_update.length(delta=(0.10, 0.01, 0.01), weight=0.15) # sample Lx more aggressively

        Returns:
            A :py:class:`dict` with the current values of *delta* and *weight*.

        """
        hoomd.util.print_status_line();
        self.check_initialization();

        if weight is not None:
            self.length_weight = float(weight)

        if delta is not None:
            if isinstance(delta, float) or isinstance(delta, int):
                self.length_delta = [float(delta)] * 3
            else:
                self.length_delta = [ float(d) for d in delta ]

        self.cpp_updater.length(   self.length_delta[0], self.length_delta[1],
                                        self.length_delta[2], self.length_weight);
        return {'delta': self.length_delta, 'weight': self.length_weight};

    def shear(self,  delta=None, weight=None, reduce=None):
        R""" Enable/disable box shear moves and set parameters.

        Args:
            delta (tuple): maximum change of the box tilt factor xy, xz, yz.
            reduce (float): Maximum number of lattice vectors of shear to allow before applying lattice reduction.
                    Shear of +/- 0.5 cannot be lattice reduced, so set to a value < 0.5 to disable (default 0)
                    Note that due to precision errors, lattice reduction may introduce small overlaps which can be
                    resolved, but which temporarily break detailed balance.
            weight (float): relative weight of this box move type relative to other box move types. 0 disables this
                            move type.

        Sample the distribution of box shear by adjusting the HOOMD-blue tilt factor parameters xy, xz, and yz.
        (see :ref:`boxdim`).

        Note:
            When an argument is None, the value is left unchanged from its current state.

        Example::

            box_update.shear(delta=(0.01, 0.00, 0.0)) # 2D box changes
            box_update.shear(delta=(0.01, 0.01, 0.01), weight=2)
            box_update.shear(delta=(0.10, 0.01, 0.01), weight=0.15) # sample xy more aggressively

        Returns:
            A :py:class:`dict` with the current values of *delta*, *weight*, and *reduce*.

        """
        hoomd.util.print_status_line();
        self.check_initialization();

        if weight is not None:
            self.shear_weight = float(weight)

        if reduce is not None:
            self.shear_reduce = float(reduce)

        if delta is not None:
            if isinstance(delta, float) or isinstance(delta, int):
                self.shear_delta = [float(delta)] * 3
            else:
                self.shear_delta = [ float(d) for d in delta ]

        self.cpp_updater.shear(    self.shear_delta[0], self.shear_delta[1],
                                        self.shear_delta[2], self.shear_reduce,
                                        self.shear_weight);
        return {'delta': self.shear_delta, 'weight': self.shear_weight, 'reduce': self.shear_reduce}

    def aspect(self, delta=None, weight=None):
        R""" Enable/disable aspect ratio move and set parameters.

        Args:
            delta (float): maximum relative change of aspect ratio
            weight (float): relative weight of this box move type relative to other box move types. 0 disables this
                            move type.

        Rescale aspect ratio along a randomly chosen dimension.

        Note:
            When an argument is None, the value is left unchanged from its current state.

        Example::

            box_update.aspect(delta=0.01)
            box_update.aspect(delta=0.01, weight=2)
            box_update.aspect(delta=0.01, weight=0.15)

        Returns:
            A :py:class:`dict` with the current values of *delta*, and *weight*.

        """
        hoomd.util.print_status_line();
        self.check_initialization();

        if weight is not None:
            self.aspect_weight = float(weight)

        if delta is not None:
            self.aspect_delta = float(delta)

        self.cpp_updater.aspect(self.aspect_delta, self.aspect_weight);
        return {'delta': self.aspect_delta, 'weight': self.aspect_weight}

    def get_volume_acceptance(self):
        R""" Get the average acceptance ratio for volume changing moves.

        Returns:
            The average volume change acceptance for the last run

        Example::

            mc = hpmc.integrate.shape(..);
            mc.shape_param[name].set(....);
            box_update = hpmc.update.boxmc(mc, betaP=10, seed=1)
            run(100)
            v_accept = box_update.get_volume_acceptance()

        """
        counters = self.cpp_updater.getCounters(1);
        return counters.getVolumeAcceptance();

    def get_ln_volume_acceptance(self):
        R""" Get the average acceptance ratio for log(V) changing moves.

        Returns:
            The average volume change acceptance for the last run

        Example::

            mc = hpmc.integrate.shape(..);
            mc.shape_param[name].set(....);
            box_update = hpmc.update.boxmc(mc, betaP=10, seed=1)
            run(100)
            v_accept = box_update.get_ln_volume_acceptance()

        """
        counters = self.cpp_updater.getCounters(1);
        return counters.getLogVolumeAcceptance();

    def get_shear_acceptance(self):
        R"""  Get the average acceptance ratio for shear changing moves.

        Returns:
           The average shear change acceptance for the last run

        Example::

            mc = hpmc.integrate.shape(..);
            mc.shape_param[name].set(....);
            box_update = hpmc.update.boxmc(mc, betaP=10, seed=1)
            run(100)
            s_accept = box_update.get_shear_acceptance()

        """
        counters = self.cpp_updater.getCounters(1);
        return counters.getShearAcceptance();
        counters = self.cpp_updater.getCounters(1);
        return counters.getShearAcceptance();

    def get_aspect_acceptance(self):
        R"""  Get the average acceptance ratio for aspect changing moves.

        Returns:
            The average aspect change acceptance for the last run

        Example::

            mc = hpmc.integrate.shape(..);
            mc_shape_param[name].set(....);
            box_update = hpmc.update.boxmc(mc, betaP=10, seed=1)
            run(100)
            a_accept = box_update.get_aspect_acceptance()

        """
        counters = self.cpp_updater.getCounters(1);
        return counters.getAspectAcceptance();
        counters = self.cpp_updater.getCounters(1);
        return counters.getAspectAcceptance();

    def enable(self):
        R""" Enables the updater.

        Example::

            box_updater.set_params(isotropic=True)
            run(1e5)
            box_updater.disable()
            update.box_resize(dLy = 10)
            box_updater.enable()
            run(1e5)

        See updater base class documentation for more information
        """
        self.cpp_updater.computeAspectRatios();
        _updater.enable(self);

class wall(_updater):
    R""" Apply wall updates with a user-provided python callback.

    Args:
        mc (:py:mod:`hoomd.hpmc.integrate`): MC integrator.
        walls (:py:class:`hoomd.hpmc.field.wall`): the wall class instance to be updated
        py_updater (callable): the python callback that performs the update moves. This must be a python method that is a function of the timestep of the simulation.
               It must actually update the :py:class:`hoomd.hpmc.field.wall`) managed object.
        move_ratio (float): the probability with which an update move is attempted
        seed (int): the seed of the pseudo-random number generator that determines whether or not an update move is attempted
        period (int): the number of timesteps between update move attempt attempts
               Every *period* steps, a walls update move is tried with probability *move_ratio*. This update move is provided by the *py_updater* callback.
               Then, update.wall only accepts an update move provided by the python callback if it maintains confinement conditions associated with all walls. Otherwise,
               it reverts back to a non-updated copy of the walls.

    Once initialized, the update provides the following log quantities that can be logged via :py:class:`hoomd.analyze.log`:

    * **hpmc_wall_acceptance_ratio** - the acceptance ratio for wall update moves

    Example::

        mc = hpmc.integrate.sphere(seed = 415236);
        ext_wall = hpmc.compute.wall(mc);
        ext_wall.add_sphere_wall(radius = 1.0, origin = [0, 0, 0], inside = True);
        def perturb(timestep):
          r = np.sqrt(ext_wall.get_sphere_wall_param(index = 0, param = "rsq"));
          ext_wall.set_sphere_wall(index = 0, radius = 1.5*r, origin = [0, 0, 0], inside = True);
        wall_updater = hpmc.update.wall(mc, ext_wall, perturb, move_ratio = 0.5, seed = 27, period = 50);
        log = analyze.log(quantities=['hpmc_wall_acceptance_ratio'], period=100, filename='log.dat', overwrite=True);

    Example::

        mc = hpmc.integrate.sphere(seed = 415236);
        ext_wall = hpmc.compute.wall(mc);
        ext_wall.add_sphere_wall(radius = 1.0, origin = [0, 0, 0], inside = True);
        def perturb(timestep):
          r = np.sqrt(ext_wall.get_sphere_wall_param(index = 0, param = "rsq"));
          ext_wall.set_sphere_wall(index = 0, radius = 1.5*r, origin = [0, 0, 0], inside = True);
        wall_updater = hpmc.update.wall(mc, ext_wall, perturb, move_ratio = 0.5, seed = 27, period = 50);

    """
    def __init__(self, mc, walls, py_updater, move_ratio, seed, period=1):
        hoomd.util.print_status_line();

        # initialize base class
        _updater.__init__(self);

        cls = None;
        if isinstance(mc, integrate.sphere):
            cls = _hpmc.UpdaterExternalFieldWallSphere;
        elif isinstance(mc, integrate.convex_polyhedron):
            cls = _hpmc.UpdaterExternalFieldWallConvexPolyhedron;
<<<<<<< HEAD
=======
        elif isinstance(mc, integrate.convex_spheropolyhedron):
            cls = _hpmc.UpdaterExternalFieldWallSpheropolyhedron;
>>>>>>> a4a24a6d
        else:
            hoomd.context.msg.error("update.wall: Unsupported integrator.\n");
            raise RuntimeError("Error initializing update.wall");

        self.cpp_updater = cls(hoomd.context.current.system_definition, mc.cpp_integrator, walls.cpp_compute, py_updater, move_ratio, seed);
        self.setupUpdater(period);

    def get_accepted_count(self, mode=0):
        R""" Get the number of accepted wall update moves.

        Args:
            mode (int): specify the type of count to return. If mode!=0, return absolute quantities. If mode=0, return quantities relative to the start of the run.
                        DEFAULTS to 0.

        Returns:
           the number of accepted wall update moves

        Example::

            mc = hpmc.integrate.sphere(seed = 415236);
            ext_wall = hpmc.compute.wall(mc);
            ext_wall.add_sphere_wall(radius = 1.0, origin = [0, 0, 0], inside = True);
            def perturb(timestep):
              r = np.sqrt(ext_wall.get_sphere_wall_param(index = 0, param = "rsq"));
              ext_wall.set_sphere_wall(index = 0, radius = 1.5*r, origin = [0, 0, 0], inside = True);
            wall_updater = hpmc.update.wall(mc, ext_wall, perturb, move_ratio = 0.5, seed = 27, period = 50);
            run(100);
            acc_count = wall_updater.get_accepted_count(mode = 0);
        """
        return self.cpp_updater.getAcceptedCount(mode);

    def get_total_count(self, mode=0):
        R""" Get the number of attempted wall update moves.

        Args:
            mode (int): specify the type of count to return. If mode!=0, return absolute quantities. If mode=0, return quantities relative to the start of the run.
                        DEFAULTS to 0.

        Returns:
           the number of attempted wall update moves

        Example::

            mc = hpmc.integrate.sphere(seed = 415236);
            ext_wall = hpmc.compute.wall(mc);
            ext_wall.add_sphere_wall(radius = 1.0, origin = [0, 0, 0], inside = True);
            def perturb(timestep):
              r = np.sqrt(ext_wall.get_sphere_wall_param(index = 0, param = "rsq"));
              ext_wall.set_sphere_wall(index = 0, radius = 1.5*r, origin = [0, 0, 0], inside = True);
            wall_updater = hpmc.update.wall(mc, ext_wall, perturb, move_ratio = 0.5, seed = 27, period = 50);
            run(100);
            tot_count = wall_updater.get_total_count(mode = 0);

        """
        return self.cpp_updater.getTotalCount(mode);

class muvt(_updater):
    R""" Insert and remove particles in the muVT ensemble.

    Args:
        mc (:py:mod:`hoomd.hpmc.integrate`): MC integrator.
        seed (int): The seed of the pseudo-random number generator (Needs to be the same across partitions of the same Gibbs ensemble)
        period (int): Number of timesteps between histogram evaluations.
        transfer_types (list): List of type names that are being transfered from/to the reservoir or between boxes (if *None*, all types)
        ngibbs (int): The number of partitions to use in Gibbs ensemble simulations (if == 1, perform grand canonical muVT)

    The muVT (or grand-canonical) ensemble simulates a system at constant fugacity.

    Gibbs ensemble simulations are also supported, where particles and volume are swapped between two or more
    boxes.  Every box correspond to one MPI partition, and can therefore run on multiple ranks.
    See :py:mod:`hoomd.comm` and the --nrank command line option for how to split a MPI task into partitions.

    Note:
        Multiple Gibbs ensembles are also supported in a single parallel job, with the ngibbs option
        to update.muvt(), where the number of partitions can be a multiple of ngibbs.

    Example::

        mc = hpmc.integrate.sphere(seed=415236)
        update.muvt(mc=mc, period)

    """
    def __init__(self, mc, seed, period=1, transfer_types=None,ngibbs=1):
        hoomd.util.print_status_line();

        if not isinstance(mc, integrate.mode_hpmc):
            hoomd.context.msg.warning("update.muvt: Must have a handle to an HPMC integrator.\n");
            return;

        self.mc = mc

        # initialize base class
        _updater.__init__(self);

        if ngibbs > 1:
            self.gibbs = True;
        else:
            self.gibbs = False;

        # get a list of types from the particle data
        ntypes = hoomd.context.current.system_definition.getParticleData().getNTypes();
        type_list = [];
        for i in range(0,ntypes):
            type_list.append(hoomd.context.current.system_definition.getParticleData().getNameByType(i));

        # by default, transfer all types
        if transfer_types is None:
            transfer_types = type_list

        cls = None;
        if self.mc.implicit is True:
<<<<<<< HEAD
            if isinstance(mc, integrate.sphere):
                cls = _hpmc.UpdaterMuVTImplicitSphere;
            elif isinstance(mc, integrate.convex_polygon):
                cls = _hpmc.UpdaterMuVTImplicitConvexPolygon;
            elif isinstance(mc, integrate.simple_polygon):
                cls = _hpmc.UpdaterMuVTImplicitSimplePolygon;
            elif isinstance(mc, integrate.convex_polyhedron):
                cls = _hpmc.UpdaterMuVTImplicitConvexPolyhedron;
            elif isinstance(mc, integrate.convex_spheropolyhedron):
                cls = _hpmc.UpdaterMuVTImplicitSpheropolyhedron;
            elif isinstance(mc, integrate.ellipsoid):
                cls = _hpmc.UpdaterMuVTImplicitEllipsoid;
            elif isinstance(mc, integrate.convex_spheropolygon):
                cls =_hpmc.UpdaterMuVTImplicitSpheropolygon;
            elif isinstance(mc, integrate.faceted_sphere):
                cls =_hpmc.UpdaterMuVTImplicitFacetedSphere;
            elif isinstance(mc, integrate.sphere_union):
                cls = _hpmc.UpdaterMuVTImplicitSphereUnion;
            elif isinstance(mc, integrate.polyhedron):
                cls =_hpmc.UpdaterMuVTImplicitPolyhedron;
=======
            if self.mc.depletant_mode == 'overlap_regions':
                if isinstance(mc, integrate.sphere):
                    cls = _hpmc.UpdaterMuVTImplicitNewSphere;
                elif isinstance(mc, integrate.convex_polygon):
                    cls = _hpmc.UpdaterMuVTImplicitNewConvexPolygon;
                elif isinstance(mc, integrate.simple_polygon):
                    cls = _hpmc.UpdaterMuVTImplicitNewSimplePolygon;
                elif isinstance(mc, integrate.convex_polyhedron):
                    cls = _hpmc.UpdaterMuVTImplicitNewConvexPolyhedron;
                elif isinstance(mc, integrate.convex_spheropolyhedron):
                    cls = _hpmc.UpdaterMuVTImplicitNewSpheropolyhedron;
                elif isinstance(mc, integrate.ellipsoid):
                    cls = _hpmc.UpdaterMuVTImplicitNewEllipsoid;
                elif isinstance(mc, integrate.convex_spheropolygon):
                    cls =_hpmc.UpdaterMuVTImplicitNewSpheropolygon;
                elif isinstance(mc, integrate.faceted_sphere):
                    cls =_hpmc.UpdaterMuVTImplicitNewFacetedSphere;
                elif isinstance(mc, integrate.sphere_union):
                    cls = _hpmc.UpdaterMuVTImplicitNewSphereUnion;
                elif isinstance(mc, integrate.convex_polyhedron_union):
                    cls = _hpmc.UpdaterMuVTImplicitNewConvexPolyhedronUnion;
                elif isinstance(mc, integrate.polyhedron):
                    cls =_hpmc.UpdaterMuVTImplicitNewPolyhedron;
                elif isinstance(mc, integrate.sphinx):
                    cls =_hpmc.UpdaterMuVTImplicitNewSphinx;
                else:
                    hoomd.context.msg.error("update.muvt: Unsupported integrator.\n");
                    raise RuntimeError("Error initializing update.muvt");
>>>>>>> a4a24a6d
            else:
                if isinstance(mc, integrate.sphere):
                    cls = _hpmc.UpdaterMuVTImplicitSphere;
                elif isinstance(mc, integrate.convex_polygon):
                    cls = _hpmc.UpdaterMuVTImplicitConvexPolygon;
                elif isinstance(mc, integrate.simple_polygon):
                    cls = _hpmc.UpdaterMuVTImplicitSimplePolygon;
                elif isinstance(mc, integrate.convex_polyhedron):
                    cls = _hpmc.UpdaterMuVTImplicitConvexPolyhedron;
                elif isinstance(mc, integrate.convex_spheropolyhedron):
                    cls = _hpmc.UpdaterMuVTImplicitSpheropolyhedron;
                elif isinstance(mc, integrate.ellipsoid):
                    cls = _hpmc.UpdaterMuVTImplicitEllipsoid;
                elif isinstance(mc, integrate.convex_spheropolygon):
                    cls =_hpmc.UpdaterMuVTImplicitSpheropolygon;
                elif isinstance(mc, integrate.faceted_sphere):
                    cls =_hpmc.UpdaterMuVTImplicitFacetedSphere;
                elif isinstance(mc, integrate.sphere_union):
                    cls = _hpmc.UpdaterMuVTImplicitSphereUnion;
                elif isinstance(mc, integrate.convex_polyhedron_union):
                    cls = _hpmc.UpdaterMuVTImplicitConvexPolyhedronUnion;
                elif isinstance(mc, integrate.polyhedron):
                    cls =_hpmc.UpdaterMuVTImplicitPolyhedron;
                elif isinstance(mc, integrate.sphinx):
                    cls =_hpmc.UpdaterMuVTImplicitSphinx;
                else:
                    hoomd.context.msg.error("update.muvt: Unsupported integrator.\n");
                    raise RuntimeError("Error initializing update.muvt");
        else:
            if isinstance(mc, integrate.sphere):
                cls = _hpmc.UpdaterMuVTSphere;
            elif isinstance(mc, integrate.convex_polygon):
                cls = _hpmc.UpdaterMuVTConvexPolygon;
            elif isinstance(mc, integrate.simple_polygon):
                cls = _hpmc.UpdaterMuVTSimplePolygon;
            elif isinstance(mc, integrate.convex_polyhedron):
                cls = _hpmc.UpdaterMuVTConvexPolyhedron;
            elif isinstance(mc, integrate.convex_spheropolyhedron):
                cls = _hpmc.UpdaterMuVTSpheropolyhedron;
            elif isinstance(mc, integrate.ellipsoid):
                cls = _hpmc.UpdaterMuVTEllipsoid;
            elif isinstance(mc, integrate.convex_spheropolygon):
                cls =_hpmc.UpdaterMuVTSpheropolygon;
            elif isinstance(mc, integrate.faceted_sphere):
                cls =_hpmc.UpdaterMuVTFacetedSphere;
            elif isinstance(mc, integrate.sphere_union):
                cls = _hpmc.UpdaterMuVTSphereUnion;
<<<<<<< HEAD
=======
            elif isinstance(mc, integrate.convex_polyhedron_union):
                cls = _hpmc.UpdaterMuVTConvexPolyhedronUnion;
>>>>>>> a4a24a6d
            elif isinstance(mc, integrate.polyhedron):
                cls =_hpmc.UpdaterMuVTPolyhedron;
            else:
                hoomd.context.msg.error("update.muvt: Unsupported integrator.\n");
                raise RuntimeError("Error initializing update.muvt");

        if self.mc.implicit:
            self.cpp_updater = cls(hoomd.context.current.system_definition,
                                   mc.cpp_integrator,
                                   int(seed),
                                   ngibbs);
        else:
            self.cpp_updater = cls(hoomd.context.current.system_definition,
                                   mc.cpp_integrator,
                                   int(seed),
                                   ngibbs);

        # register the muvt updater
        self.setupUpdater(period);

        # set the list of transfered types
        if not isinstance(transfer_types,list):
            hoomd.context.msg.error("update.muvt: Need list of types to transfer.\n");
            raise RuntimeError("Error initializing update.muvt");

        cpp_transfer_types = _hoomd.std_vector_uint();
        for t in transfer_types:
            if t not in type_list:
                hoomd.context.msg.error("Trying to transfer unknown type " + str(t) + "\n");
                raise RuntimeError("Error setting muVT parameters");
            else:
                type_id = hoomd.context.current.system_definition.getParticleData().getTypeByName(t);

            cpp_transfer_types.append(type_id)

        self.cpp_updater.setTransferTypes(cpp_transfer_types)

    def set_fugacity(self, type, fugacity):
        R""" Change muVT fugacities.

        Args:
            type (str): Particle type to set parameters for
            fugacity (float): Fugacity of this particle type (dimension of volume^-1)

        Example:

            muvt = hpmc.update.muvt(mc, period = 10)
            muvt.set_fugacity(type='A',fugacity=1.23)
            variant = hoomd.variant.linear_interp(points= [(0,1e1), (1e5, 4.56)])
            muvt.set_fugacity(type='A', fugacity=variant)

        """
        hoomd.util.print_status_line();
        self.check_initialization();

        if self.gibbs:
            raise RuntimeError("Gibbs ensemble does not support setting the fugacity.\n");

        # get a list of types from the particle data
        ntypes = hoomd.context.current.system_definition.getParticleData().getNTypes();
        type_list = [];
        for i in range(0,ntypes):
            type_list.append(hoomd.context.current.system_definition.getParticleData().getNameByType(i));

        if type not in type_list:
            hoomd.context.msg.error("Trying to set fugacity for unknown type " + str(type) + "\n");
            raise RuntimeError("Error setting muVT parameters");
        else:
            type_id = hoomd.context.current.system_definition.getParticleData().getTypeByName(type);

        fugacity_variant = hoomd.variant._setup_variant_input(fugacity);
        self.cpp_updater.setFugacity(type_id, fugacity_variant.cpp_variant);

    def set_params(self, dV=None, move_ratio=None, transfer_ratio=None):
        R""" Set muVT parameters.

        Args:
            dV (float): (if set) Set volume rescaling factor (dimensionless)
            move_ratio (float): (if set) Set the ratio between volume and exchange/transfer moves (applies to Gibbs ensemble)
            transfer_ratio (float): (if set) Set the ratio between transfer and exchange moves

        Example::

            muvt = hpmc.update.muvt(mc, period = 10)
            muvt.set_params(dV=0.1)
            muvt.set_params(n_trial=2)
            muvt.set_params(move_ratio=0.05)

        """
        hoomd.util.print_status_line();
        self.check_initialization();

        if move_ratio is not None:
            if not self.gibbs:
                hoomd.context.msg.warning("Move ratio only used in Gibbs ensemble.\n");
            self.cpp_updater.setMoveRatio(float(move_ratio))

        if dV is not None:
            if not self.gibbs:
                hoomd.context.msg.warning("Parameter dV only available for Gibbs ensemble.\n");
            self.cpp_updater.setMaxVolumeRescale(float(dV))
        if transfer_ratio is not None:
            self.cpp_updater.setTransferRatio(float(transfer_ratio))

class remove_drift(_updater):
    R""" Remove the center of mass drift from a system restrained on a lattice.

    Args:
        mc (:py:mod:`hoomd.hpmc.integrate`): MC integrator.
        external_lattice (:py:class:`hoomd.hpmc.field.lattice_field`): lattice field where the lattice is defined.
        period (int): the period to call the updater

    The command hpmc.update.remove_drift sets up an updater that removes the center of mass
    drift of a system every period timesteps,

    Example::

        mc = hpmc.integrate.convex_polyhedron(seed=seed);
        mc.shape_param.set("A", vertices=verts)
        mc.set_params(d=0.005, a=0.005)
        lattice = hpmc.compute.lattice_field(mc=mc, position=fcc_lattice, k=1000.0);
        remove_drift = update.remove_drift(mc=mc, external_lattice=lattice, period=1000);

    """
    def __init__(self, mc, external_lattice, period=1):
        hoomd.util.print_status_line();
        #initiliaze base class
        _updater.__init__(self);
        cls = None;
        if not hoomd.context.exec_conf.isCUDAEnabled():
            if isinstance(mc, integrate.sphere):
                cls = _hpmc.RemoveDriftUpdaterSphere;
            elif isinstance(mc, integrate.convex_polygon):
                cls = _hpmc.RemoveDriftUpdaterConvexPolygon;
            elif isinstance(mc, integrate.simple_polygon):
                cls = _hpmc.RemoveDriftUpdaterSimplePolygon;
            elif isinstance(mc, integrate.convex_polyhedron):
                cls = _hpmc.RemoveDriftUpdaterConvexPolyhedron;
            elif isinstance(mc, integrate.convex_spheropolyhedron):
                cls = _hpmc.RemoveDriftUpdaterSpheropolyhedron;
            elif isinstance(mc, integrate.ellipsoid):
                cls = _hpmc.RemoveDriftUpdaterEllipsoid;
            elif isinstance(mc, integrate.convex_spheropolygon):
                cls =_hpmc.RemoveDriftUpdaterSpheropolygon;
            elif isinstance(mc, integrate.faceted_sphere):
                cls =_hpmc.RemoveDriftUpdaterFacetedSphere;
            elif isinstance(mc, integrate.polyhedron):
                cls =_hpmc.RemoveDriftUpdaterPolyhedron;
            elif isinstance(mc, integrate.sphinx):
                cls =_hpmc.RemoveDriftUpdaterSphinx;
            elif isinstance(mc, integrate.sphere_union):
                cls = _hpmc.RemoveDriftUpdaterSphereUnion;
<<<<<<< HEAD
=======
            elif isinstance(mc, integrate.convex_polyhedron_union):
                cls = _hpmc.RemoveDriftUpdaterConvexPolyhedronUnion;
>>>>>>> a4a24a6d
            else:
                hoomd.context.msg.error("update.remove_drift: Unsupported integrator.\n");
                raise RuntimeError("Error initializing update.remove_drift");
        else:
            raise RuntimeError("update.remove_drift: Error! GPU not implemented.");
            # if isinstance(mc, integrate.sphere):
            #     cls = _hpmc.RemoveDriftUpdaterGPUSphere;
            # elif isinstance(mc, integrate.convex_polygon):
            #     cls = _hpmc.RemoveDriftUpdaterGPUConvexPolygon;
            # elif isinstance(mc, integrate.simple_polygon):
            #     cls = _hpmc.RemoveDriftUpdaterGPUSimplePolygon;
            # elif isinstance(mc, integrate.convex_polyhedron):
            #     cls = integrate._get_sized_entry('RemoveDriftUpdaterGPUConvexPolyhedron', mc.max_verts);
            # elif isinstance(mc, integrate.convex_spheropolyhedron):
            #     cls = integrate._get_sized_entry('RemoveDriftUpdaterGPUSpheropolyhedron',mc.max_verts);
            # elif isinstance(mc, integrate.ellipsoid):
            #     cls = _hpmc.RemoveDriftUpdaterGPUEllipsoid;
            # elif isinstance(mc, integrate.convex_spheropolygon):
            #     cls =_hpmc.RemoveDriftUpdaterGPUSpheropolygon;
            # elif isinstance(mc, integrate.faceted_sphere):
            #     cls =_hpmc.RemoveDriftUpdaterGPUFacetedSphere;
            # elif isinstance(mc, integrate.polyhedron):
            #     cls =_hpmc.RemoveDriftUpdaterGPUPolyhedron;
            # elif isinstance(mc, integrate.sphinx):
            #     cls =_hpmc.RemoveDriftUpdaterGPUSphinx;
            # elif isinstance(mc, integrate.sphere_union):
            #     cls =_hpmc.RemoveDriftUpdaterGPUSphereUnion;
            # else:
            #     hoomd.context.msg.error("update.remove_drift: Unsupported integrator.\n");
            #     raise RuntimeError("Error initializing update.remove_drift");

        self.cpp_updater = cls(hoomd.context.current.system_definition, external_lattice.cpp_compute, mc.cpp_integrator);
        self.setupUpdater(period);

class clusters(_updater):
    R""" Equilibrate the system according to the geometric cluster algorithm (GCA).

    The GCA as described in Liu and Lujten (2004), http://doi.org/10.1103/PhysRevLett.92.035504 is used for hard shape,
    patch interactions and depletants.

    With depletants, Clusters are defined by a simple distance cut-off criterium. Two particles belong to the same cluster if
    the circumspheres of the depletant-excluded volumes overlap.

    Supported moves include pivot moves (point reflection), line reflections (pi rotation around an axis), and type swaps.
    Only the pivot move is rejection free. With anisotropic particles, the pivot move cannot be used because it would create a
    chiral mirror image of the particle, and only line reflections are employed. Line reflections are not rejection free because
    of periodic boundary conditions, as dicussed in Sinkovits et al. (2012), http://doi.org/10.1063/1.3694271 .

    The type swap move works between two types of spherical particles and exchanges their identities.

    The :py:class:`clusters` updater support TBB execution on multiple CPU cores. See :doc:`compiling` for more information on how
    to compile HOOMD with TBB support.

    Args:
        mc (:py:mod:`hoomd.hpmc.integrate`): MC integrator.
        seed (int): The seed of the pseudo-random number generator (Needs to be the same across partitions of the same Gibbs ensemble)
        period (int): Number of timesteps between histogram evaluations.

    Example::

        mc = hpmc.integrate.uphere(seed=415236)
        hpmc.update.clusters(mc=mc, seed=123)

    """
    def __init__(self, mc, seed, period=1):
        hoomd.util.print_status_line();

        if not isinstance(mc, integrate.mode_hpmc):
            hoomd.context.msg.warning("update.clusters: Must have a handle to an HPMC integrator.\n");
            return

        # initialize base class
        _updater.__init__(self);

        if not mc.implicit:
            if isinstance(mc, integrate.sphere):
               cls = _hpmc.UpdaterClustersSphere;
            elif isinstance(mc, integrate.convex_polygon):
                cls = _hpmc.UpdaterClustersConvexPolygon;
            elif isinstance(mc, integrate.simple_polygon):
                cls = _hpmc.UpdaterClustersSimplePolygon;
            elif isinstance(mc, integrate.convex_polyhedron):
                cls = _hpmc.UpdaterClustersConvexPolyhedron;
            elif isinstance(mc, integrate.convex_spheropolyhedron):
                cls = _hpmc.UpdaterClustersSpheropolyhedron;
            elif isinstance(mc, integrate.ellipsoid):
                cls = _hpmc.UpdaterClustersEllipsoid;
            elif isinstance(mc, integrate.convex_spheropolygon):
                cls =_hpmc.UpdaterClustersSpheropolygon;
            elif isinstance(mc, integrate.faceted_sphere):
                cls =_hpmc.UpdaterClustersFacetedSphere;
            elif isinstance(mc, integrate.sphere_union):
                cls =_hpmc.UpdaterClustersSphereUnion;
            elif isinstance(mc, integrate.convex_polyhedron_union):
                cls =_hpmc.UpdaterClustersConvexPolyhedronUnion;
            elif isinstance(mc, integrate.polyhedron):
                cls =_hpmc.UpdaterClustersPolyhedron;
            elif isinstance(mc, integrate.sphinx):
                cls =_hpmc.UpdaterClustersSphinx;
            else:
                raise RuntimeError("Unsupported integrator.\n");
        else:
            if mc.depletant_mode == 'overlap_regions':
                if isinstance(mc, integrate.sphere):
                   cls = _hpmc.UpdaterClustersImplicitNewSphere;
                elif isinstance(mc, integrate.convex_polygon):
                    cls = _hpmc.UpdaterClustersImplicitNewConvexPolygon;
                elif isinstance(mc, integrate.simple_polygon):
                    cls = _hpmc.UpdaterClustersImplicitNewSimplePolygon;
                elif isinstance(mc, integrate.convex_polyhedron):
                    cls = _hpmc.UpdaterClustersImplicitNewConvexPolyhedron;
                elif isinstance(mc, integrate.convex_spheropolyhedron):
                    cls = _hpmc.UpdaterClustersImplicitNewSpheropolyhedron;
                elif isinstance(mc, integrate.ellipsoid):
                    cls = _hpmc.UpdaterClustersImplicitNewEllipsoid;
                elif isinstance(mc, integrate.convex_spheropolygon):
                    cls =_hpmc.UpdaterClustersImplicitNewSpheropolygon;
                elif isinstance(mc, integrate.faceted_sphere):
                    cls =_hpmc.UpdaterClustersImplicitNewFacetedSphere;
                elif isinstance(mc, integrate.sphere_union):
                    cls =_hpmc.UpdaterClustersImplicitNewSphereUnion;
                elif isinstance(mc, integrate.convex_polyhedron_union):
                    cls =_hpmc.UpdaterClustersImplicitNewConvexPolyhedronUnion;
                elif isinstance(mc, integrate.polyhedron):
                    cls =_hpmc.UpdaterClustersImplicitNewPolyhedron;
                elif isinstance(mc, integrate.sphinx):
                    cls =_hpmc.UpdaterClustersImplicitNewSphinx;
                else:
                    raise RuntimeError("Unsupported integrator.\n");
            else:
                if isinstance(mc, integrate.sphere):
                   cls = _hpmc.UpdaterClustersImplicitSphere;
                elif isinstance(mc, integrate.convex_polygon):
                    cls = _hpmc.UpdaterClustersImplicitConvexPolygon;
                elif isinstance(mc, integrate.simple_polygon):
                    cls = _hpmc.UpdaterClustersImplicitSimplePolygon;
                elif isinstance(mc, integrate.convex_polyhedron):
                    cls = _hpmc.UpdaterClustersImplicitConvexPolyhedron;
                elif isinstance(mc, integrate.convex_spheropolyhedron):
                    cls = _hpmc.UpdaterClustersImplicitSpheropolyhedron;
                elif isinstance(mc, integrate.ellipsoid):
                    cls = _hpmc.UpdaterClustersImplicitEllipsoid;
                elif isinstance(mc, integrate.convex_spheropolygon):
                    cls =_hpmc.UpdaterClustersImplicitSpheropolygon;
                elif isinstance(mc, integrate.faceted_sphere):
                    cls =_hpmc.UpdaterClustersImplicitFacetedSphere;
                elif isinstance(mc, integrate.sphere_union):
                    cls =_hpmc.UpdaterClustersImplicitSphereUnion;
                elif isinstance(mc, integrate.convex_polyhedron_union):
                    cls =_hpmc.UpdaterClustersImplicitConvexPolyhedronUnion;
                elif isinstance(mc, integrate.polyhedron):
                    cls =_hpmc.UpdaterClustersImplicitPolyhedron;
                elif isinstance(mc, integrate.sphinx):
                    cls =_hpmc.UpdaterClustersImplicitSphinx;
                else:
                    raise RuntimeError("Unsupported integrator.\n");

        self.cpp_updater = cls(hoomd.context.current.system_definition, mc.cpp_integrator, int(seed))

        # register the clusters updater
        self.setupUpdater(period)

    def set_params(self, move_ratio=None, flip_probability=None, swap_move_ratio=None, delta_mu=None, swap_types=None):
        R""" Set options for the clusters moves.

        Args:
            move_ratio (float): Set the ratio between pivot and reflection moves (default 0.5)
            flip_probability (float): Set the probability for transforming an individual cluster (default 0.5)
            swap_move_ratio (float): Set the ratio between type swap moves and geometric moves (default 0.5)
            delta_mu (float): The chemical potential difference between types to be swapped
            swap_types (list): A pair of two types whose identities are swapped

        Note:
            When an argument is None, the value is left unchanged from its current state.

        Example::

            clusters = hpmc.update.clusters(mc, seed=123)
            clusters.set_params(move_ratio = 1.0)
            clusters.set_params(swap_types=['A','B'], delta_mu = -0.001)
        """

        hoomd.util.print_status_line();

        if move_ratio is not None:
            self.cpp_updater.setMoveRatio(float(move_ratio))

        if flip_probability is not None:
            self.cpp_updater.setFlipProbability(float(flip_probability))

        if swap_move_ratio is not None:
            self.cpp_updater.setSwapMoveRatio(float(swap_move_ratio))

        if delta_mu is not None:
            self.cpp_updater.setDeltaMu(float(delta_mu))

        if swap_types is not None:
            my_swap_types = tuple(swap_types)
            if len(my_swap_types) != 2:
                hoomd.context.msg.error("update.clusters: Need exactly two types for type swap.\n");
                raise RuntimeError("Error setting parameters in update.clusters");
            type_A = hoomd.context.current.system_definition.getParticleData().getTypeByName(my_swap_types[0]);
            type_B = hoomd.context.current.system_definition.getParticleData().getTypeByName(my_swap_types[1]);
            self.cpp_updater.setSwapTypePair(type_A, type_B)

    def get_pivot_acceptance(self):
        R""" Get the average acceptance ratio for pivot moves

        Returns:
            The average acceptance rate for pivot moves during the last run
        """
        counters = self.cpp_updater.getCounters(1);
        return counters.getPivotAcceptance();

    def get_reflection_acceptance(self):
        R""" Get the average acceptance ratio for reflection moves

        Returns:
            The average acceptance rate for reflection moves during the last run
        """
        counters = self.cpp_updater.getCounters(1);
        return counters.getReflectionAcceptance();

    def get_swap_acceptance(self):
        R""" Get the average acceptance ratio for swap moves

        Returns:
            The average acceptance rate for type swap moves during the last run
        """
        counters = self.cpp_updater.getCounters(1);
        return counters.getSwapAcceptance();<|MERGE_RESOLUTION|>--- conflicted
+++ resolved
@@ -1,8 +1,4 @@
-<<<<<<< HEAD
-# Copyright (c) 2009-2017 The Regents of the University of Michigan
-=======
 # Copyright (c) 2009-2018 The Regents of the University of Michigan
->>>>>>> a4a24a6d
 # This file is part of the HOOMD-blue project, released under the BSD 3-Clause License.
 
 """ HPMC updaters.
@@ -457,11 +453,8 @@
             cls = _hpmc.UpdaterExternalFieldWallSphere;
         elif isinstance(mc, integrate.convex_polyhedron):
             cls = _hpmc.UpdaterExternalFieldWallConvexPolyhedron;
-<<<<<<< HEAD
-=======
         elif isinstance(mc, integrate.convex_spheropolyhedron):
             cls = _hpmc.UpdaterExternalFieldWallSpheropolyhedron;
->>>>>>> a4a24a6d
         else:
             hoomd.context.msg.error("update.wall: Unsupported integrator.\n");
             raise RuntimeError("Error initializing update.wall");
@@ -573,28 +566,6 @@
 
         cls = None;
         if self.mc.implicit is True:
-<<<<<<< HEAD
-            if isinstance(mc, integrate.sphere):
-                cls = _hpmc.UpdaterMuVTImplicitSphere;
-            elif isinstance(mc, integrate.convex_polygon):
-                cls = _hpmc.UpdaterMuVTImplicitConvexPolygon;
-            elif isinstance(mc, integrate.simple_polygon):
-                cls = _hpmc.UpdaterMuVTImplicitSimplePolygon;
-            elif isinstance(mc, integrate.convex_polyhedron):
-                cls = _hpmc.UpdaterMuVTImplicitConvexPolyhedron;
-            elif isinstance(mc, integrate.convex_spheropolyhedron):
-                cls = _hpmc.UpdaterMuVTImplicitSpheropolyhedron;
-            elif isinstance(mc, integrate.ellipsoid):
-                cls = _hpmc.UpdaterMuVTImplicitEllipsoid;
-            elif isinstance(mc, integrate.convex_spheropolygon):
-                cls =_hpmc.UpdaterMuVTImplicitSpheropolygon;
-            elif isinstance(mc, integrate.faceted_sphere):
-                cls =_hpmc.UpdaterMuVTImplicitFacetedSphere;
-            elif isinstance(mc, integrate.sphere_union):
-                cls = _hpmc.UpdaterMuVTImplicitSphereUnion;
-            elif isinstance(mc, integrate.polyhedron):
-                cls =_hpmc.UpdaterMuVTImplicitPolyhedron;
-=======
             if self.mc.depletant_mode == 'overlap_regions':
                 if isinstance(mc, integrate.sphere):
                     cls = _hpmc.UpdaterMuVTImplicitNewSphere;
@@ -623,7 +594,6 @@
                 else:
                     hoomd.context.msg.error("update.muvt: Unsupported integrator.\n");
                     raise RuntimeError("Error initializing update.muvt");
->>>>>>> a4a24a6d
             else:
                 if isinstance(mc, integrate.sphere):
                     cls = _hpmc.UpdaterMuVTImplicitSphere;
@@ -671,11 +641,8 @@
                 cls =_hpmc.UpdaterMuVTFacetedSphere;
             elif isinstance(mc, integrate.sphere_union):
                 cls = _hpmc.UpdaterMuVTSphereUnion;
-<<<<<<< HEAD
-=======
             elif isinstance(mc, integrate.convex_polyhedron_union):
                 cls = _hpmc.UpdaterMuVTConvexPolyhedronUnion;
->>>>>>> a4a24a6d
             elif isinstance(mc, integrate.polyhedron):
                 cls =_hpmc.UpdaterMuVTPolyhedron;
             else:
@@ -828,11 +795,8 @@
                 cls =_hpmc.RemoveDriftUpdaterSphinx;
             elif isinstance(mc, integrate.sphere_union):
                 cls = _hpmc.RemoveDriftUpdaterSphereUnion;
-<<<<<<< HEAD
-=======
             elif isinstance(mc, integrate.convex_polyhedron_union):
                 cls = _hpmc.RemoveDriftUpdaterConvexPolyhedronUnion;
->>>>>>> a4a24a6d
             else:
                 hoomd.context.msg.error("update.remove_drift: Unsupported integrator.\n");
                 raise RuntimeError("Error initializing update.remove_drift");
