--- conflicted
+++ resolved
@@ -235,11 +235,8 @@
         .def("getMPS", &IntegratorHPMC::getMPS)
         .def("getCounters", &IntegratorHPMC::getCounters)
         .def("communicate", &IntegratorHPMC::communicate)
-<<<<<<< HEAD
         .def("slotNumTypesChange", &IntegratorHPMC::slotNumTypesChange)
-=======
         .def("disablePatchEnergyLogOnly", &IntegratorHPMC::disablePatchEnergyLogOnly)
->>>>>>> 48cd905b
 #ifdef ENABLE_MPI
         .def("setCommunicator", &IntegratorHPMC::setCommunicator)
 #endif
