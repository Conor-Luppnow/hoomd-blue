// Copyright (c) 2009-2022 The Regents of the University of Michigan.
// Part of HOOMD-blue, released under the BSD 3-Clause License.

#ifndef _SHAPE_MOVES_H
#define _SHAPE_MOVES_H

#include "GSDHPMCSchema.h"
#include "Moves.h"
#include "ShapeUtils.h"
#include "hoomd/extern/quickhull/QuickHull.hpp"
#include <Eigen/Dense>
#include <hoomd/Variant.h>
#include <pybind11/pybind11.h>
#include <pybind11/stl.h>

namespace hoomd
    {

namespace hpmc
    {

template<typename Shape> class ShapeMoveBase
    {
    public:
    ShapeMoveBase(std::shared_ptr<SystemDefinition> sysdef,
                  std::shared_ptr<IntegratorHPMCMono<Shape>> mc)
        : m_mc(mc), m_det_inertia_tensor(0), m_sysdef(sysdef)
        {
        m_ntypes = this->m_sysdef->getParticleData()->getNTypes();
        m_volume.resize(m_ntypes, 0);
        }

    virtual ~ShapeMoveBase() {};

    //! prepare is called at the beginning of every update()
    virtual void prepare(uint64_t timestep) { }

    //! construct is called for each particle type that will be changed in update()
    virtual void update_shape(uint64_t,
                              Scalar& stepsize,
                              const unsigned int&,
                              typename Shape::param_type&,
                              hoomd::RandomGenerator&)
        {
        }

    //! retreat whenever the proposed move is rejected.
    virtual void retreat(uint64_t timestep) { }

    Scalar getDetInertiaTensor() const
        {
        return m_det_inertia_tensor;
        }

    Scalar getVolume(std::string typ)
        {
        unsigned int typid = getValidateType(typ);
        return this->m_volume[typid];
        }

    void setVolume(std::string typ, Scalar volume)
        {
        unsigned int typid = getValidateType(typ);
        this->m_volume[typid] = volume;
        }

    unsigned int getValidateType(std::string typ)
        {
        unsigned int typid = this->m_sysdef->getParticleData()->getTypeByName(typ);
        if (typid >= this->m_ntypes)
            {
            throw std::runtime_error("Invalid particle type.");
            }
        return typid;
        }

    Scalar getMoveProbability()
        {
        return this->m_move_probability;
        }

    void setMoveProbability(Scalar move_probability)
        {
        this->m_move_probability = fmin(move_probability, 1.0);
        }

    virtual Scalar operator()(uint64_t timestep,
                              const unsigned int& N,
                              const unsigned int type_id,
                              const typename Shape::param_type& shape_new,
                              const Scalar& inew,
                              const typename Shape::param_type& shape_old,
                              const Scalar& iold)
        {
        Scalar newdivold = inew / iold;
        return (Scalar(N) / Scalar(2.0)) * log(newdivold);
        }

    virtual Scalar computeEnergy(uint64_t timestep,
                                 const unsigned int type_id,
                                 const typename Shape::param_type& shape,
                                 const Scalar& inertia)
        {
        return 0.0;
        }

    protected:
    std::shared_ptr<IntegratorHPMCMono<Shape>> m_mc;
    Scalar m_det_inertia_tensor; // determinant of the moment of inertia tensor of the shape
    std::shared_ptr<SystemDefinition> m_sysdef;
    unsigned m_ntypes;
    std::vector<Scalar> m_volume;
    Scalar m_move_probability;
    std::vector<vec3<Scalar>> m_centroids;

    }; // end class ShapeMoveBase

template<typename Shape> class PythonShapeMove : public ShapeMoveBase<Shape>
    {
    public:
    PythonShapeMove(std::shared_ptr<SystemDefinition> sysdef,
                    std::shared_ptr<IntegratorHPMCMono<Shape>> mc)
        : ShapeMoveBase<Shape>(sysdef, mc)
        {
        m_params.resize(this->m_ntypes);
        m_params_backup.resize(this->m_ntypes);
        this->m_det_inertia_tensor = 1.0;
        }

    void prepare(uint64_t timestep)
        {
        m_params_backup = m_params;
        }

    void update_shape(uint64_t timestep,
                      Scalar& stepsize,
                      const unsigned int& type_id,
                      typename Shape::param_type& shape,
                      hoomd::RandomGenerator& rng)
        {
        for (unsigned int i = 0; i < m_params[type_id].size(); i++)
            {
            Scalar a = fmax(-stepsize, -(m_params[type_id][i]));
            Scalar b = fmin(stepsize, (1.0 - m_params[type_id][i]));
            hoomd::UniformDistribution<Scalar> uniform(a, b);
            Scalar r = hoomd::detail::generate_canonical<double>(rng);
            Scalar x = (r < this->m_move_probability) ? uniform(rng) : 0.0;
            m_params[type_id][i] += x;
            }
        pybind11::object d = m_python_callback(type_id, m_params[type_id]);
        pybind11::dict shape_dict = pybind11::cast<pybind11::dict>(d);
        shape = typename Shape::param_type(shape_dict);
        detail::MassProperties<Shape> mp(shape);
        this->m_det_inertia_tensor = mp.getDetInertiaTensor();
        }

    void retreat(uint64_t timestep)
        {
        // move has been rejected.
        std::swap(m_params, m_params_backup);
        }

    pybind11::list getParams(std::string typ)
        {
        unsigned int type_id = this->getValidateType(typ);
        pybind11::list ret;
        for (unsigned int i = 0; i < m_params[type_id].size(); i++)
            {
            ret.append(m_params[type_id][i]);
            }
        return ret;
        }

    void setParams(std::string typ, pybind11::list params)
        {
        unsigned int type_id = this->getValidateType(typ);
        auto N = pybind11::len(params);
        m_params[type_id].resize(N);
        m_params_backup[type_id].resize(N);
        for (unsigned int i = 0; i < N; i++)
            {
            m_params[type_id][i] = params[i].cast<Scalar>();
            m_params_backup[type_id][i] = params[i].cast<Scalar>();
            }
        }

    pybind11::object getCallback()
        {
        return m_python_callback;
        }

    void setCallback(pybind11::object python_callback)
        {
        m_python_callback = python_callback;
        }

    private:
    std::vector<std::vector<Scalar>>
        m_params_backup;                       // tunable shape parameters to perform trial moves on
    std::vector<std::vector<Scalar>> m_params; // tunable shape parameters to perform trial moves on
    pybind11::object m_python_callback; // callback that takes m_params as an argiment and returns
    };

class ConvexPolyhedronVertexShapeMove : public ShapeMoveBase<ShapeConvexPolyhedron>
    {
    public:
    typedef typename ShapeConvexPolyhedron::param_type param_type;

    ConvexPolyhedronVertexShapeMove(std::shared_ptr<SystemDefinition> sysdef,
                                    std::shared_ptr<IntegratorHPMCMono<ShapeConvexPolyhedron>> mc)
        : ShapeMoveBase<ShapeConvexPolyhedron>(sysdef, mc)
        {
        this->m_det_inertia_tensor = 1.0;
        this->m_centroids.resize(this->m_ntypes, vec3<Scalar>(0, 0, 0));
        initializeMassProperties();
        }

    void initializeMassProperties()
        {
        auto& mc_params = this->m_mc->getParams();
        for (unsigned int i = 0; i < this->m_ntypes; i++)
            {
            detail::MassProperties<ShapeConvexPolyhedron> mp(mc_params[i]);
            this->m_centroids[i] = mp.getCenterOfMass();
            }
        }

    void setVolume(std::string typ, Scalar volume)
        {
        unsigned int typid = getValidateType(typ);
        this->m_volume[typid] = volume;
        auto& mc_params = this->m_mc->getParams();
        param_type shape = mc_params[typid];
        detail::MassProperties<ShapeConvexPolyhedron> mp(shape);
        Scalar current_volume = mp.getVolume();
        vec3<Scalar> dr = this->m_centroids[typid] - mp.getCenterOfMass();
        OverlapReal scale = (OverlapReal)fast::pow(volume / current_volume, 1.0 / 3.0);
        this->scaleParticleVolume(shape, dr, scale);
        this->m_mc->setParam(typid, shape);
        }

    void scaleParticleVolume(param_type& shape, vec3<Scalar> dr, OverlapReal scale)
        {
        Scalar rsq = 0.0;
        for (unsigned int i = 0; i < shape.N; i++)
            {
            shape.x[i] += static_cast<OverlapReal>(dr.x);
            shape.x[i] *= scale;
            shape.y[i] += static_cast<OverlapReal>(dr.y);
            shape.y[i] *= scale;
            shape.z[i] += static_cast<OverlapReal>(dr.z);
            shape.z[i] *= scale;
            vec3<Scalar> vert(shape.x[i], shape.y[i], shape.z[i]);
            rsq = fmax(rsq, dot(vert, vert));
            }
        shape.diameter = OverlapReal(2.0 * fast::sqrt(rsq));
        }

    void prepare(uint64_t timestep) { }

    void update_shape(uint64_t timestep,
                      Scalar& stepsize,
                      const unsigned int& type_id,
                      param_type& shape,
                      hoomd::RandomGenerator& rng)
        {
        // mix the shape.
        for (unsigned int i = 0; i < shape.N; i++)
            {
            if (hoomd::detail::generate_canonical<double>(rng) < this->m_move_probability)
                {
                vec3<Scalar> vert(shape.x[i], shape.y[i], shape.z[i]);
                move_translate(vert, rng, stepsize, 3);
                shape.x[i] = static_cast<OverlapReal>(vert.x);
                shape.y[i] = static_cast<OverlapReal>(vert.y);
                shape.z[i] = static_cast<OverlapReal>(vert.z);
                }
            }
        detail::MassProperties<ShapeConvexPolyhedron> mp(shape);
        Scalar volume = mp.getVolume();
        vec3<Scalar> dr = this->m_centroids[type_id] - mp.getCenterOfMass();
        OverlapReal scale
            = static_cast<OverlapReal>(fast::pow(this->m_volume[type_id] / volume, 1.0 / 3.0));
        scaleParticleVolume(shape, dr, scale);
        stepsize *= scale;
        }

    void retreat(uint64_t timestep)
        {
        // move has been rejected.
        }

    private:
    }; // end class ConvexPolyhedronVertexShapeMove

template<class Shape> class ElasticShapeMove : public ShapeMoveBase<Shape>
    {
    public:
    typedef typename Shape::param_type param_type;
    typedef typename Eigen::Matrix<Scalar, Eigen::Dynamic, Eigen::Dynamic> MatrixSD;
    typedef typename Eigen::Matrix<Scalar, 3, 3> Matrix3S;

    ElasticShapeMove(std::shared_ptr<SystemDefinition> sysdef,
                     std::shared_ptr<IntegratorHPMCMono<Shape>> mc)
        : ShapeMoveBase<Shape>(sysdef, mc)
        {
        m_mass_props.resize(this->m_ntypes);
        m_reference_shapes.resize(this->m_ntypes);
        m_F.resize(this->m_ntypes, Matrix3S::Identity());
        m_F_last.resize(this->m_ntypes, Matrix3S::Identity());
        this->m_det_inertia_tensor = 1.0;
        }

    void prepare(uint64_t timestep)
        {
        m_F_last = m_F;
        }

    //! construct is called at the beginning of every update()
    void update_shape(uint64_t timestep,
                      Scalar& stepsize,
                      const unsigned int& type_id,
                      param_type& param,
                      hoomd::RandomGenerator& rng)
        {
        Matrix3S F_curr;
        // perform a scaling move
        if (hoomd::detail::generate_canonical<double>(rng) < this->m_move_probability)
            {
            generateExtentional(F_curr, rng, stepsize + 1.0);
            }
        else // perform a rotation-scale-rotation move
            {
            quat<Scalar> q(1.0, vec3<Scalar>(0.0, 0.0, 0.0));
            move_rotate<3>(q, rng, 0.5);
            Matrix3S rot, rot_inv, scale;
            Eigen::Quaternion<double> eq(q.s, q.v.x, q.v.y, q.v.z);
            rot = eq.toRotationMatrix();
            rot_inv = rot.transpose();
            generateExtentional(scale, rng, stepsize + 1.0);
            F_curr = rot * scale * rot_inv;
            }
        m_F[type_id] = F_curr * m_F[type_id];
        auto transform = F_curr.cast<OverlapReal>();
        Scalar dsq = 0.0;
        for (unsigned int i = 0; i < param.N; i++)
            {
            vec3<OverlapReal> vert(param.x[i], param.y[i], param.z[i]);
            param.x[i]
                = transform(0, 0) * vert.x + transform(0, 1) * vert.y + transform(0, 2) * vert.z;
            param.y[i]
                = transform(1, 0) * vert.x + transform(1, 1) * vert.y + transform(1, 2) * vert.z;
            param.z[i]
                = transform(2, 0) * vert.x + transform(2, 1) * vert.y + transform(2, 2) * vert.z;
            vert = vec3<Scalar>(param.x[i], param.y[i], param.z[i]);
            dsq = fmax(dsq, dot(vert, vert));
            }
        param.diameter = OverlapReal(2.0 * fast::sqrt(dsq));
        // update allows caching since for some shapes a full compute is not necessary.
        m_mass_props[type_id].updateParam(param);
        // update det(I)
        this->m_det_inertia_tensor = m_mass_props[type_id].getDetInertiaTensor();
        }

    Matrix3S getEps(unsigned int type_id)
        {
        return 0.5 * ((m_F[type_id].transpose() * m_F[type_id]) - Matrix3S::Identity());
        }

    Matrix3S getEpsLast(unsigned int type_id)
        {
        return 0.5 * ((m_F_last[type_id].transpose() * m_F_last[type_id]) - Matrix3S::Identity());
        }

    //! retreat whenever the proposed move is rejected.
    void retreat(uint64_t timestep)
        {
        // we can swap because m_F_last will be reset on the next prepare
        m_F.swap(m_F_last);
        }

    void setStiffness(std::shared_ptr<Variant> stiff)
        {
        m_k = stiff;
        }

    std::shared_ptr<Variant> getStiffness() const
        {
        return m_k;
        }

    void setReferenceShape(std::string typ, pybind11::dict v)
        {
        unsigned int typid = this->getValidateType(typ);
        param_type shape = param_type(v, false);
        auto current_shape = this->m_mc->getParams()[typid];
        if (current_shape.N != shape.N)
            {
            throw std::runtime_error(
                "Reference and integrator shapes must have the name number of vertices.");
            }

        m_reference_shapes[typid] = shape;

        // put vertices into matrix form and leverage Eigein's linear algebra
        // tools to solve Vprime = F * Vref for F where:
        //   Vref: vertices of the reference (undeformed) shape (3, N)
        //   Vprime: vertices of the current (deformed) shape (3, N)
        //   F: deformation gradient tensor (3,3)
        MatrixSD Vref(3, shape.N), Vprime(3, shape.N);
        for (unsigned int i = 0; i < shape.N; i++)
            {
            Vref(0, i) = m_reference_shapes[typid].x[i];
            Vref(1, i) = m_reference_shapes[typid].y[i];
            Vref(2, i) = m_reference_shapes[typid].z[i];
            Vprime(0, i) = current_shape.x[i];
            Vprime(1, i) = current_shape.y[i];
            Vprime(2, i) = current_shape.z[i];
            }

        // solve system
        Matrix3S ret = Vref.transpose()
                           .bdcSvd(Eigen::ComputeThinU | Eigen::ComputeThinV)
                           .solve(Vprime.transpose());
        m_F[typid] = ret.transpose();

        // compute and store volume of reference shape
        detail::MassProperties<Shape> mp(m_reference_shapes[typid]);
        this->m_volume[typid] = mp.getVolume();
        }

    pybind11::dict getReferenceShape(std::string typ)
        {
        unsigned int typid = this->getValidateType(typ);
        return m_reference_shapes[typid].asDict();
        }

    Scalar operator()(uint64_t timestep,
                      const unsigned int& N,
                      const unsigned int type_id,
                      const typename Shape::param_type& shape_new,
                      const Scalar& inew,
                      const typename Shape::param_type& shape_old,
                      const Scalar& iold)
        {
        Scalar newdivold = inew / iold;
        Scalar inertia_term = (Scalar(N) / Scalar(2.0)) * log(newdivold);
        Scalar stiff = (*m_k)(timestep);
        Matrix3S eps = this->getEps(type_id);
        Matrix3S eps_last = this->getEpsLast(type_id);
        Scalar e_ddot_e = (eps * eps.transpose()).trace();
        Scalar e_ddot_e_last = (eps_last * eps_last.transpose()).trace();
        return N * stiff * (e_ddot_e_last - e_ddot_e) * this->m_volume[type_id] + inertia_term;
        }

    Scalar computeEnergy(uint64_t timestep,
                         const unsigned int type_id,
                         const param_type& shape,
                         const Scalar& inertia)
        {
        Scalar stiff = (*m_k)(timestep);
        Matrix3S eps = this->getEps(type_id);
        Scalar e_ddot_e = (eps * eps.transpose()).trace();
        return stiff * e_ddot_e * this->m_volume[type_id];
        }

    protected:
    std::vector<detail::MassProperties<Shape>> m_mass_props; // mass properties of the shape
    std::vector<Matrix3S> m_F_last; // matrix representing shape deformation at the last step
    std::vector<Matrix3S> m_F;      // matrix representing shape deformation at the current step
    std::vector<param_type, hoomd::detail::managed_allocator<param_type>>
        m_reference_shapes;       // shape to reference shape move against
    std::shared_ptr<Variant> m_k; // shape move stiffness

    private:
    // These are ElasticShapeMove specific helper functions to randomly
    // sample point on the XYZ=1 surface from a uniform distribution

    //! Check if a point (x,y) lies in the projection of xyz=1 surface
    //! on the xy plane
    inline bool inInSurfaceProjection(Scalar x, Scalar y, Scalar alpha)
        {
        if (x < Scalar(1.0) && y > Scalar(1.0) / (alpha * x))
            return true;
        else if (x >= Scalar(1.0) && y < alpha / x)
            return true;
        else
            return false;
        }

    //! Sample points on the projection of xyz=1
    inline void
    sampleOnSurfaceProjection(Scalar& x, Scalar& y, hoomd::RandomGenerator& rng, Scalar alpha)
        {
        hoomd::UniformDistribution<Scalar> uniform(Scalar(1) / alpha, alpha);
        do
            {
            x = uniform(rng);
            y = uniform(rng);
            } while (!inInSurfaceProjection(x, y, alpha));
        }

    //! Sample points on the projection of xyz=1 surface
    inline void sampleOnSurface(Scalar& x, Scalar& y, hoomd::RandomGenerator& rng, Scalar alpha)
        {
        Scalar sigma_max = 0.0, sigma = 0.0, U = 0.0;
        Scalar alpha2 = alpha * alpha;
        Scalar alpha4 = alpha2 * alpha2;
        sigma_max = fast::sqrt(alpha4 + alpha2 + 1);
        do
            {
            sampleOnSurfaceProjection(x, y, rng, alpha);
            sigma
                = fast::sqrt((1.0 / (x * x * x * x * y * y)) + (1.0 / (x * x * y * y * y * y)) + 1);
            U = hoomd::detail::generate_canonical<Scalar>(rng);
            } while (U > sigma / sigma_max);
        }

    //! Generate an volume conserving extentional deformation matrix
    inline void generateExtentional(Matrix3S& S, hoomd::RandomGenerator& rng, Scalar alpha)
        {
        Scalar x = 0.0, y = 0.0, z = 0.0;
        sampleOnSurface(x, y, rng, alpha);
        z = Scalar(1.0) / x / y;
        S << x, 0.0, 0.0, 0.0, y, 0.0, 0.0, 0.0, z;
        }
    };

template<> class ElasticShapeMove<ShapeEllipsoid> : public ShapeMoveBase<ShapeEllipsoid>
    {
    public:
    typedef typename ShapeEllipsoid::param_type param_type;

    ElasticShapeMove(std::shared_ptr<SystemDefinition> sysdef,
                     std::shared_ptr<IntegratorHPMCMono<ShapeEllipsoid>> mc)
        : ShapeMoveBase<ShapeEllipsoid>(sysdef, mc)
        {
        m_mass_props.resize(this->m_ntypes);
        m_reference_shapes.resize(this->m_ntypes);
        }

    void setStiffness(std::shared_ptr<Variant> stiff)
        {
        m_k = stiff;
        }

    std::shared_ptr<Variant> getStiffness() const
        {
        return m_k;
        }

    void setReferenceShape(std::string typ, pybind11::dict v)
        {
        unsigned int typid = this->getValidateType(typ);
        m_reference_shapes[typid] = param_type(v, false);
        // compute and store volume of reference shape
        detail::MassProperties<ShapeEllipsoid> mp(m_reference_shapes[typid]);
        this->m_volume[typid] = mp.getVolume();
        }

    pybind11::dict getReferenceShape(std::string typ)
        {
        unsigned int typid = this->getValidateType(typ);
        return m_reference_shapes[typid].asDict();
        }

    void update_shape(uint64_t timestep,
                      Scalar& stepsize,
                      const unsigned int& type_id,
                      param_type& param,
                      hoomd::RandomGenerator& rng)
        {
        Scalar lnx = log(param.x / param.y);
        Scalar dlnx = hoomd::UniformDistribution<Scalar>(-stepsize, stepsize)(rng);
        Scalar x = fast::exp(lnx + dlnx);
        param.x = static_cast<OverlapReal>(x) * param.x;
        param.y = param.y;
        param.z = param.z;
        detail::MassProperties<ShapeEllipsoid> mp(param);
        Scalar volume = mp.getVolume();
        OverlapReal scale = static_cast<OverlapReal>(fast::pow(this->m_volume[type_id] / volume, 1.0 / 3.0));
        param.x *= scale;
        param.y *= scale;
        param.z *= scale;
        }

    void prepare(uint64_t timestep) { }

    void retreat(uint64_t timestep) { }

    Scalar operator()(uint64_t timestep,
                      const unsigned int& N,
                      const unsigned int type_id,
                      const param_type& shape_new,
                      const Scalar& inew,
                      const param_type& shape_old,
                      const Scalar& iold)
        {
        Scalar inertia_term = (Scalar(N) / Scalar(2.0)) * log(inew/iold);
        Scalar old_energy = computeEnergy(timestep, N, type_id, shape_old, iold);
        Scalar new_energy = computeEnergy(timestep, N, type_id, shape_new, inew);
        return old_energy - new_energy + inertia_term;
        }

<<<<<<< HEAD
    Scalar computeEnergy(uint64_t timestep,
                         const unsigned int& N,
                         const unsigned int type_id,
                         const param_type& shape,
                         const Scalar& inertia)
=======
    virtual Scalar computeEnergy(uint64_t timestep,
                                 const unsigned int type_id,
                                 const param_type& shape,
                                 const Scalar& inertia)
>>>>>>> 6a3fb8ec
        {
        Scalar stiff = (*m_k)(timestep);
        Scalar logx = log(shape.x / shape.y);
        return stiff * logx * logx;
        }

    private:
    std::vector<detail::MassProperties<ShapeEllipsoid>>
        m_mass_props; // mass properties of the shape
    std::vector<param_type, hoomd::detail::managed_allocator<param_type>>
        m_reference_shapes;       // shape to reference shape move against
    std::shared_ptr<Variant> m_k; // shape move stiffness
    };

namespace detail
    {

template<class Shape> void export_ShapeMoveBase(pybind11::module& m, const std::string& name)
    {
    pybind11::class_<ShapeMoveBase<Shape>, std::shared_ptr<ShapeMoveBase<Shape>>>(m, name.c_str())
        .def_property("move_probability",
                      &ShapeMoveBase<Shape>::getMoveProbability,
                      &ShapeMoveBase<Shape>::setMoveProbability)
        .def("getVolume", &ShapeMoveBase<Shape>::getVolume)
        .def("setVolume", &ShapeMoveBase<Shape>::setVolume);
    }

template<class Shape> void export_PythonShapeMove(pybind11::module& m, const std::string& name)
    {
    pybind11::class_<PythonShapeMove<Shape>,
                     ShapeMoveBase<Shape>,
                     std::shared_ptr<PythonShapeMove<Shape>>>(m, name.c_str())
        .def(pybind11::init<std::shared_ptr<SystemDefinition>,
                            std::shared_ptr<IntegratorHPMCMono<Shape>>>())
        .def("getParams", &PythonShapeMove<Shape>::getParams)
        .def("setParams", &PythonShapeMove<Shape>::setParams)
        .def_property("callback",
                      &PythonShapeMove<Shape>::getCallback,
                      &PythonShapeMove<Shape>::setCallback);
    }

inline void export_ConvexPolyhedronVertexShapeMove(pybind11::module& m, const std::string& name)
    {
    pybind11::class_<ConvexPolyhedronVertexShapeMove,
                     ShapeMoveBase<ShapeConvexPolyhedron>,
                     std::shared_ptr<ConvexPolyhedronVertexShapeMove>>(m, name.c_str())
        .def(pybind11::init<std::shared_ptr<SystemDefinition>,
                            std::shared_ptr<IntegratorHPMCMono<ShapeConvexPolyhedron>>>())
        .def("getVolume", &ConvexPolyhedronVertexShapeMove::getVolume)
        .def("setVolume", &ConvexPolyhedronVertexShapeMove::setVolume);
    }

template<class Shape>
inline void export_ElasticShapeMove(pybind11::module& m, const std::string& name)
    {
    pybind11::class_<ElasticShapeMove<Shape>,
                     ShapeMoveBase<Shape>,
                     std::shared_ptr<ElasticShapeMove<Shape>>>(m, name.c_str())
        .def(pybind11::init<std::shared_ptr<SystemDefinition>,
                            std::shared_ptr<IntegratorHPMCMono<Shape>>>())
        .def_property("stiffness",
                      &ElasticShapeMove<Shape>::getStiffness,
                      &ElasticShapeMove<Shape>::setStiffness)
        .def("setReferenceShape", &ElasticShapeMove<Shape>::setReferenceShape)
        .def("getReferenceShape", &ElasticShapeMove<Shape>::getReferenceShape);
    }

    } // namespace detail
    } // namespace hpmc
    } // namespace hoomd

#endif<|MERGE_RESOLUTION|>--- conflicted
+++ resolved
@@ -602,18 +602,11 @@
         return old_energy - new_energy + inertia_term;
         }
 
-<<<<<<< HEAD
     Scalar computeEnergy(uint64_t timestep,
                          const unsigned int& N,
                          const unsigned int type_id,
                          const param_type& shape,
                          const Scalar& inertia)
-=======
-    virtual Scalar computeEnergy(uint64_t timestep,
-                                 const unsigned int type_id,
-                                 const param_type& shape,
-                                 const Scalar& inertia)
->>>>>>> 6a3fb8ec
         {
         Scalar stiff = (*m_k)(timestep);
         Scalar logx = log(shape.x / shape.y);
