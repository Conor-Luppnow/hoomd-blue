# Maintainer: joaander

set(_hpmc_gpu_shapes ShapeSphere
                 ShapeConvexPolygon
                 ShapeSimplePolygon
                 ShapeSpheropolygon
                 ShapePolyhedron
                 ShapeEllipsoid
                 ShapeFacetedEllipsoid
                 ShapeConvexPolyhedron
                 ShapeSpheropolyhedron
                 )

option(ENABLE_HPMC_SPHINX_GPU "Enable sphinx on the GPU" OFF)
option(ENABLE_DEBUG_JIT "Enable printing of debug info of JIT compilation on GPU" off)
if (ENABLE_HPMC_SPHINX_GPU)
    set(_hpmc_gpu_shapes ${_hpmc_gpu_shapes} ShapeSphinx)
endif()

set(_hpmc_gpu_union_shapes ShapeSphere
                       ShapeFacetedEllipsoid
                       ShapeSpheropolyhedron
   )

set(_hpmc_sources   module.cc
                    module_external_field.cc
                    module_sphere.cc
                    module_sphere_alchemy.cc
                    module_convex_polygon.cc
                    module_convex_polygon_alchemy.cc
                    module_simple_polygon.cc
                    module_simple_polygon_alchemy.cc
                    module_spheropolygon.cc
                    module_spheropolygon_alchemy.cc
                    module_polyhedron.cc
                    module_polyhedron_alchemy.cc
                    module_ellipsoid.cc
                    module_ellipsoid_alchemy.cc
                    module_faceted_ellipsoid.cc
                    module_sphinx.cc
                    module_sphinx_alchemy.cc
                    module_union_convex_polyhedron.cc
                    module_union_faceted_ellipsoid.cc
                    module_union_sphere.cc
                    module_union_sphere_alchemy.cc
                    module_convex_polyhedron.cc
                    module_convex_polyhedron_alchemy.cc
                    module_convex_spheropolyhedron.cc
                    module_convex_spheropolyhedron_alchemy.cc
                    module_updater_shape.cc
                    ShapeUtils.cc
                    UpdaterBoxMC.cc
                    UpdaterQuickCompress.cc
                    IntegratorHPMC.cc
                    )

set(_hpmc_headers
    ComputeFreeVolumeGPU.cuh
    ComputeFreeVolumeGPU.h
    ComputeFreeVolume.h
    ComputeSDF.h
    ExternalFieldComposite.h
    ExternalField.h
    ExternalFieldLattice.h
    ExternalFieldWall.h
    GSDHPMCSchema.h
    GPUHelpers.cuh
    GPUTree.h
    HPMCCounters.h
    HPMCMiscFunctions.h
    HPMCPrecisionSetup.h
    IntegratorHPMC.h
    IntegratorHPMCMonoGPU.cuh
    IntegratorHPMCMonoGPUMoves.cuh
    IntegratorHPMCMonoGPUTypes.cuh
    IntegratorHPMCMonoGPUDepletants.cuh
    IntegratorHPMCMonoGPUDepletantsTypes.cuh
    IntegratorHPMCMonoGPUDepletantsAuxilliaryPhase1.cuh
    IntegratorHPMCMonoGPUDepletantsAuxilliaryPhase2.cuh
    IntegratorHPMCMonoGPUDepletantsAuxilliaryTypes.cuh
    IntegratorHPMCMonoGPUJIT.inc
    IntegratorHPMCMonoGPU.h
    IntegratorHPMCMono.h
    MinkowskiMath.h
    modules.h
    Moves.h
    OBB.h
    OBBTree.h
    ShapeConvexPolygon.h
    ShapeConvexPolyhedron.h
    ShapeEllipsoid.h
    ShapeFacetedEllipsoid.h
    ShapeMoves.h
    ShapePolyhedron.h
    ShapeSimplePolygon.h
    ShapeSphere.h
    ShapeSpheropolygon.h
    ShapeSpheropolyhedron.h
    ShapeSphinx.h
    ShapeUnion.h
    SphinxOverlap.h
    UpdaterClusters.h
    UpdaterClustersGPU.cuh
    UpdaterClustersGPUDepletants.cuh
    UpdaterExternalFieldWall.h
    UpdaterMuVT.h
    UpdaterQuickCompress.h
    UpdaterShape.h
<<<<<<< HEAD
    UpdaterRemoveDrift.h
=======
>>>>>>> e4a1a791
    XenoCollide2D.h
    XenoCollide3D.h
    )

set(_hpmc_cu_sources IntegratorHPMCMonoGPU.cu
                     IntegratorHPMCMonoGPUDepletants.cu
                     UpdaterClustersGPU.cu
                     )

set(_hpmc_kernel_templates kernel_free_volume
                           kernel_gen_moves
                           kernel_narrow_phase
                           kernel_insert_depletants
                           kernel_update_pdata
                           kernel_cluster_overlaps
                           kernel_cluster_depletants
                           kernel_cluster_transform
                           kernel_depletants_auxilliary_phase1
                           kernel_depletants_auxilliary_phase2)

if(ENABLE_HIP)
    # expand the shape x GPU kernel matrix of template instantiations
    foreach(KERNEL ${_hpmc_kernel_templates})
        foreach(SHAPE ${_hpmc_gpu_shapes})
            set(SHAPE_INCLUDE ${SHAPE}.h)
            set(IS_UNION_SHAPE FALSE)
            set(_kernel_cu ${KERNEL}_${SHAPE}.cu)
            configure_file(${KERNEL}.cu.in ${_kernel_cu} @ONLY)
            set(_hpmc_cu_sources ${_hpmc_cu_sources} ${_kernel_cu})
        endforeach()

        foreach(SHAPE ${_hpmc_gpu_union_shapes})
            set(SHAPE_INCLUDE ${SHAPE}.h)
            set(_kernel_cu ${KERNEL}_union_${SHAPE}.cu)
            set(IS_UNION_SHAPE TRUE)
            configure_file(${KERNEL}.cu.in ${_kernel_cu} @ONLY)
            set(_hpmc_cu_sources ${_hpmc_cu_sources} ${_kernel_cu})
        endforeach()
    endforeach()
endif(ENABLE_HIP)

if (ENABLE_HIP)
set(_cuda_sources ${_hpmc_cu_sources})
endif (ENABLE_HIP)

pybind11_add_module(_hpmc SHARED ${_hpmc_sources} ${_cuda_sources} ${_hpmc_headers} NO_EXTRAS)
# alias into the HOOMD namespace so that plugins and symlinked components both work
add_library(HOOMD::_hpmc ALIAS _hpmc)
if (APPLE)
set_target_properties(_hpmc PROPERTIES INSTALL_RPATH "@loader_path/..;@loader_path")
else()
set_target_properties(_hpmc PROPERTIES INSTALL_RPATH "\$ORIGIN/..;\$ORIGIN")
endif()

if(ENABLE_HIP)
    # enable out-of-source build
    target_include_directories(_hpmc PRIVATE "$<BUILD_INTERFACE:${CMAKE_CURRENT_SOURCE_DIR}>")
endif()

# link the library to its dependencies
target_link_libraries(_hpmc PUBLIC _hoomd)

if (ENABLE_HIP AND HIP_PLATFORM STREQUAL "nvcc")
target_link_libraries(_hpmc PUBLIC CUDA::cusparse )
endif()

fix_cudart_rpath(_hpmc)

# install the library
install(TARGETS _hpmc EXPORT HOOMDTargets
        LIBRARY DESTINATION ${PYTHON_SITE_INSTALL_DIR}/hpmc
        )

################ Python only modules
# copy python modules to the build directory to make it a working python package
set(files   compute.py
            __init__.py
            integrate.py
            update.py
            field.py
            shape_move.py
    )

install(FILES ${files}
        DESTINATION ${PYTHON_SITE_INSTALL_DIR}/hpmc
       )

copy_files_to_build("${files}" "hpmc" "*.py")

# install headers in installation target
install(FILES ${_hpmc_headers}
        DESTINATION ${PYTHON_SITE_INSTALL_DIR}/include/hoomd/hpmc
       )

add_subdirectory(pytest)
add_subdirectory(tune)
add_subdirectory(pair)
add_subdirectory(external)

if (BUILD_TESTING)
    add_subdirectory(test)
endif()

if (ENABLE_LLVM)
    set(PACKAGE_NAME jit)

    # find and configure LLVM
    find_package(LLVM REQUIRED CONFIG)

    if (LLVM_FOUND)
        find_library(llvm_library LLVM
                     HINTS ${LLVM_LIBRARY_DIRS}
                     NO_DEFAULT_PATH)

        find_library(clang_library clang-cpp
                     HINTS ${LLVM_LIBRARY_DIRS}
                     NO_DEFAULT_PATH)
    endif()
    find_package_message(LLVM "Found LLVM: ${LLVM_DIR} ${llvm_library} ${clang_library} ${LLVM_INCLUDE_DIRS} ${LLVM_DEFINITIONS} (version ${LLVM_PACKAGE_VERSION})" "[${LLVM_DIR},${llvm_library},${clang_library}]")

    # set files to compile
    set(_${PACKAGE_NAME}_sources
         module-${PACKAGE_NAME}.cc
         PatchEnergyJIT.cc
         GPUEvalFactory.cc
         PatchEnergyJITGPU.cc
         PatchEnergyJITUnion.cc
         PatchEnergyJITUnionGPU.cc
       )

    set(_${PACKAGE_NAME}_llvm_sources EvalFactory.cc ExternalFieldEvalFactory.cc ClangCompiler.cc)

    set(_${PACKAGE_NAME}_headers PatchEnergyJIT.h
                                 PatchEnergyJITUnion.h
                                 PatchEnergyJITGPU.h
                                 PatchEnergyJITUnionGPU.h
                                 ExternalFieldJIT.h
                                 EvalFactory.h
                                 Evaluator.cuh
                                 EvaluatorUnionGPU.cuh
                                 ExternalFieldEvalFactory.h
                                 GPUEvalFactory.h
                                 KaleidoscopeJIT.h
                                 ClangCompiler.h
       )

    pybind11_add_module(_${PACKAGE_NAME} SHARED ${_${PACKAGE_NAME}_sources} ${_${PACKAGE_NAME}_cu_sources} ${_${PACKAGE_NAME}_llvm_sources} NO_EXTRAS)
    # alias into the HOOMD namespace so that plugins and symlinked components both work
    add_library(HOOMD::_${PACKAGE_NAME} ALIAS _${PACKAGE_NAME})

    if (ENABLE_HIP AND HIP_PLATFORM STREQUAL "nvcc")
        target_link_libraries(_${PACKAGE_NAME} PUBLIC CUDA::cuda CUDA::nvrtc)
    endif ()

    target_include_directories(_${PACKAGE_NAME} PUBLIC ${LLVM_INCLUDE_DIRS})
    target_compile_definitions(_${PACKAGE_NAME} PUBLIC ${LLVM_DEFINITIONS})
    target_compile_definitions(_${PACKAGE_NAME} PUBLIC HOOMD_LLVM_INSTALL_PREFIX=\"${LLVM_INSTALL_PREFIX}\")

    target_include_directories(_${PACKAGE_NAME} PUBLIC
                               $<BUILD_INTERFACE:${HOOMD_SOURCE_DIR}>
                               $<INSTALL_INTERFACE:${PYTHON_SITE_INSTALL_DIR}/include>)

    target_link_libraries(_${PACKAGE_NAME} PUBLIC ${llvm_library} ${clang_library} _hoomd )

    # set installation RPATH
    if(APPLE)
    set_target_properties(_${PACKAGE_NAME} PROPERTIES INSTALL_RPATH "@loader_path/..;@loader_path")
    else()
    set_target_properties(_${PACKAGE_NAME} PROPERTIES INSTALL_RPATH "\$ORIGIN/..;\$ORIGIN")
    endif()

    fix_cudart_rpath(_${PACKAGE_NAME})

    # install the library
    install(TARGETS _${PACKAGE_NAME}
            LIBRARY DESTINATION ${PYTHON_SITE_INSTALL_DIR}/hpmc
            )

    # install headers in installation target
    install(FILES ${_${PACKAGE_NAME}_headers}
            DESTINATION ${PYTHON_SITE_INSTALL_DIR}/include/hoomd/hpmc
           )

    if (ENABLE_DEBUG_JIT)
        target_compile_definitions(_jit PRIVATE ENABLE_DEBUG_JIT)
    endif()
endif()<|MERGE_RESOLUTION|>--- conflicted
+++ resolved
@@ -106,10 +106,6 @@
     UpdaterMuVT.h
     UpdaterQuickCompress.h
     UpdaterShape.h
-<<<<<<< HEAD
-    UpdaterRemoveDrift.h
-=======
->>>>>>> e4a1a791
     XenoCollide2D.h
     XenoCollide3D.h
     )
