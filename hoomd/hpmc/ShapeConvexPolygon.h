--- conflicted
+++ resolved
@@ -344,14 +344,10 @@
     /// Define the parameter type
     typedef detail::PolygonVertices param_type;
 
-<<<<<<< HEAD
     //! Temporary storage for depletant insertion
     typedef struct {} depletion_storage_type;
 
-    //! Initialize a polygon
-=======
     /// Construct a shape at a given orientation
->>>>>>> f9244c9f
     DEVICE ShapeConvexPolygon(const quat<Scalar>& _orientation, const param_type& _params)
         : orientation(_orientation), verts(_params)
         {
