--- conflicted
+++ resolved
@@ -300,122 +300,36 @@
         */
         virtual void update(unsigned int timestep);
 
-        //! Get the seed
+        /// Get the seed
         unsigned int getSeed()
             {
             return m_seed;
             }
 
-        //! Set the move ratio
+        /// Set the move ratio
         void setMoveRatio(Scalar move_ratio)
             {
             m_move_ratio = move_ratio;
             }
 
-<<<<<<< HEAD
-        //! Get the move ratio
         Scalar getMoveRatio()
             {
             return m_move_ratio;
             }
 
-        //! Set the swap to geometric move ratio
-        void setSwapMoveRatio(Scalar move_ratio)
-            {
-            m_swap_move_ratio = move_ratio;
-            }
-
-        //! Get the swap move ratio
-        Scalar getSwapMoveRatio()
-            {
-            return m_swap_move_ratio;
-            }
-
-=======
->>>>>>> 3a311cba
-        //! Set the cluster flip probability
+        /// Set the cluster flip probability
         void setFlipProbability(Scalar flip_probability)
             {
             m_flip_probability = flip_probability;
             }
 
-<<<<<<< HEAD
-        //! Get the flip probability
+        /// Get the cluster flip probability
         Scalar getFlipProbability()
             {
             return m_flip_probability;
             }
 
-        //! Set an AB type pair to be used with type swap moves
-        /*! \param type_A first type
-            \param type_B second type
-            \param delta_mu difference in chemical potentials
-         */
-        void setSwapTypePair(unsigned int type_A, unsigned int type_B)
-            {
-            m_ab_types.resize(2);
-            m_ab_types[0] = type_A;
-            m_ab_types[1] = type_B;
-            }
-
-        //! Set the pair type to be used with type swap moves (by name)
-        void setSwapTypePairStr(pybind11::list l)
-            {
-            size_t l_size = pybind11::len(l);
-            if (l_size == 0)
-                {
-                m_ab_types.clear();
-                }
-            else if (l_size == 2)
-                {
-                std::string type_A = l[0].cast<std::string>();
-                std::string type_B = l[1].cast<std::string>();
-
-                unsigned int id_A = m_pdata->getTypeByName(type_A);
-                unsigned int id_B = m_pdata->getTypeByName(type_B);
-                setSwapTypePair(id_A, id_B);
-                }
-            else
-                {
-                throw std::runtime_error("swap_types must be a list of length 0 or 2");
-                }
-            }
-
-        //! Get the swap pair types as a python list
-        pybind11::list getSwapTypePairStr()
-            {
-            pybind11::list result;
-            if (m_ab_types.size() == 0)
-                {
-                return result;
-                }
-            else if (m_ab_types.size() == 2)
-                {
-                result.append(m_pdata->getNameByType(m_ab_types[0]));
-                result.append(m_pdata->getNameByType(m_ab_types[1]));
-                return result;
-                }
-            else
-                {
-                throw std::runtime_error("invalid m_ab_types");
-                }
-            }
-
-        //! Set the difference in chemical potential mu_B - mu_A
-        void setDeltaMu(Scalar delta_mu)
-            {
-            m_delta_mu = delta_mu;
-            }
-
-        //! Get the the difference in chemical potential mu_B - mu_A
-        Scalar getDeltaMu()
-            {
-            return m_delta_mu;
-            }
-
-=======
->>>>>>> 3a311cba
-        //! Reset statistics counters
+        /// Reset statistics counters
         virtual void resetStats()
             {
             m_count_run_start = m_count_total;
@@ -465,17 +379,9 @@
 
         detail::AABBTree m_aabb_tree_old;              //!< Locality lookup for old configuration
 
-<<<<<<< HEAD
-        GlobalVector<Scalar4> m_postype_backup;         //!< Old local positions
-        GlobalVector<Scalar4> m_orientation_backup;     //!< Old local orientations
-        GlobalVector<Scalar> m_diameter_backup;         //!< Old local diameters
-        GlobalVector<Scalar> m_charge_backup;           //!< Old local charges
-        GlobalVector<unsigned int> m_tag_backup;        //!< Old local tags
-=======
         GlobalVector<Scalar4> m_postype_backup;        //!< Old local positions
         GlobalVector<Scalar4> m_orientation_backup;    //!< Old local orientations
         GlobalVector<int3> m_image_backup;             //!< Old local images
->>>>>>> 3a311cba
 
         #ifndef ENABLE_TBB
         std::set<std::pair<unsigned int, unsigned int> > m_overlap;   //!< A local vector of particle pairs due to overlap
@@ -487,39 +393,11 @@
         tbb::concurrent_unordered_map<std::pair<unsigned int, unsigned int>,float > m_energy_new_old;
         #endif
 
-<<<<<<< HEAD
-        std::vector<unsigned int> m_ab_types;          //!< Two types used for swap move
-        Scalar m_delta_mu;                             //!< Difference in chemical potential
-
-=======
->>>>>>> 3a311cba
         hpmc_clusters_counters_t m_count_total;                 //!< Total count since initialization
         hpmc_clusters_counters_t m_count_run_start;             //!< Count saved at run() start
         hpmc_clusters_counters_t m_count_step_start;            //!< Count saved at the start of the last step
 
         //! Check overlaps of a particle with depletants
-<<<<<<< HEAD
-        inline void checkDepletantOverlap(unsigned int i, vec3<Scalar> pos_i,
-            Shape shape_i, unsigned int typ_i, unsigned int tag_i,
-            const Scalar4 *h_postype_backup, const Scalar4 *h_orientation_backup, const unsigned int *h_tag_backup,
-            unsigned int *h_overlaps, unsigned int timestep, const quat<Scalar> q, const vec3<Scalar> pivot, bool line);
-
-        //! Save current state of particle data
-        virtual void backupState(const std::map<unsigned int, unsigned int>& map);
-
-        //! Find interactions between particles due to overlap and depletion interaction
-        /*! \param timestep Current time step
-            \param map Map to lookup new tag from old tag
-        */
-        virtual void findInteractions(unsigned int timestep, const quat<Scalar> q, const vec3<Scalar> pivot, bool line);
-
-        //! Determine connected components of the interaction graph
-        #ifdef ENABLE_TBB
-        virtual void connectedComponents(unsigned int N, std::vector<tbb::concurrent_vector<unsigned int> >& clusters);
-        #else
-        virtual void connectedComponents(unsigned int N, std::vector<std::vector<unsigned int> >& clusters);
-        #endif
-=======
         inline void checkDepletantOverlap(unsigned int i, vec3<Scalar> pos_i, Shape shape_i, unsigned int typ_i,
             const Scalar4 *h_postype_backup, const Scalar4 *h_orientation_backup,
             unsigned int *h_overlaps, unsigned int timestep, const quat<Scalar> q, const vec3<Scalar> pivot, bool line);
@@ -531,7 +409,6 @@
         /*! \param timestep Current time step
         */
         virtual void findInteractions(unsigned int timestep, const quat<Scalar> q, const vec3<Scalar> pivot, bool line);
->>>>>>> 3a311cba
 
         //! Determine connected components of the interaction graph
         virtual void connectedComponents();
@@ -560,17 +437,8 @@
     TAG_ALLOCATION(m_postype_backup);
     GlobalVector<Scalar4>(1,this->m_exec_conf).swap(m_orientation_backup);
     TAG_ALLOCATION(m_orientation_backup);
-<<<<<<< HEAD
-    GlobalVector<Scalar>(1,this->m_exec_conf).swap(m_charge_backup);
-    TAG_ALLOCATION(m_charge_backup);
-    GlobalVector<Scalar>(1,this->m_exec_conf).swap(m_diameter_backup);
-    TAG_ALLOCATION(m_diameter_backup);
-    GlobalVector<unsigned int>(1,this->m_exec_conf).swap(m_tag_backup);
-    TAG_ALLOCATION(m_tag_backup);
-=======
     GlobalVector<int3>(1,this->m_exec_conf).swap(m_image_backup);
     TAG_ALLOCATION(m_image_backup);
->>>>>>> 3a311cba
     }
 
 template< class Shape >
@@ -583,17 +451,9 @@
     \param pos_i Particle position being tested
     \param shape_i Particle shape (including orientation) being tested
     \param typ_i Type of the particle being tested
-<<<<<<< HEAD
-    \param tag_i Tag of particle i
     \param h_postype Pointer to GPUArray containing particle positions
     \param h_orientation Pointer to GPUArray containing particle orientations
     \param h_overlaps Pointer to GPUArray containing interaction matrix
-    \param map map from index (old config) to tag
-=======
-    \param h_postype Pointer to GPUArray containing particle positions
-    \param h_orientation Pointer to GPUArray containing particle orientations
-    \param h_overlaps Pointer to GPUArray containing interaction matrix
->>>>>>> 3a311cba
     \param timestep the timestep
 
     Particle positions are checked against a randomly generated set of depletant positions.
@@ -601,10 +461,8 @@
     NOTE: To avoid numerous acquires and releases of GPUArrays, data pointers are passed directly into this const function.
     */
 template<class Shape>
-<<<<<<< HEAD
-inline void UpdaterClusters<Shape>::checkDepletantOverlap(unsigned int i, vec3<Scalar> pos_i,
-    Shape shape_i, unsigned int typ_i, unsigned int tag_i,
-    const Scalar4 *h_postype_backup, const Scalar4 *h_orientation_backup, const unsigned int *h_tag_backup,
+inline void UpdaterClusters<Shape>::checkDepletantOverlap(unsigned int i, vec3<Scalar> pos_i, Shape shape_i, unsigned int typ_i,
+    const Scalar4 *h_postype_backup, const Scalar4 *h_orientation_backup,
     unsigned int *h_overlaps, unsigned int timestep, const quat<Scalar> q, const vec3<Scalar> pivot, bool line)
     {
     unsigned int ndim = this->m_sysdef->getNDimensions();
@@ -656,7 +514,7 @@
             std::vector<vec3<Scalar> > pos_j;
             std::vector<quat<Scalar> > orientation_j;
             std::vector<unsigned int> type_j;
-            std::vector<unsigned int> tag_j;
+            std::vector<unsigned int> idx_j;
 
             bool repulsive = this->m_mc->getDepletantFugacity(type_a,type_b) < 0.0;
 
@@ -704,7 +562,7 @@
                                 // read in its position and orientation
                                 unsigned int j = this->m_aabb_tree_old.getNodeParticle(cur_node_idx, cur_p);
 
-                                if (tag_i == h_tag_backup[j] && cur_image == 0) continue;
+                                if (i == j && cur_image == 0) continue;
 
                                 // load the position and orientation of the j particle
                                 vec3<Scalar> pj = vec3<Scalar>(h_postype_backup[j]);
@@ -724,7 +582,7 @@
                                     pos_j.push_back(pj-image_list[cur_image]);
                                     orientation_j.push_back(shape_j.orientation);
                                     type_j.push_back(typ_j);
-                                    tag_j.push_back(h_tag_backup[j]);
+                                    idx_j.push_back(j);
                                     }
                                 }
                             }
@@ -979,7 +837,7 @@
                     continue;
                     }
 
-                unsigned int min_tag = tag_i;
+                unsigned int min_idx = i;
 
                 for (unsigned int m = k; m < n_intersect; ++m)
                     {
@@ -1013,18 +871,18 @@
                             && test_overlap(r_mk, shape_test_b, shape_m, err);
                         }
 
-                    // additive depletants
+                    // non-additive depletants
                     if ((overlap_i_a && overlap_j_b) || (overlap_i_b && overlap_j_a))
                         {
-                        if (tag_j[m] < min_tag)
+                        if (idx_j[m] < min_idx)
                             {
-                            min_tag = tag_j[m];
+                            min_idx = idx_j[m];
                             break;
                             }
                         }
                     }
 
-                if (min_tag == tag_i)
+                if (min_idx == i)
                     {
                     // does the transformed depletant overlap with any other particles?
                     bool overlap_old = false;
@@ -1138,867 +996,6 @@
                         }
 
                     if (overlap_old)
-                        continue;
-
-                    for (unsigned int m = k; m < n_intersect; ++m)
-                        {
-                        unsigned int type_m = type_j[m];
-                        Shape shape_m(orientation_j[m], params[type_m]);
-                        vec3<Scalar> r_mk = pos_j[m] - pos_i - vec3<Scalar>(dr_test);
-
-                        unsigned int err = 0;
-
-                        // check circumsphere overlap
-                        OverlapReal rsq = dot(r_mk,r_mk);
-                        OverlapReal DaDb = shape_test_a.getCircumsphereDiameter() + shape_m.getCircumsphereDiameter();
-                        bool circumsphere_overlap = (rsq*OverlapReal(4.0) <= DaDb * DaDb);
-
-                        bool overlap_j_a = h_overlaps[overlap_idx(type_a,type_m)]
-                            && circumsphere_overlap
-                            && test_overlap(r_mk, shape_test_a, shape_m, err);
-
-                        bool overlap_j_b;
-                        if (type_a == type_b)
-                            {
-                            overlap_j_b = overlap_j_a;
-                            }
-                        else
-                            {
-                            DaDb = shape_test_b.getCircumsphereDiameter() + shape_m.getCircumsphereDiameter();
-                            circumsphere_overlap = (rsq*OverlapReal(4.0) <= DaDb * DaDb);
-
-                            overlap_j_b = h_overlaps[overlap_idx(type_b,type_m)]
-                                && circumsphere_overlap
-                                && test_overlap(r_mk, shape_test_b, shape_m, err);
-                            }
-
-                        // additive depletants
-                        if ((overlap_i_a && !overlap_transf_a && overlap_j_b) || (overlap_i_b && !overlap_transf_b & overlap_j_a))
-                            {
-                            // add bond
-                            this->m_overlap.insert(std::make_pair(tag_i,tag_j[m]));
-                            }
-                        }
-                    } // end loop over intersections
-                } // end loop over depletants
-            #ifdef ENABLE_TBB
-                });
-            #endif
-            } // end loop over type_b
-        #ifdef ENABLE_TBB
-            });
-        #endif
-        } // end loop over type_a
-    #ifdef ENABLE_TBB
-        });
-    #endif
-    }
-
-template< class Shape >
-void UpdaterClusters<Shape>::findInteractions(unsigned int timestep, const quat<Scalar> q, const vec3<Scalar> pivot, bool line)
-=======
-inline void UpdaterClusters<Shape>::checkDepletantOverlap(unsigned int i, vec3<Scalar> pos_i, Shape shape_i, unsigned int typ_i,
-    const Scalar4 *h_postype_backup, const Scalar4 *h_orientation_backup,
-    unsigned int *h_overlaps, unsigned int timestep, const quat<Scalar> q, const vec3<Scalar> pivot, bool line)
->>>>>>> 3a311cba
-    {
-    unsigned int ndim = this->m_sysdef->getNDimensions();
-
-    // access parameters
-    auto& params = m_mc->getParams();
-<<<<<<< HEAD
-
-    // update the image list
-    auto& image_list = m_mc->updateImageList();
-
-    // minimum AABB extent
-    Scalar min_core_diameter = m_mc->getMinCoreDiameter();
-=======
-    auto& image_list = m_mc->updateImageList();
-    const unsigned int n_images = image_list.size();
->>>>>>> 3a311cba
-
-    Index2D overlap_idx = m_mc->getOverlapIndexer();
-
-<<<<<<< HEAD
-    // clear the local bond and rejection lists
-    m_overlap.clear();
-
-    auto patch = m_mc->getPatchInteraction();
-=======
-    detail::AABB aabb_i_local = shape_i.getAABB(vec3<Scalar>(0,0,0));
->>>>>>> 3a311cba
-
-    // get image of particle i after transformation
-    const BoxDim& box = m_pdata->getGlobalBox();
-    int3 img_i;
-    vec3<Scalar> pos_i_transf = pos_i;
-    if (line)
-        {
-        pos_i_transf = lineReflection(pos_i, pivot, q);
-        }
-    else
-        {
-        pos_i_transf = pivot-(pos_i_transf-pivot);
-        }
-    img_i = box.getImage(pos_i_transf);
-
-<<<<<<< HEAD
-    // cluster according to overlap of excluded volume shells
-    // loop over local particles
-    unsigned int nptl = m_pdata->getN();
-
-    // access particle data
-    ArrayHandle<Scalar4> h_postype(m_pdata->getPositions(), access_location::host, access_mode::read);
-    ArrayHandle<Scalar4> h_orientation(m_pdata->getOrientationArray(), access_location::host, access_mode::read);
-    ArrayHandle<Scalar> h_diameter(m_pdata->getDiameters(), access_location::host, access_mode::read);
-    ArrayHandle<Scalar> h_charge(m_pdata->getCharges(), access_location::host, access_mode::read);
-    ArrayHandle<unsigned int> h_tag(m_pdata->getTags(), access_location::host, access_mode::read);
-
-    ArrayHandle<Scalar4> h_postype_backup(m_postype_backup, access_location::host, access_mode::read);
-    ArrayHandle<Scalar4> h_orientation_backup(m_orientation_backup, access_location::host, access_mode::read);
-    ArrayHandle<unsigned int> h_tag_backup(m_tag_backup, access_location::host, access_mode::read);
-    ArrayHandle<Scalar> h_diameter_backup(m_diameter_backup, access_location::host, access_mode::read);
-    ArrayHandle<Scalar> h_charge_backup(m_charge_backup, access_location::host, access_mode::read);
-
-    if (patch)
-=======
-    #ifdef ENABLE_TBB
-    tbb::parallel_for(tbb::blocked_range<unsigned int>(0, this->m_pdata->getNTypes()),
-        [=, &shape_i](const tbb::blocked_range<unsigned int>& x) {
-    for (unsigned int type_a = x.begin(); type_a != x.end(); ++type_a)
-    #else
-    for (unsigned int type_a = 0; type_a < this->m_pdata->getNTypes(); ++type_a)
-    #endif
->>>>>>> 3a311cba
-        {
-        #ifdef ENABLE_TBB
-        tbb::parallel_for(tbb::blocked_range<unsigned int>(type_a, this->m_pdata->getNTypes()),
-            [=, &shape_i](const tbb::blocked_range<unsigned int>& w) {
-        for (unsigned int type_b = w.begin(); type_b != w.end(); ++type_b)
-        #else
-        for (unsigned int type_b = type_a; type_b < this->m_pdata->getNTypes(); ++type_b)
-        #endif
-            {
-<<<<<<< HEAD
-            unsigned int typ_i = __scalar_as_int(h_postype_backup.data[i].w);
-
-            vec3<Scalar> pos_i(h_postype_backup.data[i]);
-            quat<Scalar> orientation_i(h_orientation_backup.data[i]);
-
-            Scalar d_i(h_diameter_backup.data[i]);
-            Scalar charge_i(h_charge_backup.data[i]);
-=======
-            if (this->m_mc->getDepletantFugacity(type_a,type_b) == 0.0
-                || !h_overlaps[overlap_idx(type_a, typ_i)]
-                || !h_overlaps[overlap_idx(type_b, typ_i)])
-                continue;
-
-            std::vector<vec3<Scalar> > pos_j;
-            std::vector<quat<Scalar> > orientation_j;
-            std::vector<unsigned int> type_j;
-            std::vector<unsigned int> idx_j;
-
-            bool repulsive = this->m_mc->getDepletantFugacity(type_a,type_b) < 0.0;
->>>>>>> 3a311cba
-
-            if (repulsive)
-                throw std::runtime_error("Negative fugacities not supported in UpdaterClusters.\n");
-
-            // find neighbors whose circumspheres overlap particle i's circumsphere in the old configuration
-            // Here, circumsphere refers to the sphere around the depletant-excluded volume
-
-            Shape tmp_a(quat<Scalar>(), params[type_a]);
-            Shape tmp_b(quat<Scalar>(), params[type_b]);
-            Scalar d_dep_a = tmp_a.getCircumsphereDiameter();
-            Scalar d_dep_b = tmp_b.getCircumsphereDiameter();
-
-            // the relevant search radius is the one for the larger depletant
-            Scalar d_dep_search = std::max(d_dep_a, d_dep_b);
-
-            // we're sampling in the larger volume, so that it strictly covers the insertion volume of
-            // the smaller depletant
-            Scalar r_dep_sample = 0.5*d_dep_search;
-
-            // get AABB and extend
-            vec3<Scalar> lower = aabb_i_local.getLower();
-            vec3<Scalar> upper = aabb_i_local.getUpper();
-            lower.x -= d_dep_search; lower.y -= d_dep_search; lower.z -= d_dep_search;
-            upper.x += d_dep_search; upper.y += d_dep_search; upper.z += d_dep_search;
-            detail::AABB aabb_local = detail::AABB(lower,upper);
-
-            // All image boxes (including the primary)
-            for (unsigned int cur_image = 0; cur_image < n_images; cur_image++)
-                {
-                vec3<Scalar> pos_i_image = pos_i + image_list[cur_image];
-                detail::AABB aabb = aabb_local;
-                aabb.translate(pos_i_image);
-
-                // stackless search
-                for (unsigned int cur_node_idx = 0; cur_node_idx < this->m_aabb_tree_old.getNumNodes(); cur_node_idx++)
-                    {
-                    if (detail::overlap(this->m_aabb_tree_old.getNodeAABB(cur_node_idx), aabb))
-                        {
-                        if (this->m_aabb_tree_old.isNodeLeaf(cur_node_idx))
-                            {
-                            for (unsigned int cur_p = 0; cur_p < this->m_aabb_tree_old.getNodeNumParticles(cur_node_idx); cur_p++)
-                                {
-                                // read in its position and orientation
-                                unsigned int j = this->m_aabb_tree_old.getNodeParticle(cur_node_idx, cur_p);
-
-<<<<<<< HEAD
-                                if (h_tag_backup.data[i] == h_tag_backup.data[j] && cur_image == 0) continue;
-
-                                // load the position and orientation of the j particle
-                                vec3<Scalar> pos_j = vec3<Scalar>(h_postype_backup.data[j]);
-                                unsigned int typ_j = __scalar_as_int(h_postype_backup.data[j].w);
-
-                                // put particles in coordinate system of particle i
-                                vec3<Scalar> r_ij = pos_j - pos_i_image;
-                                Scalar rsq_ij = dot(r_ij, r_ij);
-=======
-                                if (i == j && cur_image == 0) continue;
-
-                                // load the position and orientation of the j particle
-                                vec3<Scalar> pj = vec3<Scalar>(h_postype_backup[j]);
-                                unsigned int typ_j = __scalar_as_int(h_postype_backup[j].w);
-                                Shape shape_j(quat<Scalar>(h_orientation_backup[j]), params[typ_j]);
->>>>>>> 3a311cba
-
-                                // check excluded volume overlap
-                                bool overlap_excluded = h_overlaps[overlap_idx(type_a,typ_j)] &&
-                                    h_overlaps[overlap_idx(type_b,typ_j)] &&
-                                    excludedVolumeOverlap(shape_i, shape_j, pj-pos_i_image, r_dep_sample,
-                                    ndim, detail::SamplingMethod::accurate);
-
-                                if (overlap_excluded)
-                                    {
-<<<<<<< HEAD
-                                    // the particle pair
-                                    auto p = std::make_pair(h_tag_backup.data[i],h_tag_backup.data[j]);
-
-                                    // if particle interacts in different image already, add to that energy
-                                    float U = 0.0;
-                                        {
-                                        auto it_energy = m_energy_old_old.find(p);
-                                        if (it_energy != m_energy_old_old.end())
-                                            U = it_energy->second;
-                                        }
-
-                                    U += patch->energy(r_ij, typ_i,
-                                                        quat<float>(orientation_i),
-                                                        d_i,
-                                                        charge_i,
-                                                        typ_j,
-                                                        quat<float>(h_orientation_backup.data[j]),
-                                                        h_diameter_backup.data[j],
-                                                        h_charge_backup.data[j]);
-
-                                    // update map
-                                    m_energy_old_old[p] = U;
-                                    } // end if overlap
-
-                                } // end loop over AABB tree leaf
-                            } // end is leaf
-                        } // end if overlap
-=======
-                                    // cache the translated position of particle j. If i's image is cur_image, then j's
-                                    // image is the negative of that (and we use i's untranslated position below)
-                                    pos_j.push_back(pj-image_list[cur_image]);
-                                    orientation_j.push_back(shape_j.orientation);
-                                    type_j.push_back(typ_j);
-                                    idx_j.push_back(j);
-                                    }
-                                }
-                            }
-                        }
->>>>>>> 3a311cba
-                    else
-                        {
-                        // skip ahead
-                        cur_node_idx += this->m_aabb_tree_old.getNodeSkip(cur_node_idx);
-                        }
-                    }  // end loop over AABB nodes
-                } // end loop over images
-
-            // now, we have a list of intersecting spheres, sample in the union of intersection volumes
-            // we sample from their union by checking if any generated position falls in the intersection
-            // of their AABBs, only accepting it if it was generated from neighbor j_min
-
-            // compute insertion volumes
-            std::vector<Scalar> V_all;
-            Scalar V_tot(0.0);
-
-            for (unsigned int k = 0; k < pos_j.size(); ++k)
-                {
-                Shape shape_j(orientation_j[k], params[type_j[k]]);
-                Scalar V = getSamplingVolumeIntersection(shape_i, shape_j, pos_j[k] - pos_i, r_dep_sample,
-                    ndim, detail::SamplingMethod::accurate);
-                V_all.push_back(V);
-                V_tot += V;
-                }
-
-            // chooose the number of depletants in the intersection volume
-            hoomd::PoissonDistribution<Scalar> poisson(
-                std::abs(this->m_mc->getDepletantFugacity(type_a,type_b))*V_tot);
-            unsigned int ntypes = this->m_pdata->getNTypes();
-            hoomd::RandomGenerator rng_num(hoomd::RNGIdentifier::HPMCDepletantNumClusters,
-                this->m_seed, type_a*ntypes+type_b, i, timestep);
-
-            unsigned int n = poisson(rng_num);
-
-            // try inserting in the overlap volume
-            unsigned int n_intersect = pos_j.size();
-
-            std::vector<unsigned int> storage_sz;
-            std::vector< std::vector<typename Shape::depletion_storage_type> > temp_storage;
-
-            // temporary storage for depletant insertions
-            for (unsigned int k = 0; k < n_intersect; ++k)
-                {
-                Shape shape_j(orientation_j[k], params[type_j[k]]);
-
-                // allocate
-                unsigned int nelem = allocateDepletionTemporaryStorage(shape_i,
-                    shape_j, pos_j[k] - pos_i, r_dep_sample,
-                    ndim, detail::SamplingMethod::accurate);
-                std::vector<typename Shape::depletion_storage_type> storage(nelem);
-
-                // initialize
-                unsigned int sz = initializeDepletionTemporaryStorage(shape_i,
-                    shape_j, pos_j[k] - pos_i, r_dep_sample,
-                    ndim, &storage.front(), V_all[k], detail::SamplingMethod::accurate);
-
-                temp_storage.push_back(storage);
-                storage_sz.push_back(sz);
-                }
-
-            // for every depletant
-            #ifdef ENABLE_TBB
-            tbb::parallel_for(tbb::blocked_range<unsigned int>(0, (unsigned int)n),
-                [=, &shape_i,
-                    &pos_j, &orientation_j, &type_j, &V_all,
-                    &temp_storage, &storage_sz](const tbb::blocked_range<unsigned int>& t) {
-            for (unsigned int l = t.begin(); l != t.end(); ++l)
-            #else
-            for (unsigned int l = 0; l < n; ++l)
-            #endif
-                {
-                if (!n_intersect)
-                    {
-                    // no insertion volume
-                    continue;
-                    }
-                hoomd::RandomGenerator my_rng(
-                    (hoomd::RNGIdentifier::HPMCDepletantsClusters)^(this->m_seed), i,
-                        type_a+type_b*ntypes, timestep, l);
-
-<<<<<<< HEAD
-                            if (h_tag.data[i] == h_tag_backup.data[j] && cur_image == 0) continue;
-
-                            // load the position and orientation of the j particle
-                            vec3<Scalar> pos_j = vec3<Scalar>(h_postype_backup.data[j]);
-                            unsigned int typ_j = __scalar_as_int(h_postype_backup.data[j].w);
-                            Shape shape_j(quat<Scalar>(h_orientation_backup.data[j]), params[typ_j]);
-=======
-                Scalar V_rand = hoomd::UniformDistribution<Scalar>(0.0, V_tot)(my_rng);
-
-                Scalar V_sum(0.0);
-                unsigned int k;
-                for (k = 0; k < n_intersect; ++k)
-                    {
-                    Scalar V = V_all[k];
-                    V_sum += V;
-                    if (V_rand < V_sum)
-                        break;
-                    }
-
-                // rejection sampling
-                Shape shape_j(orientation_j[k], params[type_j[k]]);
->>>>>>> 3a311cba
-
-                vec3<OverlapReal> dr_test;
-                if (!sampleInExcludedVolumeIntersection(my_rng, shape_i, shape_j,
-                    pos_j[k] - pos_i, r_dep_sample,
-                    dr_test, ndim, storage_sz[k], &temp_storage[k].front(),
-                    detail::SamplingMethod::accurate))
-                    {
-                    continue;
-                    }
-
-                Shape shape_test_a(quat<Scalar>(), params[type_a]);
-                Shape shape_test_b(quat<Scalar>(), params[type_b]);
-                quat<Scalar> o;
-                if (shape_test_a.hasOrientation() || shape_test_b.hasOrientation())
-                    {
-                    o = generateRandomOrientation(my_rng, ndim);
-                    }
-                if (shape_test_a.hasOrientation())
-                    shape_test_a.orientation = o;
-                if (shape_test_b.hasOrientation())
-                    shape_test_b.orientation = o;
-
-<<<<<<< HEAD
-                            unsigned int err = 0;
-                            if (rsq_ij <= RaRb*RaRb)
-                                {
-                                if (h_overlaps.data[overlap_idx(typ_i,typ_j)]
-                                    && test_overlap(r_ij, shape_i, shape_j, err))
-                                    {
-                                    // add connection
-                                    m_overlap.insert(std::make_pair(h_tag.data[i],h_tag_backup.data[j]));
-                                    } // end if overlap
-                                }
-=======
-                // check if depletant falls in other intersection volumes
-                bool active = true;
-
-                for (unsigned int m = 0; m < k; ++m)
-                    {
-                    Shape shape_m(orientation_j[m], params[type_j[m]]);
-
-                    if (isPointInExcludedVolumeIntersection(shape_i, shape_m, pos_j[m] - pos_i,
-                        r_dep_sample, dr_test, ndim, detail::SamplingMethod::accurate))
-                        {
-                        active = false;
-                        break;
-                        }
-                    }
-
-                if (!active)
-                    {
-                    // if we cannot insert, ignore
-                    continue;
-                    }
-
-                // Check if the configuration of particle i generates an overlap
-                bool overlap_i_a = false;
-                bool overlap_i_b = false;
-
-                    {
-                    OverlapReal rsq = dot(dr_test,dr_test);
-                    OverlapReal DaDb = shape_test_a.getCircumsphereDiameter() + shape_i.getCircumsphereDiameter();
-                    bool circumsphere_overlap = (rsq*OverlapReal(4.0) <= DaDb * DaDb);
->>>>>>> 3a311cba
-
-                    if (h_overlaps[overlap_idx(type_a, typ_i)])
-                        {
-                        unsigned int err = 0;
-                        if (circumsphere_overlap &&
-                            test_overlap(dr_test, shape_i, shape_test_a, err))
-                            {
-                            overlap_i_a = true;
-                            }
-                        }
-                    }
-
-                if (type_b == type_a)
-                    {
-                    overlap_i_b = overlap_i_a;
-                    }
-                else
-                    {
-                    OverlapReal rsq = dot(dr_test,dr_test);
-                    OverlapReal DaDb = shape_test_b.getCircumsphereDiameter() + shape_i.getCircumsphereDiameter();
-                    bool circumsphere_overlap = (rsq*OverlapReal(4.0) <= DaDb * DaDb);
-
-                    if (h_overlaps[overlap_idx(type_b, typ_i)])
-                        {
-                        unsigned int err = 0;
-                        if (circumsphere_overlap &&
-                            test_overlap(dr_test, shape_i, shape_test_b, err))
-                            {
-                            overlap_i_b = true;
-                            }
-                        }
-                    }
-                if (!overlap_i_a && !overlap_i_b)
-                    {
-                    // ignore
-                    continue;
-                    }
-
-                // Check if the old configuration of particle i generates an overlap with the transformed depletant
-                bool overlap_transf_a = false;
-                bool overlap_transf_b = false;
-
-                // transform the test particle
-                vec3<Scalar> pos_test_transf = pos_i + vec3<Scalar>(dr_test);
-                if (line)
-                    {
-<<<<<<< HEAD
-                    if (detail::overlap(m_aabb_tree_old.getNodeAABB(cur_node_idx), aabb_i_image))
-                        {
-                        if (m_aabb_tree_old.isNodeLeaf(cur_node_idx))
-                            {
-                            for (unsigned int cur_p = 0; cur_p < m_aabb_tree_old.getNodeNumParticles(cur_node_idx); cur_p++)
-                                {
-                                // read in its position and orientation
-                                unsigned int j = m_aabb_tree_old.getNodeParticle(cur_node_idx, cur_p);
-
-                                if (h_tag.data[i] == h_tag_backup.data[j] && cur_image == 0) continue;
-
-                                vec3<Scalar> pos_j(h_postype_backup.data[j]);
-                                unsigned int typ_j = __scalar_as_int(h_postype_backup.data[j].w);
-
-                                // put particles in coordinate system of particle i
-                                vec3<Scalar> r_ij = pos_j - pos_i_image;
-
-                                // check for excluded volume sphere overlap
-                                Scalar rsq_ij = dot(r_ij, r_ij);
-
-                                Scalar rcut_ij = r_cut_patch + extent_i + 0.5*patch->getAdditiveCutoff(typ_j);
-
-                                if (rsq_ij <= rcut_ij*rcut_ij)
-                                    {
-                                    auto p = std::make_pair(h_tag.data[i], h_tag_backup.data[j]);
-
-                                    // if particle interacts in different image already, add to that energy
-                                    float U = 0.0;
-                                        {
-                                        auto it_energy = m_energy_new_old.find(p);
-                                        if (it_energy != m_energy_new_old.end())
-                                            U = it_energy->second;
-                                        }
-
-                                    U += patch->energy(r_ij, typ_i,
-                                                            quat<float>(shape_i.orientation),
-                                                            h_diameter.data[i],
-                                                            h_charge.data[i],
-                                                            typ_j,
-                                                            quat<float>(h_orientation_backup.data[j]),
-                                                            h_diameter_backup.data[j],
-                                                            h_charge_backup.data[j]);
-
-                                    // update map
-                                    m_energy_new_old[p] = U;
-                                    }
-                                } // end loop over AABB tree leaf
-                            } // end is leaf
-                        } // end if overlap
-                    else
-=======
-                    pos_test_transf = lineReflection(pos_test_transf, pivot, q);
-                    }
-                else
-                    {
-                    pos_test_transf = pivot - (pos_test_transf - pivot);
-                    }
-
-                // wrap back into into i's image (after transformation)
-                pos_test_transf = box.shift(pos_test_transf,-img_i);
-                vec3<OverlapReal> dr_test_transf = pos_test_transf - pos_i;
-
-                Shape shape_test_transf_a(shape_test_a.orientation, params[type_a]);
-                if (shape_test_a.hasOrientation())
-                    shape_test_transf_a.orientation = q*shape_test_transf_a.orientation;
-                Shape shape_test_transf_b(shape_test_b.orientation, params[type_b]);
-                if (shape_test_b.hasOrientation())
-                    shape_test_transf_b.orientation = q*shape_test_transf_b.orientation;
-
-                OverlapReal rsq = dot(dr_test_transf,dr_test_transf);
-                OverlapReal DaDb = shape_test_a.getCircumsphereDiameter() + shape_i.getCircumsphereDiameter();
-                bool circumsphere_overlap = (rsq*OverlapReal(4.0) <= DaDb * DaDb);
-
-                if (h_overlaps[overlap_idx(type_a, typ_i)])
-                    {
-                    unsigned int err = 0;
-                    if (circumsphere_overlap &&
-                        test_overlap(dr_test_transf, shape_i, shape_test_transf_a, err))
->>>>>>> 3a311cba
-                        {
-                        overlap_transf_a = true;
-                        }
-                    }
-
-                if (type_a == type_b)
-                    {
-                    overlap_transf_b = overlap_transf_a;
-                    }
-                else
-                    {
-                    OverlapReal rsq = dot(dr_test_transf,dr_test_transf);
-                    OverlapReal DaDb = shape_test_b.getCircumsphereDiameter() + shape_i.getCircumsphereDiameter();
-                    bool circumsphere_overlap = (rsq*OverlapReal(4.0) <= DaDb * DaDb);
-
-                    if (h_overlaps[overlap_idx(type_b, typ_i)])
-                        {
-                        unsigned int err = 0;
-                        if (circumsphere_overlap &&
-                            test_overlap(dr_test_transf, shape_i, shape_test_transf_b, err))
-                            {
-                            overlap_transf_b = true;
-                            }
-                        }
-                    }
-
-<<<<<<< HEAD
-    /*
-     * Depletants
-     */
-
-    bool has_depletants = false;
-    for (unsigned int i = 0; i < this->m_pdata->getNTypes(); ++i)
-        {
-        for (unsigned int j = 0; j < this->m_pdata->getNTypes(); ++j)
-            {
-            if (this->m_mc->getDepletantFugacity(i,j) != 0.0)
-                {
-                has_depletants = true;
-                break;
-                }
-            }
-        }
-
-    if (!has_depletants)
-        return;
-
-    // test old configuration against itself
-    #ifdef ENABLE_TBB
-    tbb::parallel_for((unsigned int)0,this->m_n_particles_old, [&](unsigned int i) {
-    #else
-    for (unsigned int i = 0; i < this->m_n_particles_old; ++i)
-    #endif
-        {
-        unsigned int typ_i = __scalar_as_int(h_postype_backup.data[i].w);
-
-        vec3<Scalar> pos_i(h_postype_backup.data[i]);
-        quat<Scalar> orientation_i(h_orientation_backup.data[i]);
-        Shape shape_i(orientation_i, params[typ_i]);
-        unsigned int tag_i = h_tag_backup.data[i];
-
-        checkDepletantOverlap(i, pos_i, shape_i, typ_i, tag_i,
-            h_postype_backup.data, h_orientation_backup.data, h_tag_backup.data,
-            h_overlaps.data, timestep, q, pivot, line);
-        }
-    #ifdef ENABLE_TBB
-        });
-    #endif
-
-    if (this->m_prof)
-        this->m_prof->pop(this->m_exec_conf);
-    }
-
-template<class Shape>
-void UpdaterClusters<Shape>::backupState(const std::map<unsigned int, unsigned int>& map)
-
-    {
-    unsigned int nptl = m_pdata->getN()+m_pdata->getNGhosts();
-
-    // resize as necessary
-    m_postype_backup.resize(nptl);
-    m_orientation_backup.resize(nptl);
-    m_diameter_backup.resize(nptl);
-    m_charge_backup.resize(nptl);
-    m_tag_backup.resize(nptl);
-
-        {
-        ArrayHandle<Scalar4> h_postype(m_pdata->getPositions(), access_location::host, access_mode::read);
-        ArrayHandle<Scalar4> h_orientation(m_pdata->getOrientationArray(), access_location::host, access_mode::read);
-        ArrayHandle<Scalar> h_diameter(m_pdata->getDiameters(), access_location::host, access_mode::read);
-        ArrayHandle<Scalar> h_charge(m_pdata->getCharges(), access_location::host, access_mode::read);
-        ArrayHandle<unsigned int> h_tag(m_pdata->getTags(), access_location::host, access_mode::read);
-
-        ArrayHandle<Scalar4> h_postype_backup(m_postype_backup, access_location::host, access_mode::overwrite);
-        ArrayHandle<Scalar4> h_orientation_backup(m_orientation_backup, access_location::host, access_mode::overwrite);
-        ArrayHandle<unsigned int> h_tag_backup(m_tag_backup, access_location::host, access_mode::overwrite);
-        ArrayHandle<Scalar> h_diameter_backup(m_diameter_backup, access_location::host, access_mode::overwrite);
-        ArrayHandle<Scalar> h_charge_backup(m_charge_backup, access_location::host, access_mode::overwrite);
-
-        // copy over data
-        for (unsigned int i = 0; i < nptl; ++i)
-            {
-            h_postype_backup.data[i] = h_postype.data[i];
-            h_orientation_backup.data[i] = h_orientation.data[i];
-            h_diameter_backup.data[i] = h_diameter.data[i];
-            h_charge_backup.data[i] = h_charge.data[i];
-            auto it = map.find(h_tag.data[i]);
-            assert(it != map.end());
-            h_tag_backup.data[i] = it->second;
-            }
-        }
-    }
-
-template<class Shape>
-#ifdef ENABLE_TBB
-void UpdaterClusters<Shape>::connectedComponents(unsigned int N, std::vector<tbb::concurrent_vector<unsigned int> >& clusters)
-#else
-void UpdaterClusters<Shape>::connectedComponents(unsigned int N, std::vector<std::vector<unsigned int> >& clusters)
-#endif
-    {
-    if (this->m_prof) this->m_prof->push("connected components");
-
-    // compute connected components
-    clusters.clear();
-    m_G.connectedComponents(clusters);
-    if (this->m_prof) this->m_prof->pop();
-    }
-=======
-                if ((overlap_transf_a || !overlap_i_a) && (overlap_transf_b || !overlap_i_b))
-                    {
-                    // this depletant did never exist
-                    continue;
-                    }
-
-                unsigned int min_idx = i;
-
-                for (unsigned int m = k; m < n_intersect; ++m)
-                    {
-                    unsigned int type_m = type_j[m];
-                    Shape shape_m(orientation_j[m], params[type_m]);
-                    vec3<Scalar> r_mk = pos_j[m] - pos_i - vec3<Scalar>(dr_test);
-
-                    unsigned int err = 0;
-
-                    // check circumsphere overlap
-                    OverlapReal rsq = dot(r_mk,r_mk);
-                    OverlapReal DaDb = shape_test_a.getCircumsphereDiameter() + shape_m.getCircumsphereDiameter();
-                    bool circumsphere_overlap = (rsq*OverlapReal(4.0) <= DaDb * DaDb);
-
-                    bool overlap_j_a = h_overlaps[overlap_idx(type_a,type_m)]
-                        && circumsphere_overlap
-                        && test_overlap(r_mk, shape_test_a, shape_m, err);
-
-                    bool overlap_j_b;
-                    if (type_a == type_b)
-                        {
-                        overlap_j_b = overlap_j_a;
-                        }
-                    else
-                        {
-                        DaDb = shape_test_b.getCircumsphereDiameter() + shape_m.getCircumsphereDiameter();
-                        circumsphere_overlap = (rsq*OverlapReal(4.0) <= DaDb * DaDb);
-
-                        overlap_j_b = h_overlaps[overlap_idx(type_b,type_m)]
-                            && circumsphere_overlap
-                            && test_overlap(r_mk, shape_test_b, shape_m, err);
-                        }
-
-                    // non-additive depletants
-                    if ((overlap_i_a && overlap_j_b) || (overlap_i_b && overlap_j_a))
-                        {
-                        if (idx_j[m] < min_idx)
-                            {
-                            min_idx = idx_j[m];
-                            break;
-                            }
-                        }
-                    }
-
-                if (min_idx == i)
-                    {
-                    // does the transformed depletant overlap with any other particles?
-                    bool overlap_old = false;
-
-                    // get AABB
-                    detail::AABB aabb_a_local = shape_test_transf_a.getAABB(vec3<Scalar>(0,0,0));
-
-                    // All image boxes (including the primary)
-                    for (unsigned int cur_image = 0; cur_image < n_images; cur_image++)
-                        {
-                        vec3<Scalar> pos_test_image = pos_test_transf + image_list[cur_image];
-                        detail::AABB aabb = aabb_a_local;
-                        aabb.translate(pos_test_image);
-
-                        // stackless search
-                        for (unsigned int cur_node_idx = 0; cur_node_idx < this->m_aabb_tree_old.getNumNodes(); cur_node_idx++)
-                            {
-                            if (detail::overlap(this->m_aabb_tree_old.getNodeAABB(cur_node_idx), aabb))
-                                {
-                                if (this->m_aabb_tree_old.isNodeLeaf(cur_node_idx))
-                                    {
-                                    for (unsigned int cur_p = 0; cur_p < this->m_aabb_tree_old.getNodeNumParticles(cur_node_idx); cur_p++)
-                                        {
-                                        // read in its position and orientation
-                                        unsigned int j = this->m_aabb_tree_old.getNodeParticle(cur_node_idx, cur_p);
-
-                                        // load the position and orientation of the j particle
-                                        vec3<Scalar> pj = vec3<Scalar>(h_postype_backup[j]);
-                                        unsigned int typ_j = __scalar_as_int(h_postype_backup[j].w);
-                                        Shape shape_j(quat<Scalar>(h_orientation_backup[j]), params[typ_j]);
-
-                                        // check excluded volume overlap
-                                        vec3<Scalar> r_jk(pos_test_image - pj);
-                                        OverlapReal rsq = dot(r_jk,r_jk);
-                                        OverlapReal DaDb = shape_test_transf_a.getCircumsphereDiameter() + shape_j.getCircumsphereDiameter();
-                                        unsigned int err = 0;
-                                        if (h_overlaps[overlap_idx(type_a, typ_j)] &&
-                                            (rsq*OverlapReal(4.0) <= DaDb * DaDb) &&
-                                            test_overlap(r_jk, shape_j, shape_test_transf_a, err) &&
-                                            ((type_a == type_b) || (h_overlaps[overlap_idx(type_b, typ_j)] &&
-                                            test_overlap(r_jk, shape_j, shape_test_transf_b, err))))
-                                            {
-                                            overlap_old = true;
-                                            break;
-                                            }
-                                        }
-                                    }
-                                }
-                            else
-                                {
-                                // skip ahead
-                                cur_node_idx += this->m_aabb_tree_old.getNodeSkip(cur_node_idx);
-                                }
-                            }  // end loop over AABB nodes
-                        if (overlap_old)
-                            break;
-                        } // end loop over images
-
-                    if (type_a != type_b)
-                        {
-                        detail::AABB aabb_b_local = shape_test_transf_b.getAABB(vec3<Scalar>(0,0,0));
-                        for (unsigned int cur_image = 0; cur_image < n_images; cur_image++)
-                            {
-                            vec3<Scalar> pos_test_image = pos_test_transf + image_list[cur_image];
-                            detail::AABB aabb = aabb_b_local;
-                            aabb.translate(pos_test_image);
-
-                            // stackless search
-                            for (unsigned int cur_node_idx = 0; cur_node_idx < this->m_aabb_tree_old.getNumNodes(); cur_node_idx++)
-                                {
-                                if (detail::overlap(this->m_aabb_tree_old.getNodeAABB(cur_node_idx), aabb))
-                                    {
-                                    if (this->m_aabb_tree_old.isNodeLeaf(cur_node_idx))
-                                        {
-                                        for (unsigned int cur_p = 0; cur_p < this->m_aabb_tree_old.getNodeNumParticles(cur_node_idx); cur_p++)
-                                            {
-                                            // read in its position and orientation
-                                            unsigned int j = this->m_aabb_tree_old.getNodeParticle(cur_node_idx, cur_p);
-
-                                            // load the position and orientation of the j particle
-                                            vec3<Scalar> pj = vec3<Scalar>(h_postype_backup[j]);
-                                            unsigned int typ_j = __scalar_as_int(h_postype_backup[j].w);
-                                            Shape shape_j(quat<Scalar>(h_orientation_backup[j]), params[typ_j]);
-
-                                            // check excluded volume overlap
-                                            vec3<Scalar> r_jk(pos_test_image - pj);
-                                            OverlapReal rsq = dot(r_jk,r_jk);
-                                            OverlapReal DaDb = shape_test_transf_b.getCircumsphereDiameter() + shape_j.getCircumsphereDiameter();
-                                            unsigned int err = 0;
-                                            if (h_overlaps[overlap_idx(type_b, typ_j)] &&
-                                                (rsq*OverlapReal(4.0) <= DaDb * DaDb) &&
-                                                test_overlap(r_jk, shape_j, shape_test_transf_b, err) &&
-                                                h_overlaps[overlap_idx(type_b, typ_j)] &&
-                                                test_overlap(r_jk, shape_j, shape_test_transf_b, err))
-                                                {
-                                                overlap_old = true;
-                                                break;
-                                                }
-                                            }
-                                        }
-                                    }
-                                else
-                                    {
-                                    // skip ahead
-                                    cur_node_idx += this->m_aabb_tree_old.getNodeSkip(cur_node_idx);
-                                    }
-                                }  // end loop over AABB nodes
-                            if (overlap_old)
-                                break;
-                            } // end loop over images
-                        }
-
-                    if (overlap_old)
                         {
                         // this depletant was not in the free volume
                         continue;
@@ -2251,7 +1248,6 @@
                                 Scalar rsq_ij = dot(r_ij, r_ij);
 
                                 Scalar rcut_ij = r_cut_patch + extent_i + 0.5*patch->getAdditiveCutoff(typ_j);
->>>>>>> 3a311cba
 
                                 if (rsq_ij <= rcut_ij*rcut_ij)
                                     {
@@ -2288,18 +1284,6 @@
                         cur_node_idx += m_aabb_tree_old.getNodeSkip(cur_node_idx);
                         }
 
-<<<<<<< HEAD
-    if (m_prof) m_prof->push(m_exec_conf,"Transform");
-
-    // generate the move, select a pivot
-    hoomd::RandomGenerator rng(hoomd::RNGIdentifier::UpdaterClusters, timestep, this->m_seed);
-    BoxDim box = m_pdata->getGlobalBox();
-    vec3<Scalar> pivot(0,0,0);
-
-    bool swap = false && m_ab_types.size() && (hoomd::detail::generate_canonical<Scalar>(rng) <= m_swap_move_ratio);
-
-    if (swap)
-=======
                     } // end loop over nodes
 
                 } // end loop over images
@@ -2316,7 +1300,6 @@
     #else
     for (unsigned int i = 0; i < nptl; ++i)
     #endif
->>>>>>> 3a311cba
         {
         unsigned int typ_i = __scalar_as_int(h_postype.data[i].w);
 
@@ -2326,78 +1309,6 @@
         Shape shape_i(orientation_i_new, params[typ_i]);
         Scalar r_excl_i = shape_i.getCircumsphereDiameter()/Scalar(2.0);
 
-<<<<<<< HEAD
-        if (m_sysdef->getNDimensions() == 3)
-            {
-            unsigned int i = hoomd::UniformIntDistribution(2)(rng);
-            if (i == 0)
-                n = vec3<Scalar>(1,0,0);
-            else if (i == 1)
-                n = vec3<Scalar>(0,1,0);
-            else if (i == 2)
-                n = vec3<Scalar>(0,0,1);
-            }
-        else
-            {
-            // reflection around z axis
-            n = vec3<Scalar>(0,0,1);
-            }
-
-        // line reflection
-        q = quat<Scalar>(0,n);
-        }
-
-    // choose a pivot point
-    Scalar3 f;
-    f.x = hoomd::detail::generate_canonical<Scalar>(rng);
-    f.y = hoomd::detail::generate_canonical<Scalar>(rng);
-    if (m_sysdef->getNDimensions() == 3)
-        {
-        f.z = hoomd::detail::generate_canonical<Scalar>(rng);
-        }
-    else
-        {
-        f.z = 0.5;
-        }
-
-    pivot = vec3<Scalar>(box.makeCoordinates(f));
-    if (m_sysdef->getNDimensions() == 2)
-        {
-        // force z component to be zero
-        pivot.z = 0.0;
-        }
-
-    SnapshotParticleData<Scalar> snap(m_pdata->getNGlobal());
-
-    // obtain particle data from all ranks
-
-    // save origin information
-    Scalar3 origin = m_pdata->getOrigin();
-    int3 origin_image = m_pdata->getOriginImage();
-
-    // take a snapshot, and save tag->snap idx mapping
-
-    // reset origin, so that snapshot positions match AABB tree positions
-    m_pdata->resetOrigin();
-    auto map = m_pdata->takeSnapshot(snap);
-
-    // store backup of particle data
-    backupState(map);
-
-    #ifdef ENABLE_MPI
-    if (m_comm)
-        {
-        // we need the particle tag -> snapshot idx map on all ranks
-        bcast(map, 0, m_exec_conf->getMPICommunicator());
-        }
-    #endif
-
-    // transform all particles on rank zero
-    bool master = !m_exec_conf->getRank();
-
-    // keep a backup copy
-    SnapshotParticleData<Scalar> snap_old = snap;
-=======
         // check for overlap at mirrored position, with other particles in old configuration
         detail::AABB aabb_i_local = shape_i.getAABB(vec3<Scalar>(0,0,0));
 
@@ -2425,89 +1336,12 @@
                             unsigned int j = m_aabb_tree_old.getNodeParticle(cur_node_idx, cur_p);
 
                             if (i == j && cur_image == 0) continue;
->>>>>>> 3a311cba
 
                             // load the position and orientation of the j particle
                             vec3<Scalar> pos_j = vec3<Scalar>(h_postype_backup.data[j]);
                             unsigned int typ_j = __scalar_as_int(h_postype_backup.data[j].w);
                             Shape shape_j(quat<Scalar>(h_orientation_backup.data[j]), params[typ_j]);
 
-<<<<<<< HEAD
-        for (unsigned int i = 0; i < snap.size; ++i)
-            {
-            if (swap)
-                {
-                // swap move
-                if (snap.type[i] == m_ab_types[0])
-                    snap.type[i] = m_ab_types[1];
-                else if (snap.type[i] == m_ab_types[1])
-                    snap.type[i] = m_ab_types[0];
-                }
-            else
-                {
-                if (!line)
-                    {
-                    // point reflection
-                    snap.pos[i] = pivot-(snap.pos[i]-pivot);
-                    }
-                else
-                    {
-                    // line reflection
-                    snap.pos[i] = lineReflection(snap.pos[i], pivot, q);
-                    Shape shape_i(snap.orientation[i], params[snap.type[i]]);
-                    if (shape_i.hasOrientation())
-                        snap.orientation[i] = q*snap.orientation[i];
-                    }
-                // wrap particle back into box, incrementing image flags
-                int3 img = box.getImage(snap.pos[i]);
-                snap.pos[i] = box.shift(snap.pos[i],-img);
-                snap.image[i] += img;
-                }
-            }
-        }
-
-    if (m_prof) m_prof->pop(m_exec_conf);
-
-    // store old locality data
-    m_aabb_tree_old = m_mc->buildAABBTree();
-
-    // reload particle data
-    // now all tags will be consecutive
-    m_pdata->initializeFromSnapshot(snap);
-
-    if (m_prof) m_prof->pop(m_exec_conf);
-
-    // update ghosts & signal that AABB tree is invalid
-    m_mc->communicate(true);
-
-    if (m_prof) m_prof->push(m_exec_conf,"HPMC Clusters");
-
-    // determine which particles interact
-    findInteractions(timestep, q, pivot, line);
-
-    if (m_prof) m_prof->push(m_exec_conf,"Move");
-
-    // collect interactions on rank 0
-    #ifndef ENABLE_TBB
-    std::vector< std::set<std::pair<unsigned int, unsigned int> > > all_overlap;
-
-    std::vector< std::map<std::pair<unsigned int, unsigned int>, float> > all_energy_old_old;
-    std::vector< std::map<std::pair<unsigned int, unsigned int>, float> > all_energy_new_old;
-    #else
-    std::vector< tbb::concurrent_unordered_set<std::pair<unsigned int, unsigned int> > > all_overlap;
-
-    std::vector< tbb::concurrent_unordered_map<std::pair<unsigned int, unsigned int>, float> > all_energy_old_old;
-    std::vector< tbb::concurrent_unordered_map<std::pair<unsigned int, unsigned int>, float> > all_energy_new_old;
-    #endif
-
-    #ifdef ENABLE_MPI
-    if (m_comm)
-        {
-        // combine lists from different ranks
-        gather_v(m_overlap, all_overlap, 0, m_exec_conf->getMPICommunicator());
-        }
-    #endif
-=======
                             // put particles in coordinate system of particle i
                             vec3<Scalar> r_ij = pos_j - pos_i_image;
 
@@ -2538,7 +1372,6 @@
 
                 } // end loop over nodes
             } // end loop over images
->>>>>>> 3a311cba
 
         if (patch)
             {
@@ -2547,10 +1380,6 @@
             OverlapReal R_query = std::max(0.0,r_cut_patch+extent_i-min_core_diameter/(OverlapReal)2.0);
             detail::AABB aabb_local = detail::AABB(vec3<Scalar>(0,0,0),R_query);
 
-<<<<<<< HEAD
-        if (m_prof)
-            m_prof->push("overlap");
-=======
             // compute V(r'-r)
             for (unsigned int cur_image = 0; cur_image < n_images; cur_image++)
                 {
@@ -2578,43 +1407,15 @@
 
                                 // put particles in coordinate system of particle i
                                 vec3<Scalar> r_ij = pos_j - pos_i_image;
->>>>>>> 3a311cba
 
                                 // check for excluded volume sphere overlap
                                 Scalar rsq_ij = dot(r_ij, r_ij);
 
-<<<<<<< HEAD
-                    m_G.addEdge(i,j);
-                    }
-                }
-            }
-        else
-        #endif
-            {
-            #ifdef ENABLE_TBB
-            tbb::parallel_for(m_overlap.range(), [&] (decltype(m_overlap.range()) r)
-            #else
-            auto &r = m_overlap;
-            #endif
-                {
-                for (auto it = r.begin(); it != r.end(); ++it)
-                    {
-                    unsigned int i = it->first;
-                    unsigned int j = it->second;
-                    m_G.addEdge(i,j);
-                    }
-                }
-            #ifdef ENABLE_TBB
-                );
-            #endif
-            }
-=======
                                 Scalar rcut_ij = r_cut_patch + extent_i + 0.5*patch->getAdditiveCutoff(typ_j);
 
                                 if (rsq_ij <= rcut_ij*rcut_ij)
                                     {
                                     auto p = std::make_pair(i, j);
->>>>>>> 3a311cba
 
                                     // if particle interacts in different image already, add to that energy
                                     float U = 0.0;
@@ -2633,16 +1434,6 @@
                                                             h_diameter.data[j],
                                                             h_charge.data[j]);
 
-<<<<<<< HEAD
-        if (m_mc->getPatchInteraction())
-            {
-            // sum up interaction energies
-            #ifdef ENABLE_TBB
-            tbb::concurrent_unordered_map< std::pair<unsigned int, unsigned int>, float> delta_U;
-            #else
-            std::map< std::pair<unsigned int, unsigned int>, float> delta_U;
-            #endif
-=======
                                     // update map
                                     m_energy_new_old[p] = U;
                                     }
@@ -2683,7 +1474,6 @@
 
     if (!has_depletants)
         return;
->>>>>>> 3a311cba
 
     // test old configuration against itself
     #ifdef ENABLE_TBB
@@ -2774,17 +1564,10 @@
     hoomd::RandomGenerator rng(hoomd::RNGIdentifier::UpdaterClusters, timestep, this->m_seed);
     vec3<Scalar> pivot(0,0,0);
 
-<<<<<<< HEAD
-        // compute connected components
-        connectedComponents(snap.size, m_clusters);
-
-        if (this->m_prof) this->m_prof->push("flip");
-=======
     // is this a line reflection?
     bool line = (m_mc->hasOrientation() || (hoomd::detail::generate_canonical<Scalar>(rng) > m_move_ratio));
 
     quat<Scalar> q;
->>>>>>> 3a311cba
 
     if (line)
         {
@@ -2793,22 +1576,6 @@
 
         if (m_sysdef->getNDimensions() == 3)
             {
-<<<<<<< HEAD
-            m_count_total.n_particles_in_clusters += m_clusters[icluster].size();
-
-            // seed by id of first particle in cluster to make independent of cluster labeling
-            hoomd::RandomGenerator rng_i(hoomd::RNGIdentifier::UpdaterClusters+1, this->m_seed, timestep,
-                m_clusters[icluster][0]);
-
-            bool flip = hoomd::detail::generate_canonical<float>(rng_i) <= m_flip_probability;
-
-            // count number of A and B particles in old and new config
-            bool reject = false;
-            if (swap && m_ab_types.size())
-                {
-                int n_A_old = 0, n_A_new = 0;
-                int n_B_old = 0, n_B_new = 0;
-=======
             unsigned int i = hoomd::UniformIntDistribution(2)(rng);
             if (i == 0)
                 n = vec3<Scalar>(1,0,0);
@@ -2826,7 +1593,6 @@
         // line reflection
         q = quat<Scalar>(0,n);
         }
->>>>>>> 3a311cba
 
     // choose a pivot point
     Scalar3 f;
@@ -2849,57 +1615,17 @@
         pivot.z = 0.0;
         }
 
-<<<<<<< HEAD
-                if (hoomd::detail::generate_canonical<float>(rng_i) > exp(NdelMu))
-                    reject = true;
-                }
-
-             if (reject || !flip)
-                {
-                // revert cluster
-                for (auto it = m_clusters[icluster].begin(); it != m_clusters[icluster].end(); ++it)
-                    {
-                    // particle index
-                    unsigned int i = *it;
-=======
     // store backup of particle data
     backupState();
 
     // transform particle data
     this->transform(q, pivot, line);
->>>>>>> 3a311cba
 
     // signal that AABB tree is invalid
     m_mc->invalidateAABBTree();
 
-<<<<<<< HEAD
-                    if (flip)
-                        {
-                        if (swap)
-                            {
-                            if (snap.type[i] == m_ab_types[0] || snap.type[i] == m_ab_types[1])
-                                m_count_total.swap_reject_count++;
-                            }
-                        else
-                           {
-                           if (line)
-                                m_count_total.reflection_reject_count++;
-                           else
-                                m_count_total.pivot_reject_count++;
-                            }
-                        }
-                     }
-                }
-            else
-                {
-                for (auto it = m_clusters[icluster].begin(); it != m_clusters[icluster].end(); ++it)
-                    {
-                    // particle index
-                    unsigned int i = *it;
-=======
     // determine which particles interact
     findInteractions(timestep, q, pivot, line);
->>>>>>> 3a311cba
 
     if (this->m_prof)
         this->m_prof->push("fill");
@@ -2915,10 +1641,6 @@
     if (m_prof)
         m_prof->pop();
 
-<<<<<<< HEAD
-    if (this->m_prof) this->m_prof->pop();
-    if (m_prof) m_prof->pop(m_exec_conf);
-=======
     if (m_prof)
         m_prof->push("overlap");
 
@@ -3026,7 +1748,6 @@
     // flip clusters randomly
     flip(timestep);
 
->>>>>>> 3a311cba
     if (m_prof) m_prof->pop(m_exec_conf);
 
     m_mc->invalidateAABBTree();
@@ -3040,57 +1761,19 @@
                          std::shared_ptr< IntegratorHPMCMono<Shape> >,
                          unsigned int >())
         .def("getCounters", &UpdaterClusters<Shape>::getCounters)
-<<<<<<< HEAD
         .def_property("move_ratio", &UpdaterClusters<Shape>::getMoveRatio, &UpdaterClusters<Shape>::setMoveRatio)
         .def_property("flip_probability", &UpdaterClusters<Shape>::getFlipProbability, &UpdaterClusters<Shape>::setFlipProbability)
-        .def_property("swap_move_ratio", &UpdaterClusters<Shape>::getSwapMoveRatio, &UpdaterClusters<Shape>::setSwapMoveRatio)
-        .def_property("swap_type_pair", &UpdaterClusters<Shape>::getSwapTypePairStr, &UpdaterClusters<Shape>::setSwapTypePairStr)
-        .def_property("delta_mu", &UpdaterClusters<Shape>::getDeltaMu, &UpdaterClusters<Shape>::setDeltaMu)
         .def_property_readonly("seed", &UpdaterClusters<Shape>::getSeed)
+    ;
+    }
+
+inline void export_hpmc_clusters_counters(pybind11::module &m)
+    {
+    pybind11::class_< hpmc_clusters_counters_t >(m, "hpmc_clusters_counters_t")
+        .def_property_readonly("average_cluster_size", &hpmc_clusters_counters_t::getAverageClusterSize)
         ;
-=======
-        .def("setMoveRatio", &UpdaterClusters<Shape>::setMoveRatio)
-        .def("setFlipProbability", &UpdaterClusters<Shape>::setFlipProbability)
-    ;
->>>>>>> 3a311cba
     }
 
-inline void export_hpmc_clusters_counters(pybind11::module &m)
-    {
-    pybind11::class_< hpmc_clusters_counters_t >(m, "hpmc_clusters_counters_t")
-<<<<<<< HEAD
-        .def_property_readonly("pivot", [](const hpmc_clusters_counters_t &a)
-                                              {
-                                              pybind11::list result;
-                                              result.append(a.pivot_accept_count);
-                                              result.append(a.pivot_reject_count);
-                                              return result;
-                                              }
-                              )
-        .def_property_readonly("reflection", [](const hpmc_clusters_counters_t &a)
-                                                   {
-                                                   pybind11::list result;
-                                                   result.append(a.reflection_accept_count);
-                                                   result.append(a.reflection_reject_count);
-                                                   return result;
-                                                   }
-                              )
-        .def_property_readonly("swap", [](const hpmc_clusters_counters_t &a)
-                                            {
-                                            pybind11::list result;
-                                            result.append(a.swap_accept_count);
-                                            result.append(a.swap_reject_count);
-                                            return result;
-                                            }
-                              )
-        .def_readonly("clusters", &hpmc_clusters_counters_t::n_clusters)
-        .def_readonly("particles", &hpmc_clusters_counters_t::n_particles_in_clusters)
-        ;
-=======
-        .def("getAverageClusterSize", &hpmc_clusters_counters_t::getAverageClusterSize);
->>>>>>> 3a311cba
-    }
-
 } // end namespace hpmc
 
 #endif // _UPDATER_HPMC_CLUSTERS_