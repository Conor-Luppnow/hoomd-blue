--- conflicted
+++ resolved
@@ -410,16 +410,11 @@
             nR (int): (if set) **Implicit depletants only**: Number density of implicit depletants in free volume.
             depletant_type (str): (if set) **Implicit depletants only**: Particle type to use as implicit depletant.
             ntrial (int): (if set) **Implicit depletants only**: Number of re-insertion attempts per overlapping depletant.
-<<<<<<< HEAD
-                * .. deprecated:: 2.2
-                     No longer supported
-=======
                 (Only supported with **depletant_mode='circumsphere'**)
             deterministic (bool): (if set) Make HPMC integration deterministic on the GPU by sorting the cell list.
 
         .. note:: Simulations are only deterministic with respect to the same execution configuration (CPU or GPU) and
                   number of MPI ranks. Simulation output will not be identical if either of these is changed.
->>>>>>> 553c7203
         """
 
         hoomd.util.print_status_line();
@@ -460,15 +455,11 @@
                 itype = hoomd.context.current.system_definition.getParticleData().getTypeByName(depletant_type)
                 self.cpp_integrator.setDepletantType(itype)
             if ntrial is not None:
-<<<<<<< HEAD
-                hoomd.context.msg.warning("ntrial is deprecated. Ignoring.\n")
-=======
                 if depletant_mode_circumsphere(self.depletant_mode):
                     self.implicit_params.append('ntrial')
                     self.cpp_integrator.setNTrial(ntrial)
                 else:
                     hoomd.context.msg.warning("ntrial is only supported with depletant_mode='circumsphere'. Ignoring.\n")
->>>>>>> 553c7203
         elif any([p is not None for p in [nR,depletant_type,ntrial]]):
             hoomd.context.msg.warning("Implicit depletant parameters not supported by this integrator.\n")
 
@@ -634,8 +625,11 @@
             The current value of the 'ntrial' parameter of the integrator.
 
         """
-        hoomd.context.msg.warning("ntrial no longer supported. Returning 0.\n")
-        return 0;
+        if not self.implicit:
+            hoomd.context.msg.warning("ntrial only available in simulations with non-interacting depletants. Returning 0.\n")
+            return 0;
+
+        return self.cpp_integrator.getNTrial();
 
     def get_nR(self):
         R""" Get depletant density
@@ -1178,12 +1172,6 @@
 
         * .. deprecated:: 2.1
              Replaced by :py:class:`interaction_matrix`.
-    * *capacity* (**default: 4**) - set to the maximum number of particles per leaf node for better performance
-        * .. versionadded:: 2.2
-    * *origin* (**default: (0,0,0)**) - a point strictly inside the shape, needed for correctness of overlap checks
-        * .. versionadded:: 2.2
-    * *hull_only* (**default: True **) - if True, only consider intersections between hull polygons
-        * .. versionadded:: 2.2
 
     * *capacity* (**default: 4**) - set to the maximum number of particles per leaf node for better performance
 
@@ -1876,12 +1864,9 @@
             * .. versionadded:: 2.2
         max_members (int): Set the maximum number of members in the sphere union
             * .. deprecated:: 2.2
-<<<<<<< HEAD
-=======
         capacity (int): Set to the number of constituent spheres per leaf node. (added in version 2.2)
         restore_state(bool): Restore internal state from initialization file when True. See :py:class:`mode_hpmc`
                              for a description of what state data restored. (added in version 2.2)
->>>>>>> 553c7203
 
     Sphere union parameters:
 
@@ -1915,11 +1900,7 @@
         mc.shape_param.set('B', diameters=[0.05], centers=[(0.0, 0.0, 0.0)]);
     """
 
-<<<<<<< HEAD
-    def __init__(self, seed, d=0.1, a=0.1, move_ratio=0.5, nselect=4, implicit=False, max_members=None):
-=======
     def __init__(self, seed, d=0.1, a=0.1, move_ratio=0.5, nselect=4, implicit=False, depletant_mode='circumsphere', max_members=None, restore_state=False):
->>>>>>> 553c7203
         hoomd.util.print_status_line();
 
         if max_members is not None:
@@ -1931,14 +1912,10 @@
         # initialize the reflected c++ class
         if not hoomd.context.exec_conf.isCUDAEnabled():
             if(implicit):
-<<<<<<< HEAD
-                self.cpp_integrator = _hpmc.IntegratorHPMCMonoImplicitSphereUnion(hoomd.context.current.system_definition, seed)
-=======
                 if depletant_mode_circumsphere(depletant_mode):
                     self.cpp_integrator = _hpmc.IntegratorHPMCMonoImplicitSphereUnion(hoomd.context.current.system_definition, seed)
                 else:
                     self.cpp_integrator = _hpmc.IntegratorHPMCMonoImplicitNewSphereUnion(hoomd.context.current.system_definition, seed)
->>>>>>> 553c7203
             else:
                 self.cpp_integrator = _hpmc.IntegratorHPMCMonoSphereUnion(hoomd.context.current.system_definition, seed)
         else:
@@ -1947,14 +1924,10 @@
             if not implicit:
                 self.cpp_integrator = _hpmc.IntegratorHPMCMonoGPUSphereUnion(hoomd.context.current.system_definition, cl_c, seed)
             else:
-<<<<<<< HEAD
-                self.cpp_integrator = _hpmc.IntegratorHPMCMonoImplicitGPUSphereUnion(hoomd.context.current.system_definition, cl_c, seed)
-=======
                 if depletant_mode_circumsphere(depletant_mode):
                     self.cpp_integrator = _hpmc.IntegratorHPMCMonoImplicitGPUSphereUnion(hoomd.context.current.system_definition, cl_c, seed)
                 else:
                     self.cpp_integrator = _hpmc.IntegratorHPMCMonoImplicitNewGPUSphereUnion(hoomd.context.current.system_definition, cl_c, seed)
->>>>>>> 553c7203
 
         # set default parameters
         setD(self.cpp_integrator,d);
