--- conflicted
+++ resolved
@@ -25,16 +25,6 @@
     orientations. During each time step of a `hoomd.Simulation.run`, `nselect`
     trial moves are attempted for each particle in the system.
     A trial move may be a rotation or a translation move, selected randomly
-<<<<<<< HEAD
-    according to the `move_ratio`. Translation trial moves are selected randomly
-    from a sphere of radius `d`, where `d` is set independently for each
-    particle type. Rotational trial moves are selected with a maximum move size
-    of `a`, where `a` is set independently for each particle type. In 2D
-    simulations, `a` is the maximum angle (in radians) by which a particle will
-    be rotated. In 3D, `a` is the magnitude of the random rotation quaternion as
-    defined in Frenkel and Smit. `move_ratio` can be set to 0 or 1 to enable
-    only rotation or translation moves, respectively.
-=======
     according to the `translation_move_probability`. Translation trial moves are
     selected randomly from a sphere of radius `d`, where `d` is set independently for
     each particle type. Rotational trial moves are selected with a maximum move size of
@@ -44,7 +34,6 @@
     `translation_move_probability` can be set to 0 or 1 to enable only rotation or
     translation moves, respectively.
 
->>>>>>> 66e780dd
     The `seed` parameter sets the seed for the random number generator.
     Simulations with the same initial condition and same seed will follow
     the same trajectory.
@@ -79,14 +68,9 @@
             Set to ``False`` for a pair of particle types to allow disable
             overlap checks between particles of those types (**default:**
             ``True``).
-<<<<<<< HEAD
-        move_ratio (float): Ratio of translation moves to rotation moves.
-=======
-
         translation_move_probability (float): Fraction of moves that are translation
             moves.
 
->>>>>>> 66e780dd
         nselect (int): Number of trial moves to perform per particle per
             timestep.
         seed (int): Random number seed.
@@ -320,12 +304,8 @@
     Perform hard particle Monte Carlo of spheres defined by their diameter
     (see `shape`). When the shape parameter ``orientable`` is False (the
     default), `Sphere` only applies translation trial moves and ignores
-<<<<<<< HEAD
-    ``move_ratio``.
-=======
     ``translation_move_probability``.
 
->>>>>>> 66e780dd
     Tip:
         Use spheres with ``diameter=0`` in conjunction with `jit` potentials
         for Monte Carlo simulations of particles interacting by pair potential
@@ -337,14 +317,8 @@
         d (float): Default maximum size of displacement trial moves
             (distance units).
         a (float): Default maximum size of rotation trial moves.
-<<<<<<< HEAD
-        move_ratio (float): Ratio of translation moves to rotation moves.
-=======
-
         translation_move_probability (float): Fraction of moves that are translation
             moves.
-
->>>>>>> 66e780dd
         nselect (int): Number of trial moves to perform per particle per
             timestep.
     Important:
@@ -418,14 +392,8 @@
         d (float): Default maximum size of displacement trial moves
             (distance units).
         a (float): Default maximum size of rotation trial moves.
-<<<<<<< HEAD
-        move_ratio (float): Ratio of translation moves to rotation moves.
-=======
-
         translation_move_probability (float): Fraction of moves that are translation
             moves.
-
->>>>>>> 66e780dd
         nselect (int): Number of trial moves to perform per particle per
             timestep.
     Important:
@@ -507,14 +475,8 @@
         d (float): Default maximum size of displacement trial moves
             (distance units).
         a (float): Default maximum size of rotation trial moves.
-<<<<<<< HEAD
-        move_ratio (float): Ratio of translation moves to rotation moves.
-=======
-
         translation_move_probability (float): Fraction of moves that are translation
             moves.
-
->>>>>>> 66e780dd
         nselect (int): Number of trial moves to perform per particle per
             timestep.
     Important:
@@ -597,14 +559,8 @@
         d (float): Default maximum size of displacement trial moves
             (distance units).
         a (float): Default maximum size of rotation trial moves.
-<<<<<<< HEAD
-        move_ratio (float): Ratio of translation moves to rotation moves.
-=======
-
         translation_move_probability (float): Fraction of moves that are translation
             moves.
-
->>>>>>> 66e780dd
         nselect (int): Number of trial moves to perform per particle per
             timestep.
     Important:
@@ -683,14 +639,8 @@
         d (float): Default maximum size of displacement trial moves
             (distance units).
         a (float): Default maximum size of rotation trial moves.
-<<<<<<< HEAD
-        move_ratio (float): Ratio of translation moves to rotation moves.
-=======
-
         translation_move_probability (float): Fraction of moves that are translation
             moves.
-
->>>>>>> 66e780dd
         nselect (int): Number of trial moves to perform per particle per
             timestep.
     Note:
@@ -845,14 +795,8 @@
         d (float): Default maximum size of displacement trial moves
             (distance units).
         a (float): Default maximum size of rotation trial moves.
-<<<<<<< HEAD
-        move_ratio (float): Ratio of translation moves to rotation moves.
-=======
-
         translation_move_probability (float): Fraction of moves that are translation
             moves.
-
->>>>>>> 66e780dd
         nselect (int): Number of trial moves to perform per particle per
             timestep.
     Important:
@@ -944,14 +888,8 @@
         d (float): Default maximum size of displacement trial moves
             (distance units).
         a (float): Default maximum size of rotation trial moves.
-<<<<<<< HEAD
-        move_ratio (float): Ratio of translation moves to rotation moves.
-=======
-
         translation_move_probability (float): Fraction of moves that are translation
             moves.
-
->>>>>>> 66e780dd
         nselect (int): Number of trial moves to perform per particle per
             timestep.
     Important:
@@ -1066,14 +1004,8 @@
         d (float): Default maximum size of displacement trial moves
             (distance units).
         a (float): Default maximum size of rotation trial moves.
-<<<<<<< HEAD
-        move_ratio (float): Ratio of translation moves to rotation moves.
-=======
-
         translation_move_probability (float): Fraction of moves that are translation
             moves.
-
->>>>>>> 66e780dd
         nselect (int): Number of trial moves to perform per particle per
             timestep.
     Important:
@@ -1135,14 +1067,8 @@
         d (float): Default maximum size of displacement trial moves
             (distance units).
         a (float): Default maximum size of rotation trial moves.
-<<<<<<< HEAD
-        move_ratio (float): Ratio of translation moves to rotation moves.
-=======
-
         translation_move_probability (float): Fraction of moves that are translation
             moves.
-
->>>>>>> 66e780dd
         nselect (int): Number of trial moves to perform per particle per
             timestep.
     Important:
@@ -1227,14 +1153,8 @@
         d (float): Default maximum size of displacement trial moves
             (distance units).
         a (float): Default maximum size of rotation trial moves.
-<<<<<<< HEAD
-        move_ratio (float): Ratio of translation moves to rotation moves.
-=======
-
         translation_move_probability (float): Fraction of moves that are translation
             moves.
-
->>>>>>> 66e780dd
         nselect (int): Number of trial moves to perform per particle per
             timestep.
     Important:
@@ -1307,14 +1227,8 @@
         d (float): Default maximum size of displacement trial moves
             (distance units).
         a (float): Default maximum size of rotation trial moves.
-<<<<<<< HEAD
-        move_ratio (float): Ratio of translation moves to rotation moves.
-=======
-
         translation_move_probability (float): Fraction of moves that are translation
             moves.
-
->>>>>>> 66e780dd
         nselect (int): Number of trial moves to perform per particle per
             timestep.
     Note:
@@ -1431,14 +1345,8 @@
         d (float): Default maximum size of displacement trial moves
             (distance units).
         a (float): Default maximum size of rotation trial moves.
-<<<<<<< HEAD
-        move_ratio (float): Ratio of translation moves to rotation moves.
-=======
-
         translation_move_probability (float): Fraction of moves that are translation
             moves.
-
->>>>>>> 66e780dd
         nselect (int): Number of trial moves to perform per particle per
             timestep.
     Note:
@@ -1542,14 +1450,8 @@
         d (float): Default maximum size of displacement trial moves
             (distance units).
         a (float): Default maximum size of rotation trial moves.
-<<<<<<< HEAD
-        move_ratio (float): Ratio of translation moves to rotation moves.
-=======
-
         translation_move_probability (float): Fraction of moves that are translation
             moves.
-
->>>>>>> 66e780dd
         nselect (int): Number of trial moves to perform per particle per
             timestep.
     Note:
