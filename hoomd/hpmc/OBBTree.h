<<<<<<< HEAD
// Copyright (c) 2009-2017 The Regents of the University of Michigan
=======
// Copyright (c) 2009-2018 The Regents of the University of Michigan
>>>>>>> a4a24a6d
// This file is part of the HOOMD-blue project, released under the BSD 3-Clause License.


// Maintainer: jglaser

#include "hoomd/HOOMDMath.h"
#include "hoomd/VectorMath.h"
#include <vector>
#include <stack>

#include "HPMCPrecisionSetup.h"

#include "OBB.h"

#ifndef __OBB_TREE_H__
#define __OBB_TREE_H__

/*! \file OBBTree.h
    \brief OBBTree build and query methods
*/

// need to declare these class methods with __device__ qualifiers when building in nvcc
// DEVICE is __host__ __device__ when included in nvcc and blank when included into the host compiler
#ifdef NVCC
#define DEVICE __device__
#else
#define DEVICE
#endif

namespace hpmc
{

namespace detail
{

/*! \addtogroup overlap
    @{
*/

const unsigned int OBB_INVALID_NODE = 0xffffffff;   //!< Invalid node index sentinel

#ifndef NVCC

//! Node in an OBBTree
/*! Stores data for a node in the OBB tree
*/
struct OBBNode
    {
    //! Default constructor
    OBBNode()
        {
        left = right = parent = OBB_INVALID_NODE;
        escape = 0;
        }

    OBB obb;           //!< The box bounding this node's volume
    unsigned int left;   //!< Index of the left child
    unsigned int right;  //!< Index of the right child
    unsigned int parent; //!< Index of the parent node
    unsigned int escape; //!< Index of next node in in-order traversal

    std::vector<unsigned int> particles;      //!< Indices of the particles contained in the node
    };

//! OBB Tree
/*! An OBBTree stores a binary tree of OBBs. A leaf node stores up to node_capacity particles by index. The bounding
    box of a leaf node is surrounds all the bounding boxes of its contained particles. Internal nodes have OBBs that
    enclose all of their children. The tree supports the following operations:

    - Query  : Search through the tree and build a list of all particles that intersect with the query OBB. Runs in
               O(log N) time
    - buildTree : build an efficiently arranged tree given a complete set of OBBs, one for each particle.

    **Implementation details**

    OBBTree stores all nodes in a flat array manged by std::vector. The tree is in *post-order*.
    The nodes store the indices of their left and right children along with their OBB. Nodes
    are allocated as needed with allocate(). With multiple particles per leaf node, the total number of internal nodes
    needed is not known (but can be estimated) until build time.

    For performance, no recursive calls are used. Instead, each function is either turned into a loop if it uses
    tail recursion, or it uses a local stack to traverse the tree. The stack is cached between calls to limit
    the amount of dynamic memory allocation.
*/
class OBBTree
    {
    public:
        //! Construct an OBBTree
        OBBTree()
            : m_nodes(0), m_num_nodes(0), m_node_capacity(0), m_leaf_capacity(0), m_root(0)
            {
            }

        // Destructor
        ~OBBTree()
            {
            if (m_nodes)
                delete [] m_nodes;
            }

        //! Build a tree smartly from a list of OBBs and internal coordinates
        inline void buildTree(OBB *obbs, std::vector<std::vector<vec3<OverlapReal> > >& internal_coordinates,
            OverlapReal vertex_radius, unsigned int N, unsigned int leaf_capacity);

        //! Build a tree from a list of OBBs
<<<<<<< HEAD
        inline void buildTree(OBB *obbs, unsigned int N, unsigned int leaf_capacity);
=======
        inline void buildTree(OBB *obbs, unsigned int N, unsigned int leaf_capacity, bool sphere_tree);
>>>>>>> a4a24a6d

        //! Update the OBB of a particle
        inline void update(unsigned int idx, const OBB& obb);

        //! Get the number of nodes
        inline unsigned int getNumNodes() const
            {
            return m_num_nodes;
            }

        //! Test if a given index is a leaf node
        /*! \param node Index of the node (not the particle) to query
        */
        inline bool isNodeLeaf(unsigned int node) const
            {
            return (m_nodes[node].left == OBB_INVALID_NODE);
            }

        //! Get the OBBNode
        /*! \param node Index of the node (not the particle) to query
         */
        inline const OBBNode& getNode(unsigned int node) const
            {
            return m_nodes[node];
            }

        //! Get the OBB of a given node
        /*! \param node Index of the node (not the particle) to query
        */
        inline const OBB& getNodeOBB(unsigned int node) const
            {
            return (m_nodes[node].obb);
            }

        //! Get the the escape index for a given node
        /*! \param node Index of the node (not the particle) to query
        */
        inline unsigned int getEscapeIndex(unsigned int node) const
            {
            return (m_nodes[node].escape);
            }

        //! Get the left child of a given node
        /*! \param node Index of the node (not the particle) to query
        */
        inline unsigned int getNodeLeft(unsigned int node) const
            {
            return (m_nodes[node].left);
            }

        //! Get the number of particles in a given node
        /*! \param node Index of the node (not the particle) to query
        */
        inline unsigned int getNodeNumParticles(unsigned int node) const
            {
            return (m_nodes[node].particles.size());
            }

        //! Get the particles in a given node
        /*! \param node Index of the node (not the particle) to query
        */
        inline unsigned int getNodeParticle(unsigned int node, unsigned int j) const
            {
            assert(m_nodes[node].particles.size() > j);
            return (m_nodes[node].particles[j]);
            }

        //! Get the capacity of leaf nodes
        unsigned int getLeafNodeCapacity() const
            {
            return m_leaf_capacity;
            }

    private:
        OBBNode *m_nodes;                  //!< The nodes of the tree
        unsigned int m_num_nodes;           //!< Number of nodes
        unsigned int m_node_capacity;       //!< Capacity of the nodes array
        unsigned int m_leaf_capacity;       //!< Number of particles in leaf nodes
        unsigned int m_root;                //!< Index to the root node of the tree

        //! Initialize the tree to hold N particles
        inline void init(unsigned int N);

        //! Build a node of the tree recursively
        inline unsigned int buildNode(OBB *obbs, std::vector<std::vector<vec3<OverlapReal> > >& internal_coordinates,
            std::vector< std::vector<OverlapReal> >& vertex_radii, std::vector<unsigned int>& idx,
            unsigned int start, unsigned int len, unsigned int parent,
            bool sphere_tree);

        //! Allocate a new node
        inline unsigned int allocateNode();

        //! Update the escape index for a node
        inline void updateEscapeIndex(unsigned int idx, unsigned int parent_idx);
    };


/*! \param N Number of particles to allocate space for

    Initialize the tree with room for N particles.
*/
inline void OBBTree::init(unsigned int N)
    {
    // clear the nodes
    m_num_nodes = 0;

    // init the root node to invalid state
    m_root = OBB_INVALID_NODE;
    }

/*! \param obbs List of OBBs for each particle (must be 32-byte aligned)
    \param internal_coordinates List of lists of vertex contents of OBBs
    \param vertex_radius Radius of every vertex
    \param N Number of OBBs in the list

    Builds a balanced tree from a given list of OBBs for each particle. Data in \a obbs will be modified during
    the construction process.
*/
inline void OBBTree::buildTree(OBB *obbs, std::vector<std::vector<vec3<OverlapReal> > >& internal_coordinates,
    OverlapReal vertex_radius, unsigned int N, unsigned int leaf_capacity)
    {
    m_leaf_capacity = leaf_capacity;
    init(N);

    std::vector<unsigned int> idx;
    for (unsigned int i = 0; i < N; i++)
        idx.push_back(i);

<<<<<<< HEAD
    m_root = buildNode(obbs, internal_coordinates, vertex_radius, idx, 0, N, OBB_INVALID_NODE);
=======
    std::vector<std::vector<OverlapReal> > vertex_radii(N);
    for (unsigned int i = 0; i < N; ++i)
        vertex_radii[i] = std::vector<OverlapReal>(internal_coordinates[i].size(), vertex_radius);

    m_root = buildNode(obbs, internal_coordinates, vertex_radii, idx, 0, N, OBB_INVALID_NODE, false);
>>>>>>> a4a24a6d
    updateEscapeIndex(m_root,getNumNodes());
    }

/*! \param obbs List of OBBs for each particle (must be 32-byte aligned)
    \param N Number of OBBs in the list

    Builds a balanced tree from a given list of OBBs for each particle. Data in \a obbs will be modified during
    the construction process.
*/
<<<<<<< HEAD
inline void OBBTree::buildTree(OBB *obbs, unsigned int N, unsigned int leaf_capacity)
=======
inline void OBBTree::buildTree(OBB *obbs, unsigned int N, unsigned int leaf_capacity, bool sphere_tree)
>>>>>>> a4a24a6d
    {
    m_leaf_capacity = leaf_capacity;
    init(N);

    std::vector<unsigned int> idx;
    for (unsigned int i = 0; i < N; i++)
        idx.push_back(i);

    // initialize internal coordinates from OBB corners
    std::vector< std::vector<vec3<OverlapReal> > > internal_coordinates;
    std::vector< std::vector<OverlapReal > > vertex_radii;
    for (unsigned int i = 0; i < N; ++i)
        {
        if (obbs[i].isSphere())
            {
            internal_coordinates.push_back(std::vector< vec3<OverlapReal> >(1,obbs[i].getPosition()));

            // all OBB lengths are equal to the radius
            vertex_radii.push_back(std::vector<OverlapReal>(1,obbs[i].lengths.x));
            }
        else
            {
            internal_coordinates.push_back(obbs[i].getCorners());
            vertex_radii.push_back(std::vector<OverlapReal>(8,0.0));
            }
        }

<<<<<<< HEAD
    m_root = buildNode(obbs, internal_coordinates, 0.0, idx, 0, N, OBB_INVALID_NODE);
=======
    m_root = buildNode(obbs, internal_coordinates, vertex_radii, idx, 0, N, OBB_INVALID_NODE, sphere_tree);
>>>>>>> a4a24a6d
    updateEscapeIndex(m_root, getNumNodes());
    }


//! Define a weak ordering on OBB centroid projections
inline bool compare_proj(const std::pair<OverlapReal,unsigned int> &lhs, const std::pair<OverlapReal,unsigned int> &rhs)
    {
    return lhs.first < rhs.first;
    }

/*! \param obbs List of OBBs
    \param idx List of indices
    \param start Start point in obbs and idx to examine
    \param len Number of obbs to examine
    \param parent Index of the parent node

    buildNode is the main driver of the smart OBB tree build algorithm. Each call produces a node, given a set of
    OBBs. If there are fewer OBBs than fit in a leaf, a leaf is generated. If there are too many, the total OBB
    is computed and split on the largest length axis. The total tree is built by recursive splitting.

    The obbs and idx lists are passed in by reference. Each node is given a subrange of the list to own (start to
    start + len). When building the node, it partitions it's subrange into two sides (like quick sort).
*/
inline unsigned int OBBTree::buildNode(OBB *obbs,
                                       std::vector<std::vector<vec3<OverlapReal> > >& internal_coordinates,
                                       std::vector<std::vector<OverlapReal> >& vertex_radii,
                                       std::vector<unsigned int>& idx,
                                       unsigned int start,
                                       unsigned int len,
                                       unsigned int parent,
                                       bool sphere_tree)
    {
    // merge all the OBBs into one, as tightly as possible
    OBB my_obb = obbs[start];
    std::vector<vec3<OverlapReal> > merge_internal_coordinates;
    std::vector<OverlapReal > merge_vertex_radii;

    for (unsigned int i = start; i < start+len; ++i)
        {
        for (unsigned int j = 0; j < internal_coordinates[i].size(); ++j)
            {
            merge_internal_coordinates.push_back(internal_coordinates[i][j]);
            merge_vertex_radii.push_back(vertex_radii[i][j]);
            }
        }

    // combine masks
    unsigned int mask = 0;

    for (unsigned int i = start; i < start+len; ++i)
        {
        mask |= obbs[i].mask;
        }

    // merge internal coordinates
    my_obb = compute_obb(merge_internal_coordinates, merge_vertex_radii, sphere_tree);
    my_obb.mask = mask;

    // handle the case of a leaf node creation
    if (len <= m_leaf_capacity)
        {
        unsigned int new_node = allocateNode();
        m_nodes[new_node].obb = my_obb;
        m_nodes[new_node].parent = parent;

        for (unsigned int i = 0; i < len; i++)
            {
            // assign the particle indices into the leaf node
            m_nodes[new_node].particles.push_back(idx[start+i]);
            }

        return new_node;
        }

    // otherwise, we are creating an internal node - allocate an index
    unsigned int my_idx = allocateNode();

    // need to split the list of obbs into two sets for left and right
    unsigned int start_left = 0;
    unsigned int start_right = len;

    rotmat3<OverlapReal> my_axes(conj(my_obb.rotation));

    // if there are only 2 obbs, put one on each side
    if (len == 2)
        {
        // nothing to do, already partitioned
        }
    else
        {
        // the x-axis has largest covariance by construction, so split along that axis

        // Object mean
        OverlapReal split_proj(0.0);
        for (unsigned int i = 0; i < len; ++i)
            {
            split_proj += dot(obbs[start+i].center-my_obb.center,my_axes.row0)/len;
            }

        // split on x direction according to object mean
        for (unsigned int i = 0; i < start_right; i++)
            {
            OverlapReal proj = dot(obbs[start+i].center-my_obb.center,my_axes.row0);
            if (proj < split_proj)
                {
                // if on the left side, everything is happy, just continue on
                }
            else
                {
                // if on the right side, need to swap the current obb with the one at start_right-1, subtract
                // one off of start_right to indicate the addition of one to the right side and subtrace 1
                // from i to look at the current index (new obb). This is quick and easy to write, but will
                // randomize indices - might need to look into a stable partitioning algorithm!
                std::swap(obbs[start+i], obbs[start+start_right-1]);
                std::swap(idx[start+i], idx[start+start_right-1]);
                std::swap(internal_coordinates[start+i], internal_coordinates[start+start_right-1]);
                std::swap(vertex_radii[start+i], vertex_radii[start+start_right-1]);
                start_right--;
                i--;
                }
            }
        }
    // sanity check. The left or right tree may have ended up empty. If so, just borrow one particle from it
    if (start_right == len)
        start_right = len-1;
    if (start_right == 0)
        start_right = 1;

    // note: calling buildNode has side effects, the m_nodes array may be reallocated. So we need to determine the left
    // and right children, then build our node (can't say m_nodes[my_idx].left = buildNode(...))

    // create nodes in post-order
<<<<<<< HEAD
    unsigned int new_right = buildNode(obbs, internal_coordinates,  vertex_radius, idx, start+start_right, len-start_right, my_idx);
    unsigned int new_left = buildNode(obbs, internal_coordinates, vertex_radius, idx, start+start_left, start_right-start_left, my_idx);
=======
    unsigned int new_right = buildNode(obbs, internal_coordinates,  vertex_radii, idx, start+start_right, len-start_right, my_idx, sphere_tree);
    unsigned int new_left = buildNode(obbs, internal_coordinates, vertex_radii, idx, start+start_left, start_right-start_left, my_idx, sphere_tree);
>>>>>>> a4a24a6d

    // now, create the children and connect them up
    m_nodes[my_idx].obb = my_obb;
    m_nodes[my_idx].parent = parent;
    m_nodes[my_idx].left = new_left;
    m_nodes[my_idx].right = new_right;

    return my_idx;
    }

/*! \param idx Index of the node to update

    updateEscapeIndex() pdates the escape index of every node in the tree. The escape index is used in the stackless
    implementation of query. Each node's escape index points to the next node on the same level.
*/
inline void OBBTree::updateEscapeIndex(unsigned int idx, unsigned int escape)
    {
    unsigned int left_idx = m_nodes[idx].left;
    unsigned int right_idx = m_nodes[idx].right;

    m_nodes[idx].escape = escape;

    if (isNodeLeaf(idx)) return;

    updateEscapeIndex(right_idx, escape);
    updateEscapeIndex(left_idx, right_idx);
    }

/*! Allocates a new node in the tree
*/
inline unsigned int OBBTree::allocateNode()
    {
    // grow the memory if needed
    if (m_num_nodes >= m_node_capacity)
        {
        // determine new capacity
        OBBNode *m_new_nodes = NULL;
        unsigned int m_new_node_capacity = m_node_capacity*2;
        if (m_new_node_capacity == 0)
            m_new_node_capacity = 16;

        // allocate new memory
        m_new_nodes = new OBBNode[m_new_node_capacity];

        // if we have old memory, copy it over
        if (m_nodes != NULL)
            {
            std::copy(m_nodes, m_nodes + m_num_nodes, m_new_nodes);
            delete[] m_nodes;
            }
        m_nodes = m_new_nodes;
        m_node_capacity = m_new_node_capacity;
        }

    m_nodes[m_num_nodes] = OBBNode();
    m_num_nodes++;
    return m_num_nodes-1;
    }

// end group overlap
/*! @}*/

#endif // NVCC

}; // end namespace detail

}; // end namespace hpmc

#endif //__OBB_TREE_H__<|MERGE_RESOLUTION|>--- conflicted
+++ resolved
@@ -1,8 +1,4 @@
-<<<<<<< HEAD
-// Copyright (c) 2009-2017 The Regents of the University of Michigan
-=======
 // Copyright (c) 2009-2018 The Regents of the University of Michigan
->>>>>>> a4a24a6d
 // This file is part of the HOOMD-blue project, released under the BSD 3-Clause License.
 
 
@@ -108,11 +104,7 @@
             OverlapReal vertex_radius, unsigned int N, unsigned int leaf_capacity);
 
         //! Build a tree from a list of OBBs
-<<<<<<< HEAD
-        inline void buildTree(OBB *obbs, unsigned int N, unsigned int leaf_capacity);
-=======
         inline void buildTree(OBB *obbs, unsigned int N, unsigned int leaf_capacity, bool sphere_tree);
->>>>>>> a4a24a6d
 
         //! Update the OBB of a particle
         inline void update(unsigned int idx, const OBB& obb);
@@ -241,15 +233,11 @@
     for (unsigned int i = 0; i < N; i++)
         idx.push_back(i);
 
-<<<<<<< HEAD
-    m_root = buildNode(obbs, internal_coordinates, vertex_radius, idx, 0, N, OBB_INVALID_NODE);
-=======
     std::vector<std::vector<OverlapReal> > vertex_radii(N);
     for (unsigned int i = 0; i < N; ++i)
         vertex_radii[i] = std::vector<OverlapReal>(internal_coordinates[i].size(), vertex_radius);
 
     m_root = buildNode(obbs, internal_coordinates, vertex_radii, idx, 0, N, OBB_INVALID_NODE, false);
->>>>>>> a4a24a6d
     updateEscapeIndex(m_root,getNumNodes());
     }
 
@@ -259,11 +247,7 @@
     Builds a balanced tree from a given list of OBBs for each particle. Data in \a obbs will be modified during
     the construction process.
 */
-<<<<<<< HEAD
-inline void OBBTree::buildTree(OBB *obbs, unsigned int N, unsigned int leaf_capacity)
-=======
 inline void OBBTree::buildTree(OBB *obbs, unsigned int N, unsigned int leaf_capacity, bool sphere_tree)
->>>>>>> a4a24a6d
     {
     m_leaf_capacity = leaf_capacity;
     init(N);
@@ -291,11 +275,7 @@
             }
         }
 
-<<<<<<< HEAD
-    m_root = buildNode(obbs, internal_coordinates, 0.0, idx, 0, N, OBB_INVALID_NODE);
-=======
     m_root = buildNode(obbs, internal_coordinates, vertex_radii, idx, 0, N, OBB_INVALID_NODE, sphere_tree);
->>>>>>> a4a24a6d
     updateEscapeIndex(m_root, getNumNodes());
     }
 
@@ -428,13 +408,8 @@
     // and right children, then build our node (can't say m_nodes[my_idx].left = buildNode(...))
 
     // create nodes in post-order
-<<<<<<< HEAD
-    unsigned int new_right = buildNode(obbs, internal_coordinates,  vertex_radius, idx, start+start_right, len-start_right, my_idx);
-    unsigned int new_left = buildNode(obbs, internal_coordinates, vertex_radius, idx, start+start_left, start_right-start_left, my_idx);
-=======
     unsigned int new_right = buildNode(obbs, internal_coordinates,  vertex_radii, idx, start+start_right, len-start_right, my_idx, sphere_tree);
     unsigned int new_left = buildNode(obbs, internal_coordinates, vertex_radii, idx, start+start_left, start_right-start_left, my_idx, sphere_tree);
->>>>>>> a4a24a6d
 
     // now, create the children and connect them up
     m_nodes[my_idx].obb = my_obb;
