--- conflicted
+++ resolved
@@ -89,15 +89,7 @@
                  clang_exec='clang',
                  param_array=None):
         self._code = code
-<<<<<<< HEAD
         self._clang_exec = clang_exec
-        param_dict = ParameterDict(r_cut=float,
-                                   param_array=hoomd.data.typeconverter.Array(
-                                       dtype=np.float32, ndim=1),
-                                   code=str,
-                                   llvm_ir=str,
-                                   )
-=======
         param_dict = ParameterDict(
             r_cut=float,
             param_array=hoomd.data.typeconverter.Array(dtype=np.float32,
@@ -105,7 +97,6 @@
             code=str,
             clang_exec=str,
         )
->>>>>>> 3cc26f93
         param_dict['r_cut'] = r_cut
         param_dict['code'] = code
         if llvm_ir is None:
