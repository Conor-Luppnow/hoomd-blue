--- conflicted
+++ resolved
@@ -73,12 +73,7 @@
 from hoomd.state import State
 from hoomd.operations import Operations
 from hoomd.snapshot import Snapshot
-<<<<<<< HEAD
-from hoomd.box import Box
 from hoomd import tune
-=======
-from hoomd import tuner
->>>>>>> 33037f36
 from hoomd import output
 from hoomd import logging
 from hoomd import custom
