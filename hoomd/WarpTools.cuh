// Copyright (c) 2009-2021 The Regents of the University of Michigan
// This file is part of the HOOMD-blue project, released under the BSD 3-Clause License.

// Maintainer: mphoward

/*!
 * \file WarpTools.cuh
 * \brief Wrappers around CUB primitives for warp-level parallel primitives.
 */

#ifndef HOOMD_WARP_TOOLS_CUH_
#define HOOMD_WARP_TOOLS_CUH_

#ifdef ENABLE_HIP
#include <hip/hip_runtime.h>
#endif

#ifndef __CUDACC_RTC__
#include <type_traits>
#endif

#ifndef __HIPCC__
#pragma GCC diagnostic push
#pragma GCC diagnostic ignored "-Wconversion"
#endif
#if defined(__HIP_PLATFORM_HCC__)
#include <hipcub/hipcub.hpp>
#else
#if __CUDACC_VER_MAJOR__ >= 11
#include <cub/cub.cuh>
#include <cub/warp/warp_reduce.cuh>
#include <cub/warp/warp_scan.cuh>
#else
<<<<<<< HEAD
    #if __CUDACC_VER_MAJOR__ >= 11
        #include <cub/warp/warp_reduce.cuh>
        #include <cub/warp/warp_scan.cuh>
    #else
        #include "hoomd/extern/cub/cub/warp/warp_reduce.cuh"
        #include "hoomd/extern/cub/cub/warp/warp_scan.cuh"
    #endif
=======
#include "hoomd/extern/cub/cub/cub.cuh"
#include "hoomd/extern/cub/cub/warp/warp_reduce.cuh"
#include "hoomd/extern/cub/cub/warp/warp_scan.cuh"
#endif
>>>>>>> fb2d30d3
#endif
#ifndef __HIPCC__
#pragma GCC diagnostic pop
#endif

#define DEVICE __device__ __forceinline__

namespace hoomd
    {
namespace detail
    {
//! Computes warp-level reduction using shuffle instructions
/*!
 * Reduction operations are performed at the warp or sub-warp level using shuffle instructions. The
 * sub-warp is defined as a consecutive group of threads that is (1) smaller than the hardware warp
 * size (32 threads) and (2) a power of 2. For additional details about any operator, refer to the
 * CUB documentation.
 *
 * This class is a thin wrapper around cub::WarpReduce. The CUB scan classes nominally request
 * "temporary" memory, which is shared memory for non-shuffle scans. However, the shuffle-based scan
 * does not use any shared memory, and so this temporary variable is put unused into a register. The
 * compiler can then optimize this out. We explicitly ensure that the storage type is an empty date
 * type.
 *
 * \tparam T data type to scan
 * \tparam LOGICAL_WARP_THREADS number of threads in a "logical" warp, must be a multiple of 2.
 * \tparam PTX_ARCH PTX architecture to build for, must be at least 300 (Kepler).
 */

#ifdef __HIP_PLATFORM_HCC__
template<typename T, int LOGICAL_WARP_THREADS = HIPCUB_WARP_THREADS, int PTX_ARCH = HIPCUB_ARCH>
#else
template<typename T, int LOGICAL_WARP_THREADS = CUB_PTX_WARP_THREADS, int PTX_ARCH = CUB_PTX_ARCH>
#endif
class WarpReduce
    {
    public:
    DEVICE WarpReduce()
        {
#ifdef __HIP_PLATFORM_NVCC__
        static_assert(PTX_ARCH >= 300, "PTX architecture must be >= 300");
        static_assert(LOGICAL_WARP_THREADS <= CUB_PTX_WARP_THREADS,
                      "Logical warp size cannot exceed hardware warp size");
#else
        static_assert(LOGICAL_WARP_THREADS <= HIPCUB_WARP_THREADS,
                      "Logical warp size cannot exceed hardware warp size");
#endif
        static_assert(LOGICAL_WARP_THREADS && !(LOGICAL_WARP_THREADS & (LOGICAL_WARP_THREADS - 1)),
                      "Logical warp size must be a power of 2");
        }

    //! Sum reduction.
    /*!
     * \param input Thread data to sum.
     * \returns output The result of the sum reduction in thread 0 of the (sub-)warp.
     *
     * The sum reduction for a 4-thread sub-warp with \a input <tt>{1,2,3,4}</tt> gives \a output
     * <tt>10</tt> in thread 0. The result in the other threads is undefined.
     */
    DEVICE T Sum(T input)
        {
#ifdef __HIP_PLATFORM_HCC__
        return Reduce(input, hipcub::Sum());
#else
        return Reduce(input, cub::Sum());
#endif
        }

    //! Sum reduction over valid items.
    /*!
     * \param input Thread data to sum.
     * \param valid_items Total number of valid items in the (sub)-warp.
     * \returns output The result of the sum reduction in thread 0 of the (sub-)warp.
     *
     * The number of valid items may be smaller than the (sub-)warp. For example, if \a valid items
     * is 3, then the sum reduction for a 4-thread sub-warp with \a input <tt>{1,2,3,4}</tt> gives
     * \a output <tt>6</tt> in thread 0. The result in the other threads is undefined.
     */
    DEVICE T Sum(T input, int valid_items)
        {
#ifdef __HIP_PLATFORM_HCC__
        return Reduce(input, hipcub::Sum(), valid_items);
#else
        return Reduce(input, cub::Sum(), valid_items);
#endif
        }

    //! Custom reduction.
    /*!
     * \param input Thread data to sum.
     * \param reduce_op Custom reduction operation.
     * \returns output The result of the reduction in thread 0 of the (sub-)warp.
     *
     * \tparam ReduceOpT The type of the reduction operation.
     *
     * This is a generalization of Sum() to custom operators.
     */
    template<typename ReduceOpT> DEVICE T Reduce(T input, ReduceOpT reduce_op)
        {
        // shuffle-based reduce does not need temporary space, so we let the compiler optimize this
        // dummy variable out
        TempStorage tmp;
        return MyWarpReduce(tmp).Reduce(input, reduce_op);
        }

    //! Custom reduction over valid items.
    /*!
     * \param input Thread data to sum.
     * \param reduce_op Custom reduction operation.
     * \param valid_items Total number of valid items in the (sub)-warp.
     * \returns output The result of the reduction in thread 0 of the (sub-)warp.
     *
     * \tparam ReduceOpT The type of the reduction operation.
     *
     * This is a generalization of Sum() over valid items to custom operators.
     */
    template<typename ReduceOpT> DEVICE T Reduce(T input, ReduceOpT reduce_op, int valid_items)
        {
        // shuffle-based reduce does not need temporary space, so we let the compiler optimize this
        // dummy variable out
        TempStorage tmp;
        return MyWarpReduce(tmp).Reduce(input, reduce_op, valid_items);
        }

    private:
#ifdef __HIP_PLATFORM_HCC__
    typedef hipcub::WarpReduce<T, LOGICAL_WARP_THREADS, PTX_ARCH>
        MyWarpReduce; //!< CUB shuffle-based reduce
#else
    typedef cub::WarpReduce<T, LOGICAL_WARP_THREADS, PTX_ARCH>
        MyWarpReduce; //!< CUB shuffle-based reduce
#endif
    typedef typename MyWarpReduce::TempStorage
        TempStorage; //!< Nominal data type for CUB temporary storage

#ifdef __HIP_PLATFORM_HCC__
    static_assert(std::is_empty<TempStorage>::value, "WarpReduce requires temp storage ");
#else
// we would like to make a similar guarantee with NVIDA CUB too, but TempStorage is not an empty
// type even if it internally uses WarpReduceShfl
// static_assert(std::is_empty<TempStorage>::value, "WarpReduce requires temp storage ");
#endif
    };

//! Computes warp-level scan (prefix sum) using shuffle instructions
/*!
 * Scan operations are performed at the warp or sub-warp level using shuffle instructions. The
 * sub-warp is defined as a consecutive group of threads that is (1) smaller than the hardware warp
 * size (32 threads) and (2) a power of 2. For additional details about any operator, refer to the
 * CUB documentation.
 *
 * This class is a thin wrapper around hipcub::WarpScan. The CUB scan classes nominally request
 * "temporary" memory, which is shared memory for non-shuffle scans. However, the shuffle-based scan
 * does not use any shared memory, and so this temporary variable is put unused into a register. The
 * compiler can then optimize this out. Care must be taken to monitor the CUB implementation in
 * future to ensure the temporary memory is never used.
 *
 * \tparam T data type to scan
 * \tparam LOGICAL_WARP_THREADS number of threads in a "logical" warp, must be a multiple of 2.
 * \tparam PTX_ARCH PTX architecture to build for, must be at least 300 (Kepler).
 */
#ifdef __HIP_PLATFORM_HCC__
template<typename T, int LOGICAL_WARP_THREADS = HIPCUB_WARP_THREADS, int PTX_ARCH = HIPCUB_ARCH>
#else
template<typename T, int LOGICAL_WARP_THREADS = CUB_PTX_WARP_THREADS, int PTX_ARCH = CUB_PTX_ARCH>
#endif
class WarpScan
    {
    public:
    DEVICE WarpScan()
        {
#ifdef __HIP_PLATFORM_NVCC__
        static_assert(PTX_ARCH >= 300, "PTX architecture must be >= 300");
        static_assert(LOGICAL_WARP_THREADS <= CUB_PTX_WARP_THREADS,
                      "Logical warp size cannot exceed hardware warp size");
#else
        static_assert(LOGICAL_WARP_THREADS <= HIPCUB_WARP_THREADS,
                      "Logical warp size cannot exceed hardware warp size");
#endif
        static_assert(LOGICAL_WARP_THREADS && !(LOGICAL_WARP_THREADS & (LOGICAL_WARP_THREADS - 1)),
                      "Logical warp size must be a power of 2");
        }

    //! Inclusive sum for each thread in logical warp.
    /*!
     * \param input Thread data to sum.
     * \param output Result of scan for this thread.
     *
     * The inclusive sum for a 4-thread sub-warp with \a input <tt>{1,2,3,4}</tt> gives \a output
     * <tt>{1,3,6,10}</tt>.
     */
    DEVICE void InclusiveSum(T input, T& output)
        {
#ifdef __HIP_PLATFORM_HCC__
        InclusiveScan(input, output, hipcub::Sum());
#else
        InclusiveScan(input, output, cub::Sum());
#endif
        }

    //! Inclusive sum for each thread in logical warp, plus accumulation for all.
    /*!
     * \param input Thread data to sum.
     * \param output Result of scan for this thread.
     * \param aggregate Total sum of all threads.
     *
     * The inclusive sum for a 4-thread sub-warp with \a input <tt>{1,2,3,4}</tt> gives \a output
     * <tt>{1,3,6,10}</tt>, and the \a aggregate is 10 for all threads in the sub-warp.
     */
    DEVICE void InclusiveSum(T input, T& output, T& aggregate)
        {
#ifdef __HIP_PLATFORM_HCC__
        InclusiveScan(input, output, hipcub::Sum(), aggregate);
#else
        InclusiveScan(input, output, cub::Sum(), aggregate);
#endif
        }

    //! Inclusive scan with a custom scan operator.
    /*!
     * \param input Thread data to sum.
     * \param output Result of scan for this thread.
     * \param scan_op Binary scan operator.
     *
     * This operator is equivalent to InclusiveSum if \a scan_op were hipcub::Sum().
     *
     * \tparam ScanOpT <b>inferred</b> Binary scan operator type.
     */
    template<class ScanOpT> DEVICE void InclusiveScan(T input, T& output, ScanOpT scan_op)
        {
        // shuffle-based scan does not need temporary space, so we let the compiler optimize this
        // dummy variable out
        TempStorage tmp;
        MyWarpScan(tmp).InclusiveScan(input, output, scan_op);
        }

    //! Inclusive scan with a custom scan operator, plus accumulation for all.
    /*!
     * \param input Thread data to sum.
     * \param output Result of scan for this thread.
     * \param scan_op Binary scan operator.
     * \param aggregate Total scan of all threads.
     *
     * This operator is equivalent to InclusiveSum if \a scan_op were hipcub::Sum().
     *
     * \tparam ScanOpT <b>inferred</b> Binary scan operator type.
     */
    template<class ScanOpT>
    DEVICE void InclusiveScan(T input, T& output, ScanOpT scan_op, T& aggregate)
        {
        // shuffle-based scan does not need temporary space, so we let the compiler optimize this
        // dummy variable out
        TempStorage tmp;
        MyWarpScan(tmp).InclusiveScan(input, output, scan_op, aggregate);
        }

    //! Exclusive sum for each thread in logical warp.
    /*!
     * \param input Thread data to sum.
     * \param output Result of scan for this thread.
     *
     * The inclusive sum for a 4-thread sub-warp with \a input <tt>{1,2,3,4}</tt> gives \a output
     * <tt>{0,1,3,6}</tt>. (The first thread is initialized from a value of zero.)
     */
    DEVICE void ExclusiveSum(T input, T& output)
        {
        T initial = 0;
#ifdef __HIP_PLATFORM_HCC__
        ExclusiveScan(input, output, initial, hipcub::Sum());
#else
        ExclusiveScan(input, output, initial, cub::Sum());
#endif
        }

    //! Exclusive sum for each thread in logical warp, plus accumulation for all.
    /*!
     * \param input Thread data to sum.
     * \param output Result of scan for this thread.
     * \param aggregate Total sum of all threads.
     *
     * The inclusive sum for a 4-thread sub-warp with \a input <tt>{1,2,3,4}</tt> gives \a output
     * <tt>{0,1,3,6}</tt>, and the \a aggregate is 10 for all threads in the sub-warp.
     */
    DEVICE void ExclusiveSum(T input, T& output, T& aggregate)
        {
        T initial = 0;
#ifdef __HIP_PLATFORM_HCC__
        ExclusiveScan(input, output, initial, hipcub::Sum(), aggregate);
#else
        ExclusiveScan(input, output, initial, cub::Sum(), aggregate);
#endif
        }

    //! Exclusive scan with a custom scan operator.
    /*!
     * \param input Thread data to sum.
     * \param output Result of scan for this thread.
     * \param scan_op Binary scan operator.
     *
     * This operator is equivalent to ExclusiveSum if \a scan_op were hipcub::Sum().
     *
     * \tparam ScanOpT <b>inferred</b> Binary scan operator type.
     */
    template<class ScanOpT> DEVICE void ExclusiveScan(T input, T& output, ScanOpT scan_op)
        {
        // shuffle-based scan does not need temporary space, so we let the compiler optimize this
        // dummy variable out
        TempStorage tmp;
        MyWarpScan scan(tmp);
        scan.ExclusiveScan(input, output, scan_op);
        }

    //! Exclusive scan with a custom scan operator and initial value.
    /*!
     * \param input Thread data to sum.
     * \param output Result of scan for this thread.
     * \param initial Initial value for exclusive sum within logical warp.
     * \param scan_op Binary scan operator.
     *
     * This operator is equivalent to ExclusiveSum if \a scan_op were hipcub::Sum() and \a initial
     * were zero.
     *
     * \tparam ScanOpT <b>inferred</b> Binary scan operator type.
     */
    template<class ScanOpT>
    DEVICE void ExclusiveScan(T input, T& output, T initial, ScanOpT scan_op)
        {
        // shuffle-based scan does not need temporary space, so we let the compiler optimize this
        // dummy variable out
        TempStorage tmp;
        MyWarpScan scan(tmp);
        scan.ExclusiveScan(input, output, initial, scan_op);
        }

    //! Exclusive scan with a custom scan operator, plus accumulation for all.
    /*!
     * \param input Thread data to sum.
     * \param output Result of scan for this thread.
     * \param scan_op Binary scan operator.
     * \param aggregate Total scan of all threads.
     *
     * This operator is equivalent to ExclusiveSum if \a scan_op were hipcub::Sum().
     *
     * \tparam ScanOpT <b>inferred</b> Binary scan operator type.
     */
    template<class ScanOpT>
    DEVICE void ExclusiveScan(T input, T& output, ScanOpT scan_op, T& aggregate)
        {
        // shuffle-based scan does not need temporary space, so we let the compiler optimize this
        // dummy variable out
        TempStorage tmp;
        MyWarpScan scan(tmp);
        scan.ExclusiveScan(input, output, scan_op, aggregate);
        }

    //! Exclusive scan with a custom scan operator and initial value, plus accumulation for all.
    /*!
     * \param input Thread data to sum.
     * \param output Result of scan for this thread.
     * \param initial Initial value for exclusive sum within logical warp.
     * \param scan_op Binary scan operator.
     * \param aggregate Total scan of all threads.
     *
     * This operator is equivalent to ExclusiveSum if \a scan_op were hipcub::Sum() and \a initial
     * were zero.
     *
     * \tparam ScanOpT <b>inferred</b> Binary scan operator type.
     */
    template<class ScanOpT>
    DEVICE void ExclusiveScan(T input, T& output, T initial, ScanOpT scan_op, T& aggregate)
        {
        // shuffle-based scan does not need temporary space, so we let the compiler optimize this
        // dummy variable out
        TempStorage tmp;
        MyWarpScan scan(tmp);
        scan.ExclusiveScan(input, output, initial, scan_op, aggregate);
        }

    //! Broadcast a value to logical warp.
    /*!
     * \param input Thread data to broadcast.
     * \param src_lane Index within logical warp to broadcast from.
     * \returns Broadcast value from \a src_lane
     *
     * For \a input <tt>{1,2,3,4}</tt>, broadcasting from \a src_lane 0 would return <tt>1</tt>.
     */
    DEVICE T Broadcast(T input, unsigned int src_lane)
        {
        // shuffle-based broadcast does not need temporary space, so we let the compiler optimize
        // this dummy variable out
        TempStorage tmp;
        return MyWarpScan(tmp).Broadcast(input, src_lane);
        }

    private:
#ifdef __HIP_PLATFORM_HCC__
    typedef hipcub::WarpScan<T, LOGICAL_WARP_THREADS, PTX_ARCH>
        MyWarpScan; //!< CUB shuffle-based scan
#else
    typedef cub::WarpScan<T, LOGICAL_WARP_THREADS, PTX_ARCH> MyWarpScan; //!< CUB shuffle-based scan
#endif
    typedef typename MyWarpScan::TempStorage
        TempStorage; //!< Nominal data type for CUB temporary storage

#ifdef __HIP_PLATFORM_HCC__
    static_assert(std::is_empty<TempStorage>::value, "WarpScan requires temp storage ");
#else
// we would like to make a similar guarantee with NVIDA CUB too, but TempStorage is not an empty
// type even if it internally uses WarpScanShfl
// static_assert(std::is_empty<TempStorage>::value, "WarpScan requires temp storage ");
#endif
    };

    } // end namespace detail
    } // end namespace hoomd

#undef DEVICE

#endif // HOOMD_WARP_TOOLS_CUH_<|MERGE_RESOLUTION|>--- conflicted
+++ resolved
@@ -8,8 +8,7 @@
  * \brief Wrappers around CUB primitives for warp-level parallel primitives.
  */
 
-#ifndef HOOMD_WARP_TOOLS_CUH_
-#define HOOMD_WARP_TOOLS_CUH_
+#pragma once
 
 #ifdef ENABLE_HIP
 #include <hip/hip_runtime.h>
@@ -23,15 +22,10 @@
 #pragma GCC diagnostic push
 #pragma GCC diagnostic ignored "-Wconversion"
 #endif
+
 #if defined(__HIP_PLATFORM_HCC__)
 #include <hipcub/hipcub.hpp>
 #else
-#if __CUDACC_VER_MAJOR__ >= 11
-#include <cub/cub.cuh>
-#include <cub/warp/warp_reduce.cuh>
-#include <cub/warp/warp_scan.cuh>
-#else
-<<<<<<< HEAD
     #if __CUDACC_VER_MAJOR__ >= 11
         #include <cub/warp/warp_reduce.cuh>
         #include <cub/warp/warp_scan.cuh>
@@ -39,13 +33,8 @@
         #include "hoomd/extern/cub/cub/warp/warp_reduce.cuh"
         #include "hoomd/extern/cub/cub/warp/warp_scan.cuh"
     #endif
-=======
-#include "hoomd/extern/cub/cub/cub.cuh"
-#include "hoomd/extern/cub/cub/warp/warp_reduce.cuh"
-#include "hoomd/extern/cub/cub/warp/warp_scan.cuh"
-#endif
->>>>>>> fb2d30d3
-#endif
+#endif
+
 #ifndef __HIPCC__
 #pragma GCC diagnostic pop
 #endif
@@ -461,6 +450,4 @@
     } // end namespace detail
     } // end namespace hoomd
 
-#undef DEVICE
-
-#endif // HOOMD_WARP_TOOLS_CUH_+#undef DEVICE