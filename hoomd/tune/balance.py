from hoomd.operation import _Tuner
from hoomd.parameterdicts import ParameterDict
from hoomd.typeconverter import OnlyType
from hoomd.trigger import Trigger
from hoomd import _hoomd


class LoadBalancer(_Tuner):
    R""" Adjusts the boundaries of a domain decomposition on a regular 3D grid.

    Args:
        trigger (hoomd.trigger.Trigger): A ``Trigger`` object to activate the
            `LoadBalancer`. If passed an integer, a
            :py:class:`hoomd.trigger.Periodic` trigger will be used with the
            integer as its period.
        x (:obj:`bool`, optional): If True, balance in x dimension, defaults to
            True.
        y (:obj:`bool`, optional): If True, balance in y dimension, defaults to
            True.
        z (:obj:`bool`, optional): If True, balance in z dimension, defaults to
            True.
        tolerance (:obj:`float`, optional): Load imbalance tolerance (if <= 1.0,
            balance every step), defaults to 1.02.
        max_iterations (:obj:`int`, optional): Maximum number of iterations to
            attempt in a single step, defaults to 1.

    Every ``trigger`` activation, the boundaries of the processor domains are
    adjusted to distribute the particle load close to evenly between them. The
    load imbalance is defined as the number of particles owned by a rank divided
    by the average number of particles per rank if the particles had a uniform
    distribution:

    .. math::

        I = \frac{N(i)}{N / P}

    where :math:` N(i) ` is the number of particles on processor :math:`i`,
    :math:`N` is the total number of particles, and :math:`P` is the number of
    ranks.

    In order to adjust the load imbalance, the sizes are rescaled by the inverse
    of the imbalance factor. To reduce oscillations and communication overhead,
    a domain cannot move more than 5% of its current size in a single
    rebalancing step, and the edge of a domain cannot move more than half the
    distance to its neighbors.

    Simulations with interfaces (so that there is a particle density gradient)
    or clustering should benefit from load balancing. The potential speedup is
    roughly :math:`I-1.0`, so that if the largest imbalance is 1.4, then the
    user can expect a roughly 40% speedup in the simulation. This is of course
    an estimate that assumes that all algorithms are roughly linear in
    :math:`N`, all GPUs are fully occupied, and the simulation is limited by the
    speed of the slowest processor. It also assumes that all particles roughly
    equal. If you have a simulation where, for example, some particles have
    significantly more pair force neighbors than others, this estimate of the
    load imbalance may not produce the optimal results.

    A load balancing adjustment is only performed when the maximum load
    imbalance exceeds a *tolerance*. The ideal load balance is 1.0, so setting
    *tolerance* less than 1.0 will force an adjustment every *period*. The load
    balancer can attempt multiple iterations of balancing every *period*, and up
    to *maxiter* attempts can be made. The optimal values of *period* and
    *maxiter* will depend on your simulation.

    Load balancing can be performed independently and sequentially for each
    dimension of the simulation box. A small performance increase may be
    obtained by disabling load balancing along dimensions that are known to be
    homogeneous.  For example, if there is a planar vapor-liquid interface
    normal to the :math:`z` axis, then it may be advantageous to disable
    balancing along :math:`x` and :math:`y`.

    In systems that are well-behaved, there is minimal overhead of balancing
    with a small *period*. However, if the system is not capable of being
    balanced (for example, due to the density distribution or minimum domain
    size), having a small *period* and high *maxiter* may lead to a large
    performance loss. In such systems, it is currently best to either balance
    infrequently or to balance once in a short test run and then set the
    decomposition statically in a separate initialization.

    Balancing is ignored if there is no domain decomposition available (MPI is
    not built or is running on a single rank).
    """

    def __init__(self, trigger, x=True, y=True, z=True, tolerance=1.02,
                 max_iterations=1):
        defaults = dict(x=x, y=y, z=z, tolerance=tolerance,
                        max_iterations=max_iterations, trigger=trigger)
        self._param_dict = ParameterDict(
            x=bool, y=bool, z=bool, max_iterations=int, tolerance=float,
            trigger=Trigger)
        self._param_dict.update(defaults)

<<<<<<< HEAD
    def _attach(self):
        sim = self._simulation
        if sim.device.mode == 'gpu':
=======
    def _attach(self, simulation):
        if isinstance(self._simulation.device, hoomd.device.GPU):
>>>>>>> 3aad3f03
            cpp_cls = getattr(_hoomd, 'LoadBalancerGPU')
        else:
            cpp_cls = getattr(_hoomd, 'LoadBalancer')
        self._cpp_obj = cpp_cls(
            sim.state._cpp_sys_def,
            sim._cpp_sys.getCommunicator().getDomainDecomposition(),
            self.trigger)

        super()._attach()<|MERGE_RESOLUTION|>--- conflicted
+++ resolved
@@ -90,14 +90,8 @@
             trigger=Trigger)
         self._param_dict.update(defaults)
 
-<<<<<<< HEAD
     def _attach(self):
-        sim = self._simulation
-        if sim.device.mode == 'gpu':
-=======
-    def _attach(self, simulation):
         if isinstance(self._simulation.device, hoomd.device.GPU):
->>>>>>> 3aad3f03
             cpp_cls = getattr(_hoomd, 'LoadBalancerGPU')
         else:
             cpp_cls = getattr(_hoomd, 'LoadBalancer')
