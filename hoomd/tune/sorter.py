--- conflicted
+++ resolved
@@ -33,13 +33,8 @@
         self.trigger = trigger
         self.grid = grid
 
-<<<<<<< HEAD
     def _attach(self, simulation):
-        if simulation.device.mode == 'gpu':
-=======
-    def attach(self, simulation):
         if isinstance(simulation.device, hoomd.device.GPU):
->>>>>>> 4f38a944
             cpp_cls = getattr(_hoomd, 'SFCPackTunerGPU')
         else:
             cpp_cls = getattr(_hoomd, 'SFCPackTuner')
