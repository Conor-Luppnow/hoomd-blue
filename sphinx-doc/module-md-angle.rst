--- conflicted
+++ resolved
@@ -8,15 +8,9 @@
 .. autosummary::
     :nosignatures:
 
-<<<<<<< HEAD
-    Harmonic
-    Cosinesq
-    table
-=======
     Angle
     Harmonic
     Cosinesq
->>>>>>> d5d513db
 
 .. rubric:: Details
 
