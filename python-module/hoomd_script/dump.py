# -*- coding: iso-8859-1 -*-
#Highly Optimized Object-oriented Many-particle Dynamics -- Blue Edition
#(HOOMD-blue) Open Source Software License Copyright 2008, 2009 Ames Laboratory
#Iowa State University and The Regents of the University of Michigan All rights
#reserved.

#HOOMD-blue may contain modifications ("Contributions") provided, and to which
#copyright is held, by various Contributors who have granted The Regents of the
#University of Michigan the right to modify and/or distribute such Contributions.

#Redistribution and use of HOOMD-blue, in source and binary forms, with or
#without modification, are permitted, provided that the following conditions are
#met:

#* Redistributions of source code must retain the above copyright notice, this
#list of conditions, and the following disclaimer.

#* Redistributions in binary form must reproduce the above copyright notice, this
#list of conditions, and the following disclaimer in the documentation and/or
#other materials provided with the distribution.

#* Neither the name of the copyright holder nor the names of HOOMD-blue's
#contributors may be used to endorse or promote products derived from this
#software without specific prior written permission.

#Disclaimer

#THIS SOFTWARE IS PROVIDED BY THE COPYRIGHT HOLDER AND CONTRIBUTORS ``AS IS''
#AND ANY EXPRESS OR IMPLIED WARRANTIES, INCLUDING, BUT NOT LIMITED TO, THE
#IMPLIED WARRANTIES OF MERCHANTABILITY, FITNESS FOR A PARTICULAR PURPOSE, AND/OR
#ANY WARRANTIES THAT THIS SOFTWARE IS FREE OF INFRINGEMENT ARE DISCLAIMED.

#IN NO EVENT SHALL THE COPYRIGHT HOLDER OR CONTRIBUTORS BE LIABLE FOR ANY DIRECT,
#INDIRECT, INCIDENTAL, SPECIAL, EXEMPLARY, OR CONSEQUENTIAL DAMAGES (INCLUDING,
#BUT NOT LIMITED TO, PROCUREMENT OF SUBSTITUTE GOODS OR SERVICES; LOSS OF USE,
#DATA, OR PROFITS; OR BUSINESS INTERRUPTION) HOWEVER CAUSED AND ON ANY THEORY OF
#LIABILITY, WHETHER IN CONTRACT, STRICT LIABILITY, OR TORT (INCLUDING NEGLIGENCE
#OR OTHERWISE) ARISING IN ANY WAY OUT OF THE USE OF THIS SOFTWARE, EVEN IF
#ADVISED OF THE POSSIBILITY OF SUCH DAMAGE.

# $Id$
# $URL$
# Maintainer: joaander / All Developers are free to add commands for new features

## \package hoomd_script.dump
# \brief Commands that %dump particles to files
#
# Commands in the dump package write the system state out to a file every 
# \a period time steps. Check the documentation for details on which file format 
# each command writes.

import hoomd;
import globals;
import analyze;
import sys;
import util;

## Writes simulation snapshots in the HOOMD XML format
#
# Every \a period time steps, a new file will be created. The state of the 
# particles at that time step is written to the file in the HOOMD XML format.
#
# \sa \ref page_xml_file_format
class xml(analyze._analyzer):
    ## Initialize the hoomd_xml writer
    #
    # \param filename (optional) Base of the file name
    # \param period (optional) Number of time steps between file dumps
    # 
    # \b Examples:
    # \code
    # dump.xml(filename="atoms.dump", period=1000)
    # xml = dump.xml(filename="particles", period=1e5)
    # xml = dump.xml()
    # \endcode
    #
    # If period is set, a new file will be created every \a period steps. The time step at which 
    # the file is created is added to the file name in a fixed width format to allow files to easily 
    # be read in order. I.e. the write at time step 0 with \c filename="particles" produces the file 
    # \c particles.0000000000.xml
    #
    # By default, only particle positions are output to the dump files. This can be changed
    # with set_params().
    #
    # If \a period is not specified, then no periodic updates will occur. Instead, the write()
    # command must be executed to write an output file.
    #
    # \a period can be a function: see \ref variable_period_docs for details
    def __init__(self, filename="dump", period=None):
        util.print_status_line();
    
        # initialize base class
        analyze._analyzer.__init__(self);
        
        # create the c++ mirror class
        self.cpp_analyzer = hoomd.HOOMDDumpWriter(globals.system_definition, filename);
        
        if period is not None:
            self.setupAnalyzer(period);
            self.enabled = False;
            self.prev_period = 1;

    ## Change xml write parameters
    #
    # \param all (if true) Enables the output of all optional parameters below
    # \param position (if set) Set to True/False to enable/disable the output of particle positions in the xml file
    # \param image (if set) Set to True/False to enable/disable the output of particle images in the xml file
    # \param velocity (if set) Set to True/False to enable/disable the output of particle velocities in the xml file
    # \param mass (if set) Set to True/False to enable/disable the output of particle masses in the xml file
    # \param diameter (if set) Set to True/False to enable/disable the output of particle diameters in the xml file
    # \param type (if set) Set to True/False to enable/disable the output of particle types in the xml file
    # \param body (if set) Set to True/False to enable/disable the output of the particle bodies in the xml file
    # \param wall (if set) Set to True/False to enable/disable the output of walls in the xml file
    # \param bond (if set) Set to True/False to enable/disable the output of bonds in the xml file
    # \param angle (if set) Set to True/False to enable/disable the output of angles in the xml file
    # \param dihedral (if set) Set to True/False to enable/disable the output of dihedrals in the xml file
    # \param improper (if set) Set to True/False to enable/disable the output of impropers in the xml file
    # \param acceleration (if set) Set to True/False to enable/disable the output of particle accelerations in the xml 
    # file
    #
    # Using set_params() requires that the %dump was saved in a variable when it was specified.
    # \code
    # xml = dump.xml(filename="particles", period=1e5)
    # \endcode
    #
    # \b Examples:
    # \code
    # xml.set_params(type=False)
    # xml.set_params(position=False, type=False, velocity=True)
    # xml.set_params(type=True, position=True)
    # xml.set_params(position=True, wall=True)
    # xml.set_params(bond=True)
    # xml.set_params(all=True)
    # \endcode
    def set_params(self,
                   all=None,
                   position=None,
                   image=None,
                   velocity=None,
                   mass=None,
                   diameter=None,
                   type=None,
                   body=None,
                   wall=None,
                   bond=None,
                   angle=None,
                   dihedral=None,
                   improper=None,
                   acceleration=None):
        util.print_status_line();
        self.check_initialization();
        
        if all:
            position = image = velocity = mass = diameter = type = wall = bond = angle = dihedral = improper = True;
            acceleration = body = True;

        if position is not None:
            self.cpp_analyzer.setOutputPosition(position);

        if image is not None:
            self.cpp_analyzer.setOutputImage(image);

        if velocity is not None:
            self.cpp_analyzer.setOutputVelocity(velocity);
            
        if mass is not None:
            self.cpp_analyzer.setOutputMass(mass);
            
        if diameter is not None:
            self.cpp_analyzer.setOutputDiameter(diameter);
            
        if type is not None:
            self.cpp_analyzer.setOutputType(type);
<<<<<<< HEAD
        
        if body != None:
            self.cpp_analyzer.setOutputBody(body);
        
        if wall != None:
=======
            
        if wall is not None:
>>>>>>> 701322fd
            self.cpp_analyzer.setOutputWall(wall);
            
        if bond is not None:
            self.cpp_analyzer.setOutputBond(bond);

        if angle is not None:
            self.cpp_analyzer.setOutputAngle(angle);
            
        if dihedral is not None:
            self.cpp_analyzer.setOutputDihedral(dihedral);
            
        if improper is not None:
            self.cpp_analyzer.setOutputImproper(improper);
        
        if acceleration is not None:
            self.cpp_analyzer.setOutputAccel(acceleration);
            
    ## Write a file at the current time step
    #
    # \param filename File name to write to
    #
    # The periodic file writes can be temporarily overridden and a file with any file name
    # written at the current time step.
    #
    # Executing write() requires that the %dump was saved in a variable when it was specified.
    # \code
    # xml = dump.xml()
    # \endcode
    #
    # \b Examples:
    # \code
    # xml.write(filename="start.xml")
    # \endcode
    def write(self, filename):
        util.print_status_line();
        self.check_initialization();
        
        self.cpp_analyzer.writeFile(filename, globals.system.getCurrentTimeStep());

## Writes simulation snapshots in a binary format
#
# Every \a period time steps, a new file will be created. The state of the 
# particles at that time step is written to the file in a binary format.
#
# \sa \ref page_xml_file_format
class bin(analyze._analyzer):
    ## Initialize the hoomd_bin writer
    #
    # \param filename (optional) Base of the file name
    # \param period (optional) Number of time steps between file dumps
    # \param file1 (optional) First alternating file name to write
    # \param file2 (optional) Second alternating file name to write
    # \param compress Set to False to disable gzip compression
    # 
    # \b Examples:
    # \code
    # dump.bin(file1="restart.1.bin.gz", file2="restart.2.bin.gz", period=1e5)
    # dump.bin(filename="particles", period=1000)
    # bin = dump.bin(filename="particles", period=1e5, compress=False)
    # bin = dump.bin()
    # \endcode
    #
    # If period is set, a new file will be created every \a period steps. The time step at which 
    # the file is created is added to the file name in a fixed width format to allow files to easily 
    # be read in order. I.e. the write at time step 0 with \c filename="particles" produces the file 
    # \c particles.0000000000.bin (.gz if \a compress = True)
    #
    # If \a compress is True (the default), output will be gzip compressed for a significant savings. init.read_bin()
    # will autodetect whether or not the %data needs to be decompressed by the ".gz" file extension.
    #
    # If \a file1 and \a file2 are specified, then the output is written every \a period time steps alternating
    # between those two files. This use-case is useful when only the most recent state of the system is needed
    # to continue a job. The alternation between two files is so that if the job ends or crashes while writing one of
    # of the files, the other is still available for use. Make sure to include a .gz file extension if compression
    # is enabled.
    #
    # Binary files include the \b entire state of the system, including the time step, particle positions,
    # velocities, et cetera, and the internal state variables of any relevant integration methods. All %data is saved
    # exactly as it appears in memory so that loading the %data with init.read_bin is as close as possible as one
    # can get to exactly restarting the simulation as if it has never stopped. Restarts that continue 100%
    # \b exactly, bit for bit, as they would have if they had never stopped are possible under certain circumstances.
    #
    # For the integration state information to be read and properly associated with the correct integrator, there must
    # the same number of integrator modes and methods <b>and in the same order</b> in the continuation script as are in
    # the initial job script. One way to ensure this is to copy the initial script and comment out all of the run()
    # commands up until the point that the restart file was written.
    #
    # If \a period is not specified, then no periodic updates will occur. Instead, the write()
    # command must be executed to write an output file.
    #
    # \note The binary file format may change from one hoomd release to the next. Efforts will be made so that
    # newer versions of hoomd can read previous version's binary format, but support is not guarunteed. The intended
    # use case for dump.bin() is for saving data to restart and/or continue jobs that fail or reach a wall clock time
    # limit. If you need to store data in a system and version independant manner, use dump.xml().
    #
    # \a period can be a function: see \ref variable_period_docs for details
    def __init__(self, filename="dump", period=None, file1=None, file2=None, compress=True):
        util.print_status_line();
    
        # initialize base class
        analyze._analyzer.__init__(self);
        
        # create the c++ mirror class
        self.cpp_analyzer = hoomd.HOOMDBinaryDumpWriter(globals.system_definition, filename);
        self.cpp_analyzer.enableCompression(compress)
        
        # handle the alternation setting
        # first, check that they are both set
        if (file1 is not None and file2 is None) or (file2 is not None and file1 is None):
            print >> sys.stderr, "\n***Error! file1 and file2 must either both be set or both left as None.\n";
            raise RuntimeError('Error initializing dump.bin');
        if file1 is not None:
            self.cpp_analyzer.setAlternatingWrites(file1, file2)
            if period is None:
                print "\n***Warning! Alternating file output set for dump.bin, but period is not set."
                print "No output will be written.\n"
        
        if period is not None:
            self.setupAnalyzer(period);
            self.enabled = False;
            self.prev_period = 1;

    ## Write a file at the current time step
    #
    # \param filename File name to write to
    #
    # The periodic file writes can be temporarily overridden and a file with any file name
    # written at the current time step.
    #
    # Executing write() requires that the %dump was saved in a variable when it was specified.
    # \code
    # xml = dump.xml()
    # \endcode
    #
    # \b Examples:
    # \code
    # xml.write(filename="start.xml")
    # \endcode
    def write(self, filename):
        util.print_status_line();
        self.check_initialization();
        
        self.cpp_analyzer.writeFile(filename, globals.system.getCurrentTimeStep());

## Writes a simulation snapshot in the MOL2 format
#
# Every \a period time steps, a new file will be created. The state of the 
# particles at that time step is written to the file in the MOL2 format.
#
# The intended usage is to use write() to generate a single structure file that 
# can be used by VMD for reading in particle names and %bond topology Use in 
# conjunction with dump.dcd for reading the full simulation trajectory into VMD.
class mol2(analyze._analyzer):
    ## Initialize the mol2 writer
    #
    # \param filename (optional) Base of the file name
    # \param period (optional) Number of time steps between file dumps
    # 
    # \b Examples:
    # \code
    # dump.mol2(filename="atoms.dump", period=1000)
    # mol2 = dump.mol2(filename="particles", period=1e5)
    # mol2 = dump.mol2()
    # \endcode
    #
    # If period is set, a new file will be created every \a period steps. The time step at which 
    # the file is created is added to the file name in a fixed width format to allow files to easily 
    # be read in order. I.e. the write at time step 0 with \c filename="particles" produces the file 
    # \c particles.0000000000.mol2
    #
    # If \a period is not specified, then no periodic updates will occur. Instead, the write()
    # command must be executed to write an output file.
    #
    # \a period can be a function: see \ref variable_period_docs for details
    def __init__(self, filename="dump", period=None):
        util.print_status_line();
    
        # initialize base class
        analyze._analyzer.__init__(self);
        
        # create the c++ mirror class
        self.cpp_analyzer = hoomd.MOL2DumpWriter(globals.system_definition, filename);
        
        if period is not None:
            self.setupAnalyzer(period);
            self.enabled = False;
            self.prev_period = 1;
                
    ## Write a file at the current time step
    #
    # \param filename File name to write to
    #
    # The periodic file writes can be temporarily overridden and a file with any file name
    # written at the current time step.
    #
    # Executing write() requires that the %dump was saved in a variable when it was specified.
    # \code
    # mol2 = dump.mol2()
    # \endcode
    #
    # \b Examples:
    # \code
    # mol2.write(filename="start.mol2")
    # \endcode
    def write(self, filename):
        util.print_status_line();
        self.check_initialization();
        
        self.cpp_analyzer.writeFile(filename);

    
## Writes simulation snapshots in the DCD format
#
# Every \a period time steps a new simulation snapshot is written to the 
# specified file in the DCD file format. DCD only stores particle positions
# but is decently space efficient and extremely fast to read and write. VMD
# can load 100's of MiB of trajectory data in mere seconds.
#
# Use in conjunction with dump.mol2 so that VMD has information on the
# particle names and %bond topology.
#
# Due to constraints of the DCD file format, once you stop writing to
# a file via disable(), you cannot continue writing to the same file,
# nor can you change the period of the %dump at any time. Either of these tasks 
# can be performed by creating a new %dump file with the needed settings.
class dcd(analyze._analyzer):
    ## Initialize the dcd writer
    #
    # \param filename File name to write to
    # \param period Number of time steps between file dumps
    # \param overwrite When False, (the default) an existing DCD file will be appended to. When True, an existing DCD file \a filename will be overwritten.
    # \param wrap When True, (the defulat) wrapped particle coordinates are written. When False, particles will be unwrapped into their current box image before writing to the dcd file.
    # 
    # \b Examples:
    # \code
    # dump.dcd(filename="trajectory.dcd", period=1000)<br>
    # dcd = dump.dcd(filename"data/dump.dcd", period=1000)
    # \endcode
    #
    # \warning 
    # When you use dump.dcd to append to an existing dcd file
    # - The period must be the same or the time data in the file will not be consistent.
    # - dump.dcd will not write out data at time steps that already are present in the dcd file to maintain a consistent timeline
    #
    # \a period can be a function: see \ref variable_period_docs for details
    def __init__(self, filename, period, overwrite=False, wrap=True):
        util.print_status_line();
        
        # initialize base class
        analyze._analyzer.__init__(self);
        
        # create the c++ mirror class
        reported_period = period;
        if type(period) != type(1):
            reported_period = 1000;
            
        self.cpp_analyzer = hoomd.DCDDumpWriter(globals.system_definition, filename, int(reported_period), overwrite);
        self.cpp_analyzer.setWrap(wrap);
        self.setupAnalyzer(period);
    
    def enable(self):
        util.print_status_line();
        
        if self.enabled == False:
            print >> sys.stderr, "\n***Error! you cannot re-enable DCD output after it has been disabled\n";
            raise RuntimeError('Error enabling updater');
    
    def set_period(self, period):
        util.print_status_line();
        
        print >> sys.stderr, "\n***Error! you cannot change the period of a dcd dump writer\n";
        raise RuntimeError('Error changing updater period');


## Writes simulation snapshots in the PBD format
#
# Every \a period time steps, a new file will be created. The state of the 
# particles at that time step is written to the file in the PDB format.
#
class pdb(analyze._analyzer):
    ## Initialize the pdb writer
    #
    # \param filename (optional) Base of the file name
    # \param period (optional) Number of time steps between file dumps
    #
    # \b Examples:
    # \code
    # dump.pdb(filename="atoms.dump", period=1000)
    # pdb = dump.pdb(filename="particles", period=1e5)
    # pdb = dump.pdb()
    # \endcode
    #
    # If \a period is specified, a new file will be created every \a period steps. The time step 
    # at which the file is created is added to the file name in a fixed width format to allow 
    # files to easily be read in order. I.e. the write at time step 0 with \c filename="particles" produces 
    # the file \c particles.0000000000.pdb
    #
    # By default, only particle positions are output to the dump files. This can be changed
    # with set_params().
    #
    # If \a period is not specified, then no periodic updates will occur. Instead, the write()
    # command must be executed to write an output file.
    #
    # \a period can be a function: see \ref variable_period_docs for details
    def __init__(self, filename="dump", period=None):
        util.print_status_line();
    
        # initialize base class
        analyze._analyzer.__init__(self);
        
        # create the c++ mirror class
        self.cpp_analyzer = hoomd.PDBDumpWriter(globals.system_definition, filename);
        
        if period is not None:
            self.setupAnalyzer(period);
            self.enabled = False;
            self.prev_period = 1;
            
    ## Change mol2 write parameters
    #
    # \param bond (if set) Set to True/False to enable/disable the output of bonds in the mol2 file
    #
    # Using set_params() requires that the %dump was saved in a variable when it was specified.
    # \code
    # pdb = dump.pdb(filename="particles", period=1e5)
    # \endcode
    #
    # \b Examples:
    # \code
    # pdb.set_params(bond=True)
    # \endcode
    def set_params(self, bond=None):
        util.print_status_line();
        self.check_initialization();
            
        if bond is not None:
            self.cpp_analyzer.setOutputBond(bond);
    
    ## Write a file at the current time step
    #
    # \param filename File name to write to
    #
    # The periodic file writes can be temporarily overridden and a file with any file name
    # written at the current time step.
    #
    # Executing write() requires that the %dump was saved in a variable when it was specified.
    # \code
    # pdb = dump.pdb()
    # \endcode
    #
    # \b Examples:
    # \code
    # pdb.write(filename="start.pdb")
    # \endcode
    def write(self, filename):
        util.print_status_line();
        self.check_initialization();
        
        self.cpp_analyzer.writeFile(filename);
<|MERGE_RESOLUTION|>--- conflicted
+++ resolved
@@ -171,16 +171,11 @@
             
         if type is not None:
             self.cpp_analyzer.setOutputType(type);
-<<<<<<< HEAD
         
         if body != None:
             self.cpp_analyzer.setOutputBody(body);
         
-        if wall != None:
-=======
-            
         if wall is not None:
->>>>>>> 701322fd
             self.cpp_analyzer.setOutputWall(wall);
             
         if bond is not None:
